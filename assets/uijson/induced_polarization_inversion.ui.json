{
    "title": "SimPEG Induced Polarization Inversion",
    "inversion_type": "induced polarization",
    "geoh5": "",
    "forward_only": false,
    "topography_object": {
        "main": true,
        "group": "Topography",
        "label": "Object",
        "optional": true,
        "enabled": false,
        "meshType": [
            "{202C5DB1-A56D-4004-9CAD-BAAFD8899406}",
            "{6A057FDC-B355-11E3-95BE-FD84A7FFCB88}",
            "{F26FEBA3-ADED-494B-B9E9-B2BBCBE298E1}",
            "{48F5054A-1C5C-4CA4-9048-80F36DC60A06}",
            "{b020a277-90e2-4cd7-84d6-612ee3f25051}"
        ],
        "value": ""
    },
    "topography": {
        "association": "Vertex",
        "dataType": "Float",
        "group": "Topography",
        "main": true,
        "isValue": false,
        "label": "Elevation",
        "parent": "topography_object",
        "property": "",
        "value": 0.0
    },
    "data_object": {
        "main": true,
        "group": "Data",
        "label": "Object",
        "meshType": "{275ecee9-9c24-4378-bf94-65f3c5fbe163}",
        "value": ""
    },
    "chargeability_channel": {
        "association": [
            "Cell",
            "Vertex"
        ],
        "dataType": "Float",
        "group": "Data",
        "main": true,
        "label": "Chargeability channel",
        "parent": "data_object",
        "value": ""
    },
    "chargeability_uncertainty": {
        "association": [
            "Cell",
            "Vertex"
        ],
        "dataType": "Float",
        "group": "Data",
        "main": true,
        "isValue": true,
        "label": "Chargeability uncertainty",
        "parent": "data_object",
        "property": "",
        "value": 1.0
    },
    "conductivity_model_object": {
        "group": "Starting Models",
        "main": true,
        "meshType": [
            "{202C5DB1-A56D-4004-9CAD-BAAFD8899406}",
            "{6A057FDC-B355-11E3-95BE-FD84A7FFCB88}",
            "{F26FEBA3-ADED-494B-B9E9-B2BBCBE298E1}",
            "{48F5054A-1C5C-4CA4-9048-80F36DC60A06}",
            "{b020a277-90e2-4cd7-84d6-612ee3f25051}",
            "{4EA87376-3ECE-438B-BF12-3479733DED46}"
        ],
        "label": "Conductivity object",
        "value": ""
    },
    "conductivity_model": {
        "association": [
            "Cell",
            "Vertex"
        ],
        "dataType": "Float",
        "group": "Starting Models",
        "main": true,
        "isValue": false,
        "parent": "conductivity_model_object",
        "label": "Conductivity (Siemens/m)",
        "property": "",
        "value": 0.0
    },
    "starting_model_object": {
        "group": "Starting Models",
        "main": true,
        "meshType": [
            "{202C5DB1-A56D-4004-9CAD-BAAFD8899406}",
            "{6A057FDC-B355-11E3-95BE-FD84A7FFCB88}",
            "{F26FEBA3-ADED-494B-B9E9-B2BBCBE298E1}",
            "{48F5054A-1C5C-4CA4-9048-80F36DC60A06}",
            "{b020a277-90e2-4cd7-84d6-612ee3f25051}",
            "{4ea87376-3ece-438b-bf12-3479733ded46}"
        ],
        "label": "Chargeability object",
        "value": ""
    },
    "starting_model": {
        "association": [
            "Cell",
            "Vertex"
        ],
        "dataType": "Float",
        "group": "Starting Models",
        "main": true,
        "isValue": false,
        "parent": "starting_model_object",
        "label": "Chargeability (V/V)",
        "property": "",
        "value": 0.0
    },
    "tile_spatial": {
        "group": "Receivers location options",
        "label": "Number of tiles",
        "parent": "data_object",
        "property": "",
        "value": 1,
        "min": 1,
        "max": 1000
    },
    "output_tile_files": false,
    "z_from_topo": {
        "main": false,
        "group": "Receivers location options",
        "label": "Take z from topography",
        "value": false
    },
    "receivers_radar_drape": {
        "association": [
            "Cell",
            "Vertex"
        ],
        "dataType": "Float",
        "main": false,
        "group": "Receivers location options",
        "label": "Drape receivers with radar channel",
        "optional": true,
        "parent": "data_object",
        "value": "",
        "enabled": false
    },
    "receivers_offset_x": {
        "group": "Receivers location options",
        "main": false,
        "label": "Receiver X offset (m)",
        "value": 0.0,
        "enabled": true
    },
    "receivers_offset_y": {
        "group": "Receivers location options",
        "main": false,
        "label": "Receiver Y offset (m)",
        "value": 0.0,
        "enabled": true
    },
    "receivers_offset_z": {
        "group": "Receivers location options",
        "main": false,
        "label": "Receiver Z offset (m)",
        "value": 0.0,
        "enabled": true
    },
    "gps_receivers_offset": "",
    "ignore_values": {
        "group": "Data pre-processing",
        "optional": true,
        "enabled": false,
        "label": "Values to ignore",
        "value": ""
    },
    "resolution": {
        "min": 0.0,
        "group": "Data pre-processing",
        "optional": true,
        "enabled": false,
        "label": "Downsampling resolution",
        "value": 0.0
    },
    "detrend_order": {
        "min": 0,
        "group": "Data pre-processing",
        "enabled": false,
        "dependencyType": "enabled",
        "label": "Detrend order",
        "optional": true,
        "value": 0
    },
    "detrend_type": {
        "choiceList": [
            "all",
<<<<<<< HEAD
            "corners"
=======
            "perimeter"
>>>>>>> 9335c698
        ],
        "group": "Data pre-processing",
        "dependency": "detrend_order",
        "dependencyType": "enabled",
        "enabled": false,
        "label": "Detrend type",
        "value": "all",
        "optional": true
    },
    "max_chunk_size": {
        "min": 0,
        "group": "Data pre-processing",
        "optional": true,
        "enabled": true,
        "label": "Maximum chunk size",
        "value": 128
    },
    "chunk_by_rows": {
        "group": "Data pre-processing",
        "label": "Chunk by rows",
        "value": true
    },
    "mesh": {
        "group": "Mesh",
        "main": true,
        "optional": true,
        "enabled": false,
        "dependency": "mesh_from_params",
        "dependencyType": "disable",
        "label": "Mesh",
        "meshType": "{4ea87376-3ece-438b-bf12-3479733ded46}",
        "value": ""
    },
    "u_cell_size": {
        "min": 0.0,
        "group": "Mesh",
        "main": true,
        "enabled": true,
        "dependency": "mesh",
        "dependencyType": "disabled",
        "label": "Easting core cell size (m)",
        "value": 25.0
    },
    "v_cell_size": {
        "min": 0.0,
        "group": "Mesh",
        "main": true,
        "enabled": true,
        "dependency": "mesh",
        "dependencyType": "disabled",
        "label": "Northing core cell size (m)",
        "value": 25.0
    },
    "w_cell_size": {
        "min": 0.0,
        "group": "Mesh",
        "main": true,
        "enabled": true,
        "dependency": "mesh",
        "dependencyType": "disabled",
        "label": "Vertical core cell size (m)",
        "value": 25.0
    },
    "octree_levels_topo": {
        "group": "Mesh",
        "main": true,
        "enabled": true,
        "dependency": "mesh",
        "dependencyType": "disabled",
        "label": "Octree levels topography",
        "value": "16, 8, 4, 2"
    },
    "octree_levels_obs": {
        "group": "Mesh",
        "main": true,
        "enabled": true,
        "dependency": "mesh",
        "dependencyType": "disabled",
        "label": "Octree levels observations",
        "value": "4, 4, 4, 4"
    },
    "depth_core": {
        "min": 0.0,
        "group": "Mesh",
        "main": true,
        "enabled": true,
        "dependency": "mesh",
        "dependencyType": "disabled",
        "label": "Depth of core refinement volume",
        "value": 500.0
    },
    "max_distance": {
        "min": 0.0,
        "group": "Mesh",
        "main": true,
        "enabled": true,
        "dependency": "mesh",
        "dependencyType": "disabled",
        "label": "Maximum padding distance",
        "value": 5000.0
    },
    "horizontal_padding": {
        "min": 0.0,
        "group": "Mesh",
        "main": true,
        "enabled": true,
        "dependency": "mesh",
        "dependencyType": "disabled",
        "label": "Horizontal padding",
        "value": 1000.0
    },
    "vertical_padding": {
        "min": 0.0,
        "group": "Mesh",
        "main": true,
        "enabled": true,
        "dependency": "mesh",
        "dependencyType": "disabled",
        "label": "Vertical padding",
        "value": 1000.0
    },
    "window_center_x": {
        "group": "Data window",
        "enabled": false,
        "groupOptional": true,
        "label": "Window center easting",
        "value": 0.0
    },
    "window_center_y": {
        "group": "Data window",
        "enabled": false,
        "label": "Window center northing",
        "value": 0.0
    },
    "window_width": {
        "min": 0.0,
        "group": "Data window",
        "enabled": false,
        "label": "Window width",
        "value": 0.0
    },
    "window_height": {
        "min": 0.0,
        "group": "Data window",
        "enabled": false,
        "label": "Window height",
        "value": 0.0
    },
    "window_azimuth": {
        "min": -180,
        "max": 180,
        "group": "Data window",
        "enabled": false,
        "label": "Window azimuth",
        "value": 0.0
    },
    "inversion_style": "voxel",
    "chi_factor": {
        "min": 0.0,
        "max": 1.0,
        "group": "Optimization",
        "label": "Chi factor",
        "value": 1.0,
        "enabled": true
    },
    "sens_wts_threshold": {
        "group": "Update sensitivity weights directive",
        "label": "Update sensitivity weight threshold",
        "value": 0.001
    },
    "every_iteration_bool": {
        "group": "Update sensitivity weights directive",
        "label": "Update every iteration",
        "value": false
    },
    "f_min_change": {
        "group": "Update IRLS directive",
        "label": "f min change",
        "value": 0.0001
    },
    "minGNiter": {
        "group": "Update IRLS directive",
        "label": "Minimum Gauss-Newton iterations",
        "value": 1
    },
    "beta_tol": {
        "group": "Update IRLS directive",
        "label": "Beta tolerance",
        "value": 0.5
    },
    "prctile": {
        "group": "Update IRLS directive",
        "label": "percentile",
        "value": 50
    },
    "coolingRate": {
        "group": "Update IRLS directive",
        "label": "Beta cooling rate",
        "value": 1
    },
    "coolEps_q": {
        "group": "Update IRLS directive",
        "label": "Cool epsilon q",
        "value": true
    },
    "coolEpsFact": {
        "group": "Update IRLS directive",
        "label": "Cool epsilon fact",
        "value": 1.2
    },
    "beta_search": {
        "group": "Update IRLS directive",
        "label": "Perform beta search",
        "value": false
    },
    "starting_chi_factor": {
        "group": "Update IRLS directive",
        "label": "IRLS start chi factor",
        "optional": true,
        "enabled": false,
        "value": 1.0,
        "tooltip": "This chi factor will be used to determine the misfit threshold after which IRLS iterations begin."
    },
    "max_iterations": {
        "min": 0,
        "group": "Optimization",
        "label": "Maximum number of IRLS iterations",
        "tooltip": "Incomplete Re-weighted Least Squares iterations for non-L2 problems",
        "value": 25,
        "enabled": true
    },
    "max_line_search_iterations": {
        "group": "Optimization",
        "label": "Maximum number of line searches",
        "value": 20,
        "enabled": true
    },
    "max_cg_iterations": {
        "min": 0,
        "group": "Optimization",
        "label": "Maximum CG iterations",
        "value": 30,
        "enabled": true
    },
    "max_global_iterations": {
        "min": 0,
        "group": "Optimization",
        "label": "Max iterations",
        "tooltip": "Number of L2 and IRLS iterations combined",
        "value": 100,
        "enabled": true
    },
    "initial_beta_ratio": {
        "min": 0.0,
        "group": "Optimization",
        "optional": true,
        "enabled": true,
        "dependency": "initial_beta",
        "dependencyType": "disabled",
        "label": "Initial beta ratio",
        "value": 10.0
    },
    "initial_beta": {
        "min": 0.0,
        "group": "Optimization",
        "optional": true,
        "enabled": false,
        "dependency": "initial_beta_ratio",
        "dependencyType": "disabled",
        "label": "Initial beta",
        "value": 1.0
    },
    "tol_cg": {
        "min": 0,
        "group": "Optimization",
        "label": "Conjugate gradient tolerance",
        "value": 0.0001,
        "enabled": true
    },
    "alpha_s": {
        "min": 0.0,
        "group": "Regularization",
        "label": "Smallness weight",
        "value": 1.0,
        "enabled": true
    },
    "alpha_x": {
        "min": 0.0,
        "group": "Regularization",
        "label": "X-smoothness weight",
        "value": 1.0,
        "enabled": true
    },
    "alpha_y": {
        "min": 0.0,
        "group": "Regularization",
        "label": "Y-smoothness weight",
        "value": 1.0,
        "enabled": true
    },
    "alpha_z": {
        "min": 0.0,
        "group": "Regularization",
        "label": "Z-smoothness weight",
        "value": 1.0,
        "enabled": true
    },
    "s_norm": {
        "min": 0.0,
        "max": 2.0,
        "group": "Regularization",
        "label": "Smallness norm",
        "value": 0.0,
        "enabled": true
    },
    "x_norm": {
        "min": 0.0,
        "max": 2.0,
        "group": "Regularization",
        "label": "X-smoothness norm",
        "value": 2.0,
        "enabled": true
    },
    "y_norm": {
        "min": 0.0,
        "max": 2.0,
        "group": "Regularization",
        "label": "Y-smoothness norm",
        "value": 2.0,
        "enabled": true
    },
    "z_norm": {
        "min": 0.0,
        "max": 2.0,
        "group": "Regularization",
        "label": "Z-smoothness norm",
        "value": 2.0,
        "enabled": true
    },
    "reference_model_object": {
        "group": "Regularization",
        "label": "Reference model object",
        "meshType": [
            "{202C5DB1-A56D-4004-9CAD-BAAFD8899406}",
            "{6A057FDC-B355-11E3-95BE-FD84A7FFCB88}",
            "{F26FEBA3-ADED-494B-B9E9-B2BBCBE298E1}",
            "{48F5054A-1C5C-4CA4-9048-80F36DC60A06}",
            "{b020a277-90e2-4cd7-84d6-612ee3f25051}",
            "{4ea87376-3ece-438b-bf12-3479733ded46}"
        ],
        "value": "",
        "enabled": true
    },
    "reference_model": {
        "association": [
            "Cell",
            "Vertex"
        ],
        "dataType": "Float",
        "group": "Regularization",
        "isValue": false,
        "parent": "reference_model_object",
        "label": "Reference model value",
        "property": "",
        "value": 0.0
    },
    "gradient_type": {
        "choiceList": [
            "total",
            "components"
        ],
        "group": "Regularization",
        "label": "Gradient type",
        "value": "total"
    },
    "lower_bound_object": {
        "group": "Regularization",
        "meshType": [
            "{202C5DB1-A56D-4004-9CAD-BAAFD8899406}",
            "{6A057FDC-B355-11E3-95BE-FD84A7FFCB88}",
            "{F26FEBA3-ADED-494B-B9E9-B2BBCBE298E1}",
            "{48F5054A-1C5C-4CA4-9048-80F36DC60A06}",
            "{b020a277-90e2-4cd7-84d6-612ee3f25051}",
            "{4ea87376-3ece-438b-bf12-3479733ded46}"
        ],
        "label": "Lower bound object",
        "value": ""
    },
    "lower_bound": {
        "association": [
            "Cell",
            "Vertex"
        ],
        "dataType": "Float",
        "group": "Regularization",
        "isValue": false,
        "parent": "lower_bound_object",
        "label": "Lower bound",
        "property": "",
        "value": 0.0
    },
    "upper_bound_object": {
        "group": "Regularization",
        "label": "Upper bound object",
        "meshType": [
            "{202C5DB1-A56D-4004-9CAD-BAAFD8899406}",
            "{6A057FDC-B355-11E3-95BE-FD84A7FFCB88}",
            "{F26FEBA3-ADED-494B-B9E9-B2BBCBE298E1}",
            "{48F5054A-1C5C-4CA4-9048-80F36DC60A06}",
            "{b020a277-90e2-4cd7-84d6-612ee3f25051}",
            "{4ea87376-3ece-438b-bf12-3479733ded46}"
        ],
        "value": ""
    },
    "upper_bound": {
        "association": [
            "Cell",
            "Vertex"
        ],
        "dataType": "Float",
        "group": "Regularization",
        "isValue": false,
        "parent": "upper_bound_object",
        "label": "Upper bound",
        "property": "",
        "value": 0.0
    },
    "parallelized": {
        "group": "Compute",
        "label": "Use parallelization",
        "value": true
    },
    "n_cpu": {
        "min": 1,
        "group": "Compute",
        "dependency": "parallelized",
        "dependencyType": "enabled",
        "optional": true,
        "enabled": false,
        "label": "Number of cpu",
        "value": 1
    },
    "max_ram": "",
    "workspace": "",
    "out_group": {
        "label": "Results group name",
        "value": "InducedPolarizationInversion"
    },
    "no_data_value": "",
    "monitoring_directory": "",
    "workspace_geoh5": "",
    "run_command": "geoapps.drivers.induced_polarization_inversion",
    "run_command_boolean": {
        "value": false,
        "label": "Run python module ",
        "tooltip": "Warning: launches process to run python model on save",
        "main": true
    },
    "conda_environment": "geoapps",
    "distributed_workers": "",
    "chargeability_channel_bool": true
}<|MERGE_RESOLUTION|>--- conflicted
+++ resolved
@@ -197,11 +197,7 @@
     "detrend_type": {
         "choiceList": [
             "all",
-<<<<<<< HEAD
-            "corners"
-=======
             "perimeter"
->>>>>>> 9335c698
         ],
         "group": "Data pre-processing",
         "dependency": "detrend_order",
