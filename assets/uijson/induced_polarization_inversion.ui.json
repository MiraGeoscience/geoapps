{
    "title": "SimPEG Induced Polarization Inversion",
    "inversion_type": "induced polarization",
    "geoh5": "",
    "forward_only": false,
    "topography_object": {
        "main": true,
        "group": "Topography",
        "label": "Object",
        "optional": true,
        "enabled": false,
        "meshType": [
            "{202C5DB1-A56D-4004-9CAD-BAAFD8899406}",
            "{6A057FDC-B355-11E3-95BE-FD84A7FFCB88}",
            "{F26FEBA3-ADED-494B-B9E9-B2BBCBE298E1}",
            "{48F5054A-1C5C-4CA4-9048-80F36DC60A06}",
            "{b020a277-90e2-4cd7-84d6-612ee3f25051}"
        ],
        "value": ""
    },
    "topography": {
        "association": "Vertex",
        "dataType": "Float",
        "group": "Topography",
        "main": true,
        "isValue": false,
        "label": "Elevation",
        "parent": "topography_object",
        "property": "",
        "value": 0.0
    },
    "data_object": {
        "main": true,
        "group": "Data",
        "label": "Object",
        "meshType": "{275ecee9-9c24-4378-bf94-65f3c5fbe163}",
        "value": ""
    },
    "chargeability_channel": {
        "association": [
            "Cell",
            "Vertex"
        ],
        "dataType": "Float",
        "group": "Data",
        "main": true,
        "label": "Chargeability channel",
        "parent": "data_object",
        "value": ""
    },
    "chargeability_uncertainty": {
        "association": [
            "Cell",
            "Vertex"
        ],
        "dataType": "Float",
        "group": "Data",
        "main": true,
        "isValue": true,
        "label": "Chargeability uncertainty",
        "parent": "data_object",
        "property": "",
        "value": 1.0
    },
    "conductivity_model_object": {
        "group": "Starting Models",
        "main": true,
        "meshType": [
            "{202C5DB1-A56D-4004-9CAD-BAAFD8899406}",
            "{6A057FDC-B355-11E3-95BE-FD84A7FFCB88}",
            "{F26FEBA3-ADED-494B-B9E9-B2BBCBE298E1}",
            "{48F5054A-1C5C-4CA4-9048-80F36DC60A06}",
            "{b020a277-90e2-4cd7-84d6-612ee3f25051}",
            "{4EA87376-3ECE-438B-BF12-3479733DED46}"
        ],
        "label": "Conductivity object",
        "value": ""
    },
    "conductivity_model": {
        "association": [
            "Cell",
            "Vertex"
        ],
        "dataType": "Float",
        "group": "Starting Models",
        "main": true,
        "isValue": false,
        "parent": "conductivity_model_object",
        "label": "Conductivity (Siemens/m)",
        "property": "",
        "value": 0.0
    },
    "starting_model_object": {
        "group": "Starting Models",
        "main": true,
        "meshType": [
            "{202C5DB1-A56D-4004-9CAD-BAAFD8899406}",
            "{6A057FDC-B355-11E3-95BE-FD84A7FFCB88}",
            "{F26FEBA3-ADED-494B-B9E9-B2BBCBE298E1}",
            "{48F5054A-1C5C-4CA4-9048-80F36DC60A06}",
            "{b020a277-90e2-4cd7-84d6-612ee3f25051}",
            "{4ea87376-3ece-438b-bf12-3479733ded46}"
        ],
        "label": "Chargeability object",
        "value": ""
    },
    "starting_model": {
        "association": [
            "Cell",
            "Vertex"
        ],
        "dataType": "Float",
        "group": "Starting Models",
        "main": true,
        "isValue": false,
        "parent": "starting_model_object",
        "label": "Chargeability (V/V)",
        "property": "",
        "value": 0.0
    },
    "tile_spatial": {
        "group": "Receivers location options",
        "label": "Number of tiles",
        "parent": "data_object",
        "property": "",
        "value": 1,
        "min": 1,
        "max": 1000
    },
    "output_tile_files": false,
    "z_from_topo": {
        "main": false,
        "group": "Receivers location options",
        "label": "Take z from topography",
        "value": false
    },
    "receivers_radar_drape": {
        "association": [
            "Cell",
            "Vertex"
        ],
        "dataType": "Float",
        "main": false,
        "group": "Receivers location options",
        "label": "Drape receivers with radar channel",
        "optional": true,
        "parent": "data_object",
        "value": "",
        "enabled": false
    },
    "receivers_offset_x": {
        "group": "Receivers location options",
        "main": false,
        "label": "Receiver X offset (m)",
        "value": 0.0,
        "enabled": true
    },
    "receivers_offset_y": {
        "group": "Receivers location options",
        "main": false,
        "label": "Receiver Y offset (m)",
        "value": 0.0,
        "enabled": true
    },
    "receivers_offset_z": {
        "group": "Receivers location options",
        "main": false,
        "label": "Receiver Z offset (m)",
        "value": 0.0,
        "enabled": true
    },
    "gps_receivers_offset": "",
    "ignore_values": {
        "group": "Data pre-processing",
        "optional": true,
        "enabled": false,
        "label": "Values to ignore",
        "value": ""
    },
    "resolution": {
        "min": 0.0,
        "group": "Data pre-processing",
        "optional": true,
        "enabled": false,
        "label": "Downsampling resolution",
        "value": 0.0
    },
    "detrend_order": {
        "min": 0,
        "group": "Data pre-processing",
        "enabled": false,
        "dependencyType": "enabled",
        "label": "Detrend order",
        "optional": true,
        "value": 0
    },
    "detrend_type": {
        "choiceList": [
            "all",
<<<<<<< HEAD
            "corners"
=======
            "perimeter"
>>>>>>> db1f3751
        ],
        "group": "Data pre-processing",
        "dependency": "detrend_order",
        "dependencyType": "enabled",
        "enabled": false,
        "label": "Detrend type",
        "value": "all",
        "optional": true
    },
    "max_chunk_size": {
        "min": 0,
        "group": "Data pre-processing",
        "optional": true,
        "enabled": true,
        "label": "Maximum chunk size",
        "value": 128
    },
    "chunk_by_rows": {
        "group": "Data pre-processing",
        "label": "Chunk by rows",
        "value": true
    },
    "mesh": {
        "group": "Mesh",
        "main": true,
        "optional": true,
        "enabled": false,
        "dependency": "mesh_from_params",
        "dependencyType": "disable",
        "label": "Mesh",
        "meshType": "{4ea87376-3ece-438b-bf12-3479733ded46}",
        "value": ""
    },
    "u_cell_size": {
        "min": 0.0,
        "group": "Mesh",
        "main": true,
        "enabled": true,
        "dependency": "mesh",
        "dependencyType": "disabled",
        "label": "Easting core cell size (m)",
        "value": 25.0
    },
    "v_cell_size": {
        "min": 0.0,
        "group": "Mesh",
        "main": true,
        "enabled": true,
        "dependency": "mesh",
        "dependencyType": "disabled",
        "label": "Northing core cell size (m)",
        "value": 25.0
    },
    "w_cell_size": {
        "min": 0.0,
        "group": "Mesh",
        "main": true,
        "enabled": true,
        "dependency": "mesh",
        "dependencyType": "disabled",
        "label": "Vertical core cell size (m)",
        "value": 25.0
    },
    "octree_levels_topo": {
        "group": "Mesh",
        "main": true,
        "enabled": true,
        "dependency": "mesh",
        "dependencyType": "disabled",
        "label": "Octree levels topography",
        "value": "16, 8, 4, 2"
    },
    "octree_levels_obs": {
        "group": "Mesh",
        "main": true,
        "enabled": true,
        "dependency": "mesh",
        "dependencyType": "disabled",
        "label": "Octree levels observations",
        "value": "4, 4, 4, 4"
    },
    "depth_core": {
        "min": 0.0,
        "group": "Mesh",
        "main": true,
        "enabled": true,
        "dependency": "mesh",
        "dependencyType": "disabled",
        "label": "Depth of core refinement volume",
        "value": 500.0
    },
    "max_distance": {
        "min": 0.0,
        "group": "Mesh",
        "main": true,
        "enabled": true,
        "dependency": "mesh",
        "dependencyType": "disabled",
        "label": "Maximum padding distance",
        "value": 5000.0
    },
    "horizontal_padding": {
        "min": 0.0,
        "group": "Mesh",
        "main": true,
        "enabled": true,
        "dependency": "mesh",
        "dependencyType": "disabled",
        "label": "Horizontal padding",
        "value": 1000.0
    },
    "vertical_padding": {
        "min": 0.0,
        "group": "Mesh",
        "main": true,
        "enabled": true,
        "dependency": "mesh",
        "dependencyType": "disabled",
        "label": "Vertical padding",
        "value": 1000.0
    },
    "window_center_x": {
        "group": "Data window",
        "enabled": false,
        "groupOptional": true,
        "label": "Window center easting",
        "value": 0.0
    },
    "window_center_y": {
        "group": "Data window",
        "enabled": false,
        "label": "Window center northing",
        "value": 0.0
    },
    "window_width": {
        "min": 0.0,
        "group": "Data window",
        "enabled": false,
        "label": "Window width",
        "value": 0.0
    },
    "window_height": {
        "min": 0.0,
        "group": "Data window",
        "enabled": false,
        "label": "Window height",
        "value": 0.0
    },
    "window_azimuth": {
        "min": -180,
        "max": 180,
        "group": "Data window",
        "enabled": false,
        "label": "Window azimuth",
        "value": 0.0
    },
    "inversion_style": "voxel",
    "chi_factor": {
        "min": 0.0,
        "max": 1.0,
        "group": "Optimization",
        "label": "Chi factor",
        "value": 1.0,
        "enabled": true
    },
    "sens_wts_threshold": {
        "group": "Update sensitivity weights directive",
        "label": "Update sensitivity weight threshold",
        "value": 0.001
    },
    "every_iteration_bool": {
        "group": "Update sensitivity weights directive",
        "label": "Update every iteration",
        "value": false
    },
    "f_min_change": {
        "group": "Update IRLS directive",
        "label": "f min change",
        "value": 0.0001
    },
    "minGNiter": {
        "group": "Update IRLS directive",
        "label": "Minimum Gauss-Newton iterations",
        "value": 1
    },
    "beta_tol": {
        "group": "Update IRLS directive",
        "label": "Beta tolerance",
        "value": 0.5
    },
    "prctile": {
        "group": "Update IRLS directive",
        "label": "percentile",
        "value": 50
    },
    "coolingRate": {
        "group": "Update IRLS directive",
        "label": "Beta cooling rate",
        "value": 1
    },
    "coolEps_q": {
        "group": "Update IRLS directive",
        "label": "Cool epsilon q",
        "value": true
    },
    "coolEpsFact": {
        "group": "Update IRLS directive",
        "label": "Cool epsilon fact",
        "value": 1.2
    },
    "beta_search": {
        "group": "Update IRLS directive",
        "label": "Perform beta search",
        "value": false
    },
    "starting_chi_factor": {
        "group": "Update IRLS directive",
        "label": "IRLS start chi factor",
        "optional": true,
        "enabled": false,
        "value": 1.0,
        "tooltip": "This chi factor will be used to determine the misfit threshold after which IRLS iterations begin."
    },
    "max_iterations": {
        "min": 0,
        "group": "Optimization",
        "label": "Maximum number of IRLS iterations",
        "tooltip": "Incomplete Re-weighted Least Squares iterations for non-L2 problems",
        "value": 25,
        "enabled": true
    },
    "max_line_search_iterations": {
        "group": "Optimization",
        "label": "Maximum number of line searches",
        "value": 20,
        "enabled": true
    },
    "max_cg_iterations": {
        "min": 0,
        "group": "Optimization",
        "label": "Maximum CG iterations",
        "value": 30,
        "enabled": true
    },
    "max_global_iterations": {
        "min": 0,
        "group": "Optimization",
        "label": "Max iterations",
        "tooltip": "Number of L2 and IRLS iterations combined",
        "value": 100,
        "enabled": true
    },
    "initial_beta_ratio": {
        "min": 0.0,
        "group": "Optimization",
        "optional": true,
        "enabled": true,
        "dependency": "initial_beta",
        "dependencyType": "disabled",
        "label": "Initial beta ratio",
        "value": 10.0
    },
    "initial_beta": {
        "min": 0.0,
        "group": "Optimization",
        "optional": true,
        "enabled": false,
        "dependency": "initial_beta_ratio",
        "dependencyType": "disabled",
        "label": "Initial beta",
        "value": 1.0
    },
    "tol_cg": {
        "min": 0,
        "group": "Optimization",
        "label": "Conjugate gradient tolerance",
        "value": 0.0001,
        "enabled": true
    },
    "alpha_s": {
        "min": 0.0,
        "group": "Regularization",
        "label": "Smallness weight",
        "value": 1.0,
        "enabled": true
    },
    "alpha_x": {
        "min": 0.0,
        "group": "Regularization",
        "label": "X-smoothness weight",
        "value": 1.0,
        "enabled": true
    },
    "alpha_y": {
        "min": 0.0,
        "group": "Regularization",
        "label": "Y-smoothness weight",
        "value": 1.0,
        "enabled": true
    },
    "alpha_z": {
        "min": 0.0,
        "group": "Regularization",
        "label": "Z-smoothness weight",
        "value": 1.0,
        "enabled": true
    },
    "s_norm": {
        "min": 0.0,
        "max": 2.0,
        "group": "Regularization",
        "label": "Smallness norm",
        "value": 0.0,
        "enabled": true
    },
    "x_norm": {
        "min": 0.0,
        "max": 2.0,
        "group": "Regularization",
        "label": "X-smoothness norm",
        "value": 2.0,
        "enabled": true
    },
    "y_norm": {
        "min": 0.0,
        "max": 2.0,
        "group": "Regularization",
        "label": "Y-smoothness norm",
        "value": 2.0,
        "enabled": true
    },
    "z_norm": {
        "min": 0.0,
        "max": 2.0,
        "group": "Regularization",
        "label": "Z-smoothness norm",
        "value": 2.0,
        "enabled": true
    },
    "reference_model_object": {
        "group": "Regularization",
        "label": "Reference model object",
        "meshType": [
            "{202C5DB1-A56D-4004-9CAD-BAAFD8899406}",
            "{6A057FDC-B355-11E3-95BE-FD84A7FFCB88}",
            "{F26FEBA3-ADED-494B-B9E9-B2BBCBE298E1}",
            "{48F5054A-1C5C-4CA4-9048-80F36DC60A06}",
            "{b020a277-90e2-4cd7-84d6-612ee3f25051}",
            "{4ea87376-3ece-438b-bf12-3479733ded46}"
        ],
        "value": "",
        "enabled": true
    },
    "reference_model": {
        "association": [
            "Cell",
            "Vertex"
        ],
        "dataType": "Float",
        "group": "Regularization",
        "isValue": false,
        "parent": "reference_model_object",
        "label": "Reference model value",
        "property": "",
        "value": 0.0
    },
    "gradient_type": {
        "choiceList": [
            "total",
            "components"
        ],
        "group": "Regularization",
        "label": "Gradient type",
        "value": "total"
    },
    "lower_bound_object": {
        "group": "Regularization",
        "meshType": [
            "{202C5DB1-A56D-4004-9CAD-BAAFD8899406}",
            "{6A057FDC-B355-11E3-95BE-FD84A7FFCB88}",
            "{F26FEBA3-ADED-494B-B9E9-B2BBCBE298E1}",
            "{48F5054A-1C5C-4CA4-9048-80F36DC60A06}",
            "{b020a277-90e2-4cd7-84d6-612ee3f25051}",
            "{4ea87376-3ece-438b-bf12-3479733ded46}"
        ],
        "label": "Lower bound object",
        "value": ""
    },
    "lower_bound": {
        "association": [
            "Cell",
            "Vertex"
        ],
        "dataType": "Float",
        "group": "Regularization",
        "isValue": false,
        "parent": "lower_bound_object",
        "label": "Lower bound",
        "property": "",
        "value": 0.0
    },
    "upper_bound_object": {
        "group": "Regularization",
        "label": "Upper bound object",
        "meshType": [
            "{202C5DB1-A56D-4004-9CAD-BAAFD8899406}",
            "{6A057FDC-B355-11E3-95BE-FD84A7FFCB88}",
            "{F26FEBA3-ADED-494B-B9E9-B2BBCBE298E1}",
            "{48F5054A-1C5C-4CA4-9048-80F36DC60A06}",
            "{b020a277-90e2-4cd7-84d6-612ee3f25051}",
            "{4ea87376-3ece-438b-bf12-3479733ded46}"
        ],
        "value": ""
    },
    "upper_bound": {
        "association": [
            "Cell",
            "Vertex"
        ],
        "dataType": "Float",
        "group": "Regularization",
        "isValue": false,
        "parent": "upper_bound_object",
        "label": "Upper bound",
        "property": "",
        "value": 0.0
    },
    "parallelized": {
        "group": "Compute",
        "label": "Use parallelization",
        "value": true
    },
    "n_cpu": {
        "min": 1,
        "group": "Compute",
        "dependency": "parallelized",
        "dependencyType": "enabled",
        "optional": true,
        "enabled": false,
        "label": "Number of cpu",
        "value": 1
    },
    "max_ram": "",
    "workspace": "",
    "out_group": {
        "label": "Results group name",
        "value": "InducedPolarizationInversion"
    },
    "no_data_value": "",
    "monitoring_directory": "",
    "workspace_geoh5": "",
    "run_command": "geoapps.drivers.induced_polarization_inversion",
    "run_command_boolean": {
        "value": false,
        "label": "Run python module ",
        "tooltip": "Warning: launches process to run python model on save",
        "main": true
    },
    "conda_environment": "geoapps",
    "distributed_workers": "",
    "chargeability_channel_bool": true
}<|MERGE_RESOLUTION|>--- conflicted
+++ resolved
@@ -197,11 +197,7 @@
     "detrend_type": {
         "choiceList": [
             "all",
-<<<<<<< HEAD
-            "corners"
-=======
             "perimeter"
->>>>>>> db1f3751
         ],
         "group": "Data pre-processing",
         "dependency": "detrend_order",
