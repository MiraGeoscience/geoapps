--- conflicted
+++ resolved
@@ -72,19 +72,6 @@
         "label": "Name:",
         "value": "Octree_Mesh"
     },
-<<<<<<< HEAD
-    "run_command": "geoapps.octree_creation.application",
-    "run_command_boolean": {
-        "value": false,
-        "label": "Run python module ",
-        "tooltip": "Warning: launches process to run python model on save",
-        "main": true
-    },
-    "monitoring_directory": "",
-    "conda_environment": "geoapps",
-    "conda_environment_boolean": false,
-=======
->>>>>>> 1d2c9fa1
     "Refinenement A object": {
         "groupOptional": true,
         "enabled": true,
