--- conflicted
+++ resolved
@@ -144,17 +144,5 @@
         "value": true
     },
     "center": "",
-<<<<<<< HEAD
     "width": ""
-=======
-    "width": "",
-    "run_command": "geoapps.processing.peak_finder",
-    "run_command_boolean": "",
-    "conda_environment": "geoapps",
-    "conda_environment_boolean": "",
-    "template_data": "",
-    "template_color": "",
-    "monitoring_directory": "",
-    "plot_result": true
->>>>>>> 3e3c5eb1
 }