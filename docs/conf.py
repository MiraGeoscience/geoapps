#
# mirageoscience-apps documentation build configuration file, created by
# sphinx-quickstart on Tue Sep 16 16:41:10 2014.
#
# This file is execfile()d with the current directory set to its
# containing dir.
#
# Note that not all possible configuration values are present in this
# autogenerated file.
#
# All configuration values have a default; values that are commented out
# serve to show the default.

# on_rtd is whether we are on readthedocs.org
import os
import sys
import shutil
import plotly.io as pio

pio.renderers.default = "sphinx_gallery"

sys.path.append(os.path.abspath("./_ext"))
sys.path.append(os.path.abspath(".."))
sys.path.append(os.path.abspath("../apps"))

# If extensions (or modules to document with autodoc) are in another directory,
# add these directories to sys.path here. If the directory is relative to the
# documentation root, use os.path.abspath to make it absolute, like shown here.
# sys.path.insert(0, os.path.abspath('.'))

# -- General configuration ------------------------------------------------
# Add any Sphinx extension module names here, as strings. They can be
# extensions coming with Sphinx (named 'sphinx.ext.*') or your custom
# ones.
extensions = [
    "sphinx.ext.autodoc",
    "sphinx.ext.autosummary",
    "sphinx.ext.viewcode",
    "sphinx.ext.todo",
    "sphinx.ext.githubpages",
    "numpydoc",
    "sphinx_issues",
    "nbsphinx",
    "sphinx_gallery.load_style",
]

nbsphinx_prolog = r"""
.. raw:: html

    <script src='http://cdnjs.cloudflare.com/ajax/libs/require.js/2.1.10/require.min.js'></script>
    <script>require=requirejs;</script>
"""

nbsphinx_thumbnails = {
    "content/applications/base_application": "_images/base_thumbnail.png",
    "content/applications/calculator": "_images/calculator_thumbnail.png",
    "content/applications/triangulated_surfaces": "_images/model_surface.png",
    "content/applications/create_isosurface": "_images/iso_surface.png",
    "content/applications/object_data_selection": "_images/object_selection_thumbnail.png",
    "content/applications/view_selection": "_images/plot_selection.png",
    "content/applications/edge_detection": "_images/edge_detection_thumbnail.png",
    "content/applications/contouring": "_images/contours_thumbnail.png",
    "content/applications/coordinate_transformation": "_images/coordinate_transform_thumbnail.png",
    "content/applications/data_interpolation": "_images/data_interp_thumbnail.png",
    "content/applications/export": "_images/export_thumbnail.png",
    "content/applications/scatter": "_images/scatter_thumbnail.png",
    "content/applications/grav_mag_inversion": "_images/inversion_grav_mag_thumbnail.png",
    "content/applications/dcip_inversion": "_images/inversion_dcip_thumbnail.png",
    "content/applications/em1d_inversion": "_images/inversion_em1d_thumbnail.png",
    "content/applications/clustering": "_images/cluster_thumbnail.png",
    "content/applications/peak_finder": "_images/peak_finder_thumbnail.png",
    "content/applications/create_octree": "_images/octree_mesh_creation.png",
    "content/applications/create_block_model": "_images/block_model_thumbnail.png",
}

# Autosummary pages will be generated by sphinx-autogen instead of sphinx-build
autosummary_generate = []
numpydoc_show_class_members = False
numpydoc_class_members_toctree = False


# Add any paths that contain templates here, relative to this directory.
templates_path = ["_templates"]

# The suffix of source filenames.
source_suffix = ".rst"

# The encoding of source files.
# source_encoding = 'utf-8-sig'

# The master toctree document.
master_doc = "index"

# General information about the project.
project = "geoapps"

# The short X.Y version.
<<<<<<< HEAD
version = "0.9.1"
# The full version, including alpha/beta/rc tags.
release = "0.9.1-alpha.1"
=======
version = "0.10.0"
# The full version, including alpha/beta/rc tags.
release = "0.10.0-alpha.1"
>>>>>>> a688112e


# List of patterns, relative to source directory, that match files and
# directories to ignore when looking for source files.
exclude_patterns = ["_build", "AUTHORS.rst", "table_*", "**.ipynb_checkpoints"]

linkcheck_ignore = []
linkcheck_retries = 3
linkcheck_timeout = 2000

# The reST default role (used for this markup: `text`) to use for all
# documents.
# default_role = None

# If true, '()' will be appended to :func: etc. cross-reference text.
# add_function_parentheses = True

# If true, the current module name will be prepended to all description
# unit titles (such as .. function::).
# add_module_names = True

# If true, sectionauthor and moduleauthor directives will be shown in the
# output. They are ignored by default.
# show_authors = False

# The name of the Pygments (syntax highlighting) style to use.
pygments_style = "sphinx"

# A list of ignored prefixes for module index sorting.
# modindex_common_prefix = []

# API doc options
# apidoc_module_dir = "../mirageoscience-apps"
# apidoc_output_dir = "content/api/generated"
# apidoc_toc_file = False
# apidoc_excluded_paths = []
# apidoc_separate_modules = True

# A list of ignored prefixes for module index sorting.
# modindex_common_prefix = []

# If true, keep warnings as "system message" paragraphs in the built documents.
# keep_warnings = False

# -- Edit on Github Extension ---------------------------------------------

edit_on_github_branch = "master"
edit_on_github_project = "mirageoscience/mirageoscience-apps"
edit_on_github_directory = "docs"

# -- Options for HTML output ----------------------------------------------

# The theme to use for HTML and HTML Help pages.  See the documentation for
# a list of builtin themes.

# The language for content autogenerated by Sphinx. Refer to documentation
# for a list of supported languages.
#
# This is also used if you do content translation via gettext catalogs.
# Usually you set "language" from the command line for these cases.
language = None
html_theme = "alabaster"

# otherwise, readthedocs.org uses their theme by default, so no need to specify it

# html_theme = 'default'

# Theme options are theme-specific and customize the look and feel of a theme
# further.  For a list of options available for each theme, see the
# documentation.
# html_theme_options = {
#   'display_github': 'True',
# }

# html_logo = 'images/mirageoscience-apps.png'

check_meta = False

# Add any paths that contain custom themes here, relative to this directory.
# html_theme_path = []

# The name for this set of Sphinx documents.  If None, it defaults to
# "<project> v<release> documentation".
# html_title = None

# A shorter title for the navigation bar.  Default is the same as html_title.
# html_short_title = None

# The name of an image file (relative to this directory) to place at the top
# of the sidebar.
# html_logo = None

# The name of an image file (within the static path) to use as favicon of the
# docs.  This file should be a Windows icon file (.ico) being 16x16 or 32x32
# pixels large.
# html_favicon = "gpg.ico"

# Add any paths that contain custom static files (such as style sheets) here,
# relative to this directory. They are copied after the builtin static files,
# so a file named "default.css" will overwrite the builtin "default.css".
# html_static_path = ['_static']

# Add any extra paths that contain custom files (such as robots.txt or
# .htaccess) here, relative to this directory. These files are copied
# directly to the root of the documentation.
# html_extra_path = []

# If not '', a 'Last updated on:' timestamp is inserted at every page bottom,
# using the given strftime format.
# html_last_updated_fmt = '%b %d, %Y'

# If true, SmartyPants will be used to convert quotes and dashes to
# typographically correct entities.
# html_use_smartypants = True

# Custom sidebar templates, maps document names to template names.
# html_sidebars = {}

# Additional templates that should be rendered to pages, maps page names to
# template names.
# html_additional_pages = {}

# If false, no module index is generated.
# html_domain_indices = True

# If false, no index is generated.
# html_use_index = True

# If true, the index is split into individual pages for each letter.
# html_split_index = False

# If true, links to the reST sources are added to the pages.
# html_show_sourcelink = True

# If true, "Created using Sphinx" is shown in the HTML footer. Default is True.
html_show_sphinx = True

# If true, "(C) Copyright ..." is shown in the HTML footer. Default is True.
html_show_copyright = False

# If true, an OpenSearch description file will be output, and all pages will
# contain a <link> tag referring to it.  The value of this option must be the
# base URL from which the finished HTML is served.
# html_use_opensearch = ''

# This is the file name suffix for HTML files (e.g. ".xhtml").
# html_file_suffix = None

# Output file base name for HTML help builder.
htmlhelp_basename = "mirageoscience-apps Documentation"

numfig = True
# -- Options for LaTeX output ---------------------------------------------

latex_elements = {
    # The paper size ('letterpaper' or 'a4paper').
    #'papersize': 'letterpaper',
    # The font size ('10pt', '11pt' or '12pt').
    #'pointsize': '10pt',
    # Additional stuff for the LaTeX preamble.
    #'preamble': '',
}

# Grouping the document tree into LaTeX files. List of tuples
# (source start file, target name, title,
#  author, documentclass [howto, manual, or own class]).
latex_documents = [
    (
        "index",
        "mirageoscience-apps Documentation.tex",
        "mirageoscience-apps Documentation",
        "MiraGeoscience",
        "manual",
    )
]

# The name of an image file (relative to this directory) to place at the top of
# the title page.
# latex_logo = None

# For "manual" documents, if this is true, then toplevel headings are parts,
# not chapters.
# latex_use_parts = False

# If true, show page references after internal links.
# latex_show_pagerefs = False

# If true, show URL addresses after external links.
# latex_show_urls = False

# Documents to append as an appendix to all manuals.
# latex_appendices = []

# If false, no module index is generated.
# latex_domain_indices = True


# -- Options for manual page output ---------------------------------------

# One entry per manual page. List of tuples
# (source start file, name, description, authors, manual section).
man_pages = [
    (
        "index",
        "mirageoscience-apps Documentation",
        "mirageoscience-apps Documentation",
        ["MiraGeoscience"],
        1,
    )
]

# If true, show URL addresses after external links.
# man_show_urls = False


# -- Options for Texinfo output -------------------------------------------

# Grouping the document tree into Texinfo files. List of tuples
# (source start file, target name, title, author,
#  dir menu entry, description, category)
texinfo_documents = [
    (
        "index",
        "mirageoscience-apps Documentation",
        "mirageoscience-apps Documentation",
        "MiraGeoscience",
        "mirageoscience-apps",
        "API for geoh5 database and Geoscience ANALYST.",
        "Miscellaneous",
    )
]

# Documents to append as an appendix to all manuals.
# texinfo_appendices = []

# If false, no module index is generated.
# texinfo_domain_indices = True

# How to display URL addresses: 'footnote', 'no', or 'inline'.
# texinfo_show_urls = 'footnote'

# If true, do not generate a @detailmenu in the "Top" node's menu.
# texinfo_no_detailmenu = False


# Example configuration for intersphinx: refer to the Python standard library.
intersphinx_mapping = {"http://docs.python.org/": None}


# -- User Defined Methods ------------------------------------------------
sys.path.append(os.getcwd())

# from _ext import edit_on_github
# from _ext import copyImages, supress_nonlocal_image_warn, make_lectures_page

# copyImages()

# -- Strip all notebooks before


# def clean_state():
#     # get relevant directories
#     cwd = os.getcwd()
#
#     # search for images that have been missed
#     for root, dirList, fileList in os.walk(cwd):
#         if "Workspace" not in root:
#             for filename in fileList:
#                 if "ipynb" in filename:
#                     os.system("nbstripout " + os.path.join(root, filename))
#                 if ".geoh5" in filename:
#                     os.remove(os.path.join(root, filename))
#
#
# clean_state()
# print("Copy example notebooks into docs/_examples")


# def all_but_ipynb(dir, contents):
#     result = []
#     for c in contents:
#         if os.path.isfile(os.path.join(dir, c)) and (not c.endswith(".ipynb")):
#             result += [c]
#     return result


# project_root = os.getcwd()
# shutil.rmtree(os.path.join(project_root, "content/_examples"), ignore_errors=True)
# shutil.copytree(
#     os.path.join(project_root, "../geoapps"),
#     os.path.join(project_root, "content/_examples"),
# )

# TODO: build the source
# sphinx-apidoc --templatedir templates/ -o content/api/ ../mirageoscience-apps<|MERGE_RESOLUTION|>--- conflicted
+++ resolved
@@ -95,15 +95,9 @@
 project = "geoapps"
 
 # The short X.Y version.
-<<<<<<< HEAD
-version = "0.9.1"
-# The full version, including alpha/beta/rc tags.
-release = "0.9.1-alpha.1"
-=======
 version = "0.10.0"
 # The full version, including alpha/beta/rc tags.
 release = "0.10.0-alpha.1"
->>>>>>> a688112e
 
 
 # List of patterns, relative to source directory, that match files and
