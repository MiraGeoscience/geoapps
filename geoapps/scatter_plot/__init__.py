--- conflicted
+++ resolved
@@ -5,11 +5,7 @@
 #  geoapps is distributed under the terms and conditions of the MIT License
 #  (see LICENSE file at the root of this source code package).
 
-<<<<<<< HEAD
-from .constants import app_initializer
-from .params import ScatterPlotParams
-=======
 from __future__ import annotations
 
-from .application import ScatterPlots
->>>>>>> c730d974
+from .constants import app_initializer
+from .params import ScatterPlotParams