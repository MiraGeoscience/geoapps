#  Copyright (c) 2022 Mira Geoscience Ltd.
#
#  This file is part of geoapps.
#
#  geoapps is distributed under the terms and conditions of the MIT License
#  (see LICENSE file at the root of this source code package).

from __future__ import annotations

import base64
import io
import json
import os
import sys
import uuid
import webbrowser
from os import environ

import numpy as np
import plotly.express as px
import plotly.graph_objects as go
from dash import callback_context, dcc, html, no_update
from dash.dependencies import Input, Output
from flask import Flask
from geoh5py.objects.object_base import ObjectBase
from geoh5py.ui_json import InputFile
from geoh5py.workspace import Workspace
from jupyter_dash import JupyterDash

from geoapps.scatter_plot.constants import app_initializer
from geoapps.scatter_plot.driver import ScatterPlotDriver
from geoapps.scatter_plot.params import ScatterPlotParams


class ScatterPlots:
    _param_class = ScatterPlotParams

    def __init__(self, ui_json=None, **kwargs):
        app_initializer.update(kwargs)
        if ui_json is not None and os.path.exists(ui_json.path):
            self.params = self._param_class(ui_json)
        else:
            self.params = self._param_class(**app_initializer)

        self.data_channels = {}
        # Initial values for the dash components
        defaults = self.get_defaults()

        external_stylesheets = ["https://codepen.io/chriddyp/pen/bWLwgP.css"]
        server = Flask(__name__)
        self.app = JupyterDash(
            server=server,
            url_base_pathname=environ.get("JUPYTERHUB_SERVICE_PREFIX", "/"),
            external_stylesheets=external_stylesheets,
        )

        # Set up the layout with the dash components
        self.workspace_layout = html.Div(
            [
                dcc.Upload(
                    id="upload",
                    children=html.Button("Upload Workspace/ui.json"),
                    style={"margin-bottom": "20px"},
                ),
                dcc.Markdown(children="Object: "),
                dcc.Dropdown(
                    id="objects",
                    options=defaults["objects_options"],
                    value=defaults["objects_name"],
                    style={"margin-bottom": "20px"},
                ),
                html.Div(
                    [
                        dcc.Markdown(
                            children="Population Downsampling (%): ",
                            style={
                                "display": "inline-block",
                                "margin-right": "5px",
                            },
                        ),
                        dcc.Slider(
                            id="downsampling",
                            value=defaults["downsampling"],
                            min=1,
                            max=100,
                            step=1,
                            marks=None,
                            tooltip={
                                "placement": "bottom",
                                "always_visible": True,
                            },
                        ),
                    ],
                    style={"margin-bottom": "20px"},
                ),
            ]
        )
        self.axis_layout = html.Div(
            [
                html.Div(
                    [
                        dcc.Markdown(children="Axis: "),
                        dcc.Dropdown(
                            id="axes_pannels",
                            options=[
                                {"label": "X-axis", "value": "x"},
                                {"label": "Y-axis", "value": "y"},
                                {"label": "Z-axis", "value": "z"},
                                {"label": "Color", "value": "color"},
                                {"label": "Size", "value": "size"},
                            ],
                            value="x",
                            style={"margin-bottom": "20px"},
                        ),
                    ],
                    style={
                        # "width": "40%",
                        "display": "block",
                        "vertical-align": "top",
                    },
                ),
                html.Div(
                    id="x_div",
                    children=[
                        dcc.Markdown(children="Data: "),
                        dcc.Dropdown(
                            id="x",
                            options=defaults["data_options"],
                            value=defaults["x_name"],
                            style={"margin-bottom": "20px"},
                        ),
                        html.Div(
                            [
                                dcc.Markdown(
                                    children="Threshold: ",
                                    style={
                                        "display": "inline-block",
                                        "margin-right": "5px",
                                    },
                                ),
                                dcc.Input(
                                    id="x_thresh",
                                    type="number",
                                    value=defaults["x_thresh"],
                                    style={
                                        "display": "inline-block",
                                        "margin-right": "20px",
                                    },
                                ),
<<<<<<< HEAD
                                dcc.Checklist(
                                    id="x_log",
                                    options=["Log10"],
                                    value=defaults["x_log"],
                                    style={"display": "inline-block"},
=======
                                dcc.Markdown(children="Object: "),
                                dcc.Dropdown(
                                    id="objects",
                                    options=defaults["objects_options"],
                                    value=defaults["objects_name"],
                                    style={"margin-bottom": "20px"},
                                    clearable=False,
>>>>>>> dd5377ab
                                ),
                            ],
                            style={"margin-bottom": "20px"},
                        ),
                        html.Div(
                            [
                                dcc.Markdown(
                                    children="Min: ",
                                    style={
                                        "display": "inline-block",
                                        "margin-right": "5px",
                                    },
                                ),
<<<<<<< HEAD
                                dcc.Input(
                                    id="x_min",
                                    type="number",
                                    value=defaults["x_min"],
                                    style={
                                        "display": "inline-block",
                                        "margin-right": "20px",
                                    },
=======
                                dcc.Markdown(children="Axis: "),
                                dcc.Dropdown(
                                    id="axes_pannels",
                                    options=[
                                        {"label": "X-axis", "value": "x"},
                                        {"label": "Y-axis", "value": "y"},
                                        {"label": "Z-axis", "value": "z"},
                                        {"label": "Color", "value": "color"},
                                        {"label": "Size", "value": "size"},
                                    ],
                                    value="x",
                                    style={"margin-bottom": "20px"},
                                    clearable=False,
>>>>>>> dd5377ab
                                ),
                            ],
                            style={"margin-bottom": "20px"},
                        ),
                        html.Div(
                            [
                                dcc.Markdown(
                                    children="Max: ",
                                    style={
                                        "display": "inline-block",
                                        "margin-right": "5px",
                                    },
                                ),
                                dcc.Input(
                                    id="x_max",
                                    type="number",
                                    value=defaults["x_max"],
                                    style={"display": "inline-block"},
                                ),
                            ],
                        ),
                    ],
                    style={
                        "display": "block",
                        "width": "40%",
                        "vertical-align": "top",
                        "margin-bottom": "20px",
                    },
                ),
                html.Div(
                    id="y_div",
                    children=[
                        dcc.Markdown(children="Data: "),
                        dcc.Dropdown(
                            id="y",
                            options=defaults["data_options"],
                            value=defaults["y_name"],
                            style={"margin-bottom": "20px"},
                        ),
                        html.Div(
                            [
                                dcc.Markdown(
                                    children="Threshold: ",
                                    style={
                                        "display": "inline-block",
                                        "margin-right": "5px",
                                    },
                                ),
                                dcc.Input(
                                    id="y_thresh",
                                    type="number",
                                    value=defaults["y_thresh"],
                                    style={
                                        "display": "inline-block",
                                        "margin-right": "20px",
                                    },
                                ),
                                dcc.Checklist(
                                    id="y_log",
                                    options=["Log10"],
                                    value=defaults["y_log"],
                                    style={"display": "inline-block"},
                                ),
                            ],
                            style={"margin-bottom": "20px"},
                        ),
                        html.Div(
                            [
                                dcc.Markdown(
                                    children="Min: ",
                                    style={
                                        "display": "inline-block",
                                        "margin-right": "5px",
                                    },
                                ),
                                dcc.Input(
                                    id="y_min",
                                    type="number",
                                    value=defaults["y_min"],
                                    style={
                                        "display": "inline-block",
                                        "margin-right": "20px",
                                    },
                                ),
                            ],
                            style={"margin-bottom": "20px"},
                        ),
                        html.Div(
                            [
                                dcc.Markdown(
                                    children="Max: ",
                                    style={
                                        "display": "inline-block",
                                        "margin-right": "5px",
                                    },
                                ),
                                dcc.Input(
                                    id="y_max",
                                    type="number",
                                    value=defaults["y_max"],
                                    style={"display": "inline-block"},
                                ),
                            ],
                        ),
                    ],
                    style={
                        "display": "none",
                        "width": "40%",
                        "vertical-align": "top",
                        "margin-bottom": "20px",
                    },
                ),
                html.Div(
                    id="z_div",
                    children=[
                        dcc.Markdown(children="Data: "),
                        dcc.Dropdown(
                            id="z",
                            options=defaults["data_options"],
                            value=defaults["z_name"],
                            style={"margin-bottom": "20px"},
                        ),
                        html.Div(
                            [
                                dcc.Markdown(
                                    children="Threshold: ",
                                    style={
                                        "display": "inline-block",
                                        "margin-right": "5px",
                                    },
                                ),
                                dcc.Input(
                                    id="z_thresh",
                                    type="number",
                                    value=defaults["z_thresh"],
                                    style={
                                        "display": "inline-block",
                                        "margin-right": "20px",
                                    },
                                ),
                                dcc.Checklist(
                                    id="z_log",
                                    options=["Log10"],
                                    value=defaults["z_log"],
                                    style={"display": "inline-block"},
                                ),
                            ],
                            style={"margin-bottom": "20px"},
                        ),
                        html.Div(
                            [
                                dcc.Markdown(
                                    children="Min: ",
                                    style={
                                        "display": "inline-block",
                                        "margin-right": "5px",
                                    },
                                ),
                                dcc.Input(
                                    id="z_min",
                                    type="number",
                                    value=defaults["z_min"],
                                    style={
                                        "display": "inline-block",
                                        "margin-right": "20px",
                                    },
                                ),
                            ],
                            style={"margin-bottom": "20px"},
                        ),
                        html.Div(
                            [
                                dcc.Markdown(
                                    children="Max: ",
                                    style={
                                        "display": "inline-block",
                                        "margin-right": "5px",
                                    },
                                ),
                                dcc.Input(
                                    id="z_max",
                                    type="number",
                                    value=defaults["z_max"],
                                    style={"display": "inline-block"},
                                ),
                            ],
                        ),
                    ],
                    style={
                        "display": "none",
                        "width": "40%",
                        "vertical-align": "top",
                        "margin-bottom": "20px",
                    },
                ),
                html.Div(
                    id="color_div",
                    children=[
                        dcc.Markdown(children="Data: "),
                        dcc.Dropdown(
                            id="color",
                            options=defaults["data_options"],
                            value=defaults["color_name"],
                            style={"margin-bottom": "20px"},
                        ),
                        dcc.Dropdown(
                            id="color_maps",
                            options=px.colors.named_colorscales(),
                            value=defaults["color_maps"],
                            style={"margin-bottom": "20px"},
                        ),
                        html.Div(
                            [
                                dcc.Markdown(
                                    children="Threshold: ",
                                    style={
                                        "display": "inline-block",
                                        "margin-right": "5px",
                                    },
                                ),
                                dcc.Input(
                                    id="color_thresh",
                                    type="number",
                                    value=defaults["color_thresh"],
                                    style={
                                        "display": "inline-block",
                                        "margin-right": "20px",
                                    },
                                ),
                                dcc.Checklist(
                                    id="color_log",
                                    options=["Log10"],
                                    value=defaults["color_log"],
                                    style={"display": "inline-block"},
                                ),
                            ],
                            style={"margin-bottom": "20px"},
                        ),
                        html.Div(
                            [
                                dcc.Markdown(
                                    children="Min: ",
                                    style={
                                        "display": "inline-block",
                                        "margin-right": "5px",
                                    },
                                ),
                                dcc.Input(
                                    id="color_min",
                                    type="number",
                                    value=defaults["color_min"],
                                    style={
                                        "display": "inline-block",
                                        "margin-right": "20px",
                                    },
                                ),
                            ],
                            style={"margin-bottom": "20px"},
                        ),
                        html.Div(
                            [
                                dcc.Markdown(
                                    children="Max: ",
                                    style={
                                        "display": "inline-block",
                                        "margin-right": "5px",
                                    },
                                ),
                                dcc.Input(
                                    id="color_max",
                                    type="number",
                                    value=defaults["color_max"],
                                    style={"display": "inline-block"},
                                ),
                            ],
                        ),
                    ],
                    style={
                        "display": "none",
                        "width": "40%",
                        "vertical-align": "top",
                        "margin-bottom": "20px",
                    },
                ),
                html.Div(
                    id="size_div",
                    children=[
                        dcc.Markdown(children="Data: "),
                        dcc.Dropdown(
                            id="size",
                            options=defaults["data_options"],
                            value=defaults["size_name"],
                            style={"margin-bottom": "20px"},
                        ),
                        html.Div(
                            [
                                dcc.Markdown(
                                    children="Marker Size: ",
                                    style={
                                        "display": "inline-block",
                                        "margin-right": "5px",
                                    },
                                ),
                                dcc.Slider(
                                    id="size_markers",
                                    value=defaults["size_markers"],
                                    min=1,
                                    max=100,
                                    step=1,
                                    marks=None,
                                    tooltip={
                                        "placement": "bottom",
                                        "always_visible": True,
                                    },
                                ),
                            ],
                            style={"width": "80%", "margin-bottom": "20px"},
                        ),
                        html.Div(
                            [
                                dcc.Markdown(
                                    children="Threshold: ",
                                    style={
                                        "display": "inline-block",
                                        "margin-right": "5px",
                                    },
                                ),
                                dcc.Input(
                                    id="size_thresh",
                                    type="number",
                                    value=defaults["size_thresh"],
                                    style={
                                        "display": "inline-block",
                                        "margin-right": "20px",
                                    },
                                ),
                                dcc.Checklist(
                                    id="size_log",
                                    options=["Log10"],
                                    value=defaults["size_log"],
                                    style={"display": "inline-block"},
                                ),
                            ],
                            style={"margin-bottom": "20px"},
                        ),
                        html.Div(
                            [
                                dcc.Markdown(
                                    children="Min: ",
                                    style={
                                        "display": "inline-block",
                                        "margin-right": "5px",
                                    },
                                ),
                                dcc.Input(
                                    id="size_min",
                                    type="number",
                                    value=defaults["size_min"],
                                    style={
                                        "display": "inline-block",
                                        "margin-right": "20px",
                                    },
                                ),
                            ],
                            style={"margin-bottom": "20px"},
                        ),
                        html.Div(
                            [
                                dcc.Markdown(
                                    children="Max: ",
                                    style={
                                        "display": "inline-block",
                                        "margin-right": "5px",
                                    },
                                ),
                                dcc.Input(
                                    id="size_max",
                                    type="number",
                                    value=defaults["size_max"],
                                    style={"display": "inline-block"},
                                ),
                            ],
                        ),
                    ],
                ),
            ]
        )
        self.plot_layout = html.Div(
            [
                dcc.Graph(
                    id="crossplot",
                    style={"margin-bottom": "20px"},
                ),
            ]
        )
        self.app.layout = html.Div(
            [
                html.Div(
                    [self.workspace_layout, self.axis_layout],
                    style={
                        "width": "40%",
                        "display": "inline-block",
                        "margin-bottom": "20px",
                        "vertical-align": "bottom",
                        "margin-right": "20px",
                    },
                ),
                html.Div(
                    [
                        self.plot_layout,
                        html.A(
                            html.Button("Download as HTML"),
                            id="download",
                            download="Crossplot.html",
                            style={"margin-left": "30%"},
                        ),
                    ],
                    style={
                        "width": "55%",
                        "display": "inline-block",
                        "margin-bottom": "20px",
                        "vertical-align": "bottom",
                    },
                ),
            ],
            style={"width": "70%", "margin-left": "50px", "margin-top": "30px"},
        )

        # Set up callbacks
        self.app.callback(
            Output(component_id="x_div", component_property="style"),
            Output(component_id="y_div", component_property="style"),
            Output(component_id="z_div", component_property="style"),
            Output(component_id="color_div", component_property="style"),
            Output(component_id="size_div", component_property="style"),
            Input(component_id="axes_pannels", component_property="value"),
        )(self.update_visibility)
        self.app.callback(
            Output(component_id="crossplot", component_property="figure"),
            Input(component_id="downsampling", component_property="value"),
            Input(component_id="x", component_property="value"),
            Input(component_id="x_log", component_property="value"),
            Input(component_id="x_thresh", component_property="value"),
            Input(component_id="x_min", component_property="value"),
            Input(component_id="x_max", component_property="value"),
            Input(component_id="y", component_property="value"),
            Input(component_id="y_log", component_property="value"),
            Input(component_id="y_thresh", component_property="value"),
            Input(component_id="y_min", component_property="value"),
            Input(component_id="y_max", component_property="value"),
            Input(component_id="z", component_property="value"),
            Input(component_id="z_log", component_property="value"),
            Input(component_id="z_thresh", component_property="value"),
            Input(component_id="z_min", component_property="value"),
            Input(component_id="z_max", component_property="value"),
            Input(component_id="color", component_property="value"),
            Input(component_id="color_log", component_property="value"),
            Input(component_id="color_thresh", component_property="value"),
            Input(component_id="color_min", component_property="value"),
            Input(component_id="color_max", component_property="value"),
            Input(component_id="color_maps", component_property="value"),
            Input(component_id="size", component_property="value"),
            Input(component_id="size_log", component_property="value"),
            Input(component_id="size_thresh", component_property="value"),
            Input(component_id="size_min", component_property="value"),
            Input(component_id="size_max", component_property="value"),
            Input(component_id="size_markers", component_property="value"),
        )(self.update_plot)
        self.app.callback(
            Output(component_id="objects", component_property="options"),
            Output(component_id="objects", component_property="value"),
            Output(component_id="downsampling", component_property="value"),
            Output(component_id="x", component_property="options"),
            Output(component_id="x", component_property="value"),
            Output(component_id="x_log", component_property="value"),
            Output(component_id="x_thresh", component_property="value"),
            Output(component_id="x_min", component_property="value"),
            Output(component_id="x_max", component_property="value"),
            Output(component_id="y", component_property="options"),
            Output(component_id="y", component_property="value"),
            Output(component_id="y_log", component_property="value"),
            Output(component_id="y_thresh", component_property="value"),
            Output(component_id="y_min", component_property="value"),
            Output(component_id="y_max", component_property="value"),
            Output(component_id="z", component_property="options"),
            Output(component_id="z", component_property="value"),
            Output(component_id="z_log", component_property="value"),
            Output(component_id="z_thresh", component_property="value"),
            Output(component_id="z_min", component_property="value"),
            Output(component_id="z_max", component_property="value"),
            Output(component_id="color", component_property="options"),
            Output(component_id="color", component_property="value"),
            Output(component_id="color_log", component_property="value"),
            Output(component_id="color_thresh", component_property="value"),
            Output(component_id="color_min", component_property="value"),
            Output(component_id="color_max", component_property="value"),
            Output(component_id="color_maps", component_property="value"),
            Output(component_id="size", component_property="options"),
            Output(component_id="size", component_property="value"),
            Output(component_id="size_log", component_property="value"),
            Output(component_id="size_thresh", component_property="value"),
            Output(component_id="size_min", component_property="value"),
            Output(component_id="size_max", component_property="value"),
            Output(component_id="size_markers", component_property="value"),
            Output(component_id="upload", component_property="filename"),
            Output(component_id="upload", component_property="contents"),
            Input(component_id="upload", component_property="filename"),
            Input(component_id="upload", component_property="contents"),
            Input(component_id="objects", component_property="value"),
            Input(component_id="x", component_property="value"),
            Input(component_id="y", component_property="value"),
            Input(component_id="z", component_property="value"),
            Input(component_id="color", component_property="value"),
            Input(component_id="size", component_property="value"),
            prevent_initial_call=True,
        )(self.update_params)
        self.app.callback(
            Output(component_id="download", component_property="href"),
            Input(component_id="crossplot", component_property="figure"),
        )(self.save_figure)

    def update_visibility(self, axis):
        # Change the visibility of the dash components depending on the axis selected
        if axis == "x":
            return (
                {"display": "block"},
                {"display": "none"},
                {"display": "none"},
                {"display": "none"},
                {"display": "none"},
            )
        elif axis == "y":
            return (
                {"display": "none"},
                {"display": "block"},
                {"display": "none"},
                {"display": "none"},
                {"display": "none"},
            )
        elif axis == "z":
            return (
                {"display": "none"},
                {"display": "none"},
                {"display": "block"},
                {"display": "none"},
                {"display": "none"},
            )
        elif axis == "color":
            return (
                {"display": "none"},
                {"display": "none"},
                {"display": "none"},
                {"display": "block"},
                {"display": "none"},
            )
        elif axis == "size":
            return (
                {"display": "none"},
                {"display": "none"},
                {"display": "none"},
                {"display": "none"},
                {"display": "block"},
            )

    def get_defaults(self):
        defaults = {}
        # Get initial values to initialize the dash components
        for key, value in self.params.to_dict().items():
            if key in ["x", "y", "z", "color", "size"]:
                defaults[key + "_name"] = getattr(value, "name", None)
            elif key == "objects":
                if value is None:
                    defaults[key + "_name"] = None
                    defaults["data_options"] = []
                else:
                    defaults[key + "_name"] = value.name
                    data_options = ["None"]
                    data_options.extend(value.get_data_list())
                    if "Visual Parameters" in data_options:
                        data_options.remove("Visual Parameters")
                    defaults["data_options"] = data_options
                for channel in defaults["data_options"]:
                    self.get_channel(channel)
            elif key in ["x_log", "y_log", "z_log", "color_log", "size_log"]:
                if value is True:
                    defaults[key] = ["Log10"]
                else:
                    defaults[key] = []
            else:
                defaults[key] = value

            if key == "geoh5":
                if value is None:
                    defaults["objects_options"] = []
                else:
                    defaults["objects_options"] = [
                        {"label": obj.parent.name + "/" + obj.name, "value": obj.name}
                        for obj in value.objects
                    ]

        return defaults

    def update_plot(
        self,
        downsampling,
        x,
        x_log,
        x_thresh,
        x_min,
        x_max,
        y,
        y_log,
        y_thresh,
        y_min,
        y_max,
        z,
        z_log,
        z_thresh,
        z_min,
        z_max,
        color,
        color_log,
        color_thresh,
        color_min,
        color_max,
        color_maps,
        size,
        size_log,
        size_thresh,
        size_min,
        size_max,
        size_markers,
    ):
        new_params_dict = {}
        for key, value in self.params.to_dict().items():

            if key in locals():
                param = locals()[key]
            else:
                param = None

            if param is None:
                if key in ["x", "y", "z", "color", "size"]:
                    new_params_dict[key] = None
                else:
                    new_params_dict[key] = value
            elif (
                (key == "x")
                | (key == "y")
                | (key == "z")
                | (key == "color")
                | (key == "size")
            ):
                if (param != "None") & (param in self.data_channels.keys()):
                    new_params_dict[key] = self.data_channels[param]
                else:
                    new_params_dict[key] = None
            else:
                new_params_dict[key] = param

        ifile = InputFile(
            ui_json=self.params.input_file.ui_json,
            validation_options={"disabled": True},
        )

        ifile.data = new_params_dict
        new_params = ScatterPlotParams(input_file=ifile)

        driver = ScatterPlotDriver(new_params)
        figure = go.FigureWidget(driver.run())

        return figure

    def update_from_uijson(self, contents):
        content_type, content_string = contents.split(",")
        decoded = base64.b64decode(content_string)
        ui_json = json.loads(decoded)

        for key, value in ui_json.items():
            if hasattr(self.params, key):
                if key == "geoh5":
                    if value == "":
                        setattr(self.params, key, None)
                    else:
                        setattr(self.params, key, value)
                elif type(value) is dict:
                    if key in ["objects", "x", "y", "z", "color", "size"]:
                        if (
                            (value["value"] is None)
                            | (value["value"] == "")
                            | (self.params.geoh5 is None)
                        ):
                            setattr(self.params, key, None)
                        elif self.params.geoh5.get_entity(uuid.UUID(value["value"])):
                            setattr(
                                self.params,
                                key,
                                self.params.geoh5.get_entity(uuid.UUID(value["value"]))[
                                    0
                                ],
                            )
                    elif value["value"]:
                        setattr(self.params, key, value["value"])
                    else:
                        setattr(self.params, key, None)
                else:
                    setattr(self.params, key, value)

        self.data_channels = {}
        defaults = self.get_defaults()

        return defaults

    def update_object_options(self, contents):
        objects, value = None, None
        if contents is not None:
            content_type, content_string = contents.split(",")
            decoded = io.BytesIO(base64.b64decode(content_string))
            self.params.geoh5 = Workspace(decoded)

        obj_list = self.params.geoh5.objects

        options = [
            {"label": obj.parent.name + "/" + obj.name, "value": obj.name}
            for obj in obj_list
        ]
        if len(options) > 0:
            value = options[0]["value"]

        return {"objects_options": options, "objects_name": value}

    def update_data_options(self, object):
        obj = None
        if getattr(
            self.params, "geoh5", None
        ) is not None and self.params.geoh5.get_entity(object):
            for entity in self.params.geoh5.get_entity(object):
                if isinstance(entity, ObjectBase):
                    obj = entity

        channel_list = ["None"]
        channel_list.extend(obj.get_data_list())

        if "Visual Parameters" in channel_list:
            channel_list.remove("Visual Parameters")

        self.data_channels = {}
        for channel in channel_list:
            self.get_channel(channel)

        options = list(self.data_channels.keys())

        return {
            "data_options": options,
            "x_name": "None",
            "y_name": "None",
            "z_name": "None",
            "color_name": "None",
            "size_name": "None",
        }

    def get_channel(self, channel):
        if channel is None:
            return None

        if channel not in self.data_channels.keys():
            if channel == "None":
                data = None
            elif self.params.geoh5.get_entity(channel):
                data = self.params.geoh5.get_entity(channel)[0]
            else:
                return

            self.data_channels[channel] = data

    def get_channel_bounds(self, channel):
        """
        Set the min and max values for the given axis channel
        """
        self.get_channel(channel)

        cmin, cmax = 0, 0
        if (channel in self.data_channels.keys()) & (channel != "None"):
            values = self.data_channels[channel].values
            values = values[~np.isnan(values)]
            cmin = f"{np.min(values):.2e}"
            cmax = f"{np.max(values):.2e}"

        return cmin, cmax

    def set_channel_bounds(self, x, y, z, color, size):
        x_min, x_max = self.get_channel_bounds(x)
        y_min, y_max = self.get_channel_bounds(y)
        z_min, z_max = self.get_channel_bounds(z)
        color_min, color_max = self.get_channel_bounds(color)
        size_min, size_max = self.get_channel_bounds(size)

        return {
            "x_min": x_min,
            "x_max": x_max,
            "y_min": y_min,
            "y_max": y_max,
            "z_min": z_min,
            "z_max": z_max,
            "color_min": color_min,
            "color_max": color_max,
            "size_min": size_min,
            "size_max": size_max,
        }

    def update_params(
        self,
        filename,
        contents,
        objects,
        x,
        y,
        z,
        color,
        size,
    ):
        param_list = [
            "objects_options",
            "objects_name",
            "downsampling",
            "data_options",
            "x_name",
            "x_log",
            "x_thresh",
            "x_min",
            "x_max",
            "data_options",
            "y_name",
            "y_log",
            "y_thresh",
            "y_min",
            "y_max",
            "data_options",
            "z_name",
            "z_log",
            "z_thresh",
            "z_min",
            "z_max",
            "data_options",
            "color_name",
            "color_log",
            "color_thresh",
            "color_min",
            "color_max",
            "color_maps",
            "data_options",
            "size_name",
            "size_log",
            "size_thresh",
            "size_min",
            "size_max",
            "size_markers",
            "filename",
            "contents",
        ]

        trigger = callback_context.triggered[0]["prop_id"].split(".")[0]
        update_dict = {}
        if trigger == "upload":
            if filename.endswith(".ui.json"):
                update_dict = self.update_from_uijson(contents)
            elif filename.endswith(".geoh5"):
                update_dict = self.update_object_options(contents)
                update_dict.update(
                    self.update_data_options(update_dict["objects_name"])
                )
            else:
                print("Uploaded file must be a workspace or ui.json.")
            update_dict["filename"] = None
            update_dict["contents"] = None
        elif trigger == "objects":
            update_dict = self.update_data_options(objects)
        elif trigger in ["x", "y", "z", "color", "size"]:
            update_dict = self.set_channel_bounds(x, y, z, color, size)

        outputs = []
        for param in param_list:
            if param in update_dict.keys():
                outputs.append(update_dict[param])
            else:
                outputs.append(no_update)
        return tuple(outputs)

    def save_figure(self, fig):
        buffer = io.StringIO()
        go.Figure(fig).write_html(buffer)
        html_bytes = buffer.getvalue().encode()
        encoded = base64.b64encode(html_bytes).decode()
        href = "data:text/html;base64," + encoded

        return href

    def run(self):
        # The reloader has not yet run - open the browser
        if not environ.get("WERKZEUG_RUN_MAIN"):
            webbrowser.open_new("http://127.0.0.1:8050/")

        # Otherwise, continue as normal
        self.app.run_server(host="127.0.0.1", port=8050, debug=False)


if __name__ == "__main__":
    print("Loading geoh5 file . . .")
    file = sys.argv[1]
    ifile = InputFile.read_ui_json(file)
    app = ScatterPlots(ui_json=ifile)
    print("Loaded. Building the plotly scatterplot . . .")
    app.run()
    print("Done")<|MERGE_RESOLUTION|>--- conflicted
+++ resolved
@@ -68,6 +68,7 @@
                     options=defaults["objects_options"],
                     value=defaults["objects_name"],
                     style={"margin-bottom": "20px"},
+                    clearable=False,
                 ),
                 html.Div(
                     [
@@ -111,6 +112,7 @@
                             ],
                             value="x",
                             style={"margin-bottom": "20px"},
+                            clearable=False,
                         ),
                     ],
                     style={
@@ -147,21 +149,11 @@
                                         "margin-right": "20px",
                                     },
                                 ),
-<<<<<<< HEAD
                                 dcc.Checklist(
                                     id="x_log",
                                     options=["Log10"],
                                     value=defaults["x_log"],
                                     style={"display": "inline-block"},
-=======
-                                dcc.Markdown(children="Object: "),
-                                dcc.Dropdown(
-                                    id="objects",
-                                    options=defaults["objects_options"],
-                                    value=defaults["objects_name"],
-                                    style={"margin-bottom": "20px"},
-                                    clearable=False,
->>>>>>> dd5377ab
                                 ),
                             ],
                             style={"margin-bottom": "20px"},
@@ -175,7 +167,6 @@
                                         "margin-right": "5px",
                                     },
                                 ),
-<<<<<<< HEAD
                                 dcc.Input(
                                     id="x_min",
                                     type="number",
@@ -184,21 +175,6 @@
                                         "display": "inline-block",
                                         "margin-right": "20px",
                                     },
-=======
-                                dcc.Markdown(children="Axis: "),
-                                dcc.Dropdown(
-                                    id="axes_pannels",
-                                    options=[
-                                        {"label": "X-axis", "value": "x"},
-                                        {"label": "Y-axis", "value": "y"},
-                                        {"label": "Z-axis", "value": "z"},
-                                        {"label": "Color", "value": "color"},
-                                        {"label": "Size", "value": "size"},
-                                    ],
-                                    value="x",
-                                    style={"margin-bottom": "20px"},
-                                    clearable=False,
->>>>>>> dd5377ab
                                 ),
                             ],
                             style={"margin-bottom": "20px"},
