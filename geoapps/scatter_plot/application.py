#  Copyright (c) 2023 Mira Geoscience Ltd.
#
#  This file is part of geoapps.
#
#  geoapps is distributed under the terms and conditions of the MIT License
#  (see LICENSE file at the root of this source code package).

# pylint: disable=W0613

from __future__ import annotations

import os
import sys
import uuid
from pathlib import Path
from time import time

import numpy as np
import plotly.graph_objects as go
from dash import callback_context, no_update
from dash.dependencies import Input, Output
from flask import Flask
from geoh5py.objects import ObjectBase
from geoh5py.shared.utils import fetch_active_workspace
from geoh5py.ui_json import InputFile
from jupyter_dash import JupyterDash

from geoapps.base.application import BaseApplication
from geoapps.base.dash_application import BaseDashApplication
from geoapps.scatter_plot.constants import app_initializer
from geoapps.scatter_plot.driver import ScatterPlotDriver
from geoapps.scatter_plot.layout import scatter_layout
from geoapps.scatter_plot.params import ScatterPlotParams


class ScatterPlots(BaseDashApplication):
    """
    Dash app to make a scatter plot.
    """

    _param_class = ScatterPlotParams
    _driver_class = ScatterPlotDriver

    def __init__(self, ui_json=None, **kwargs):
        app_initializer.update(kwargs)
        if ui_json is not None and Path(ui_json.path).is_file():
            self.params = self._param_class(ui_json)
        else:
            self.params = self._param_class(**app_initializer)

        super().__init__()

        external_stylesheets = ["https://codepen.io/chriddyp/pen/bWLwgP.css"]
        server = Flask(__name__)
        self.app = JupyterDash(
            server=server,
            url_base_pathname=os.environ.get("JUPYTERHUB_SERVICE_PREFIX", "/"),
            external_stylesheets=external_stylesheets,
        )

        self.app.layout = scatter_layout

        # Set up callbacks
        self.app.callback(
            Output(component_id="x_div", component_property="style"),
            Output(component_id="y_div", component_property="style"),
            Output(component_id="z_div", component_property="style"),
            Output(component_id="color_div", component_property="style"),
            Output(component_id="size_div", component_property="style"),
            Input(component_id="axes_panels", component_property="value"),
        )(ScatterPlots.update_visibility)
        self.app.callback(
            Output(component_id="objects", component_property="options"),
            Output(component_id="objects", component_property="value"),
            Output(component_id="ui_json_data", component_property="data"),
            Output(component_id="upload", component_property="filename"),
            Output(component_id="upload", component_property="contents"),
            Input(component_id="upload", component_property="filename"),
            Input(component_id="upload", component_property="contents"),
        )(self.update_object_options)
        self.app.callback(
            Output(component_id="x", component_property="options"),
            Output(component_id="y", component_property="options"),
            Output(component_id="z", component_property="options"),
            Output(component_id="color", component_property="options"),
            Output(component_id="size", component_property="options"),
            Output(component_id="x", component_property="value"),
            Output(component_id="y", component_property="value"),
            Output(component_id="z", component_property="value"),
            Output(component_id="color", component_property="value"),
            Output(component_id="size", component_property="value"),
            Input(component_id="ui_json_data", component_property="data"),
            Input(component_id="objects", component_property="value"),
        )(self.update_data_options)
        self.app.callback(
            Output(component_id="x_min", component_property="value"),
            Output(component_id="x_max", component_property="value"),
            Output(component_id="y_min", component_property="value"),
            Output(component_id="y_max", component_property="value"),
            Output(component_id="z_min", component_property="value"),
            Output(component_id="z_max", component_property="value"),
            Output(component_id="color_min", component_property="value"),
            Output(component_id="color_max", component_property="value"),
            Output(component_id="size_min", component_property="value"),
            Output(component_id="size_max", component_property="value"),
            Input(component_id="ui_json_data", component_property="data"),
            Input(component_id="x", component_property="value"),
            Input(component_id="y", component_property="value"),
            Input(component_id="z", component_property="value"),
            Input(component_id="color", component_property="value"),
            Input(component_id="size", component_property="value"),
        )(self.update_channel_bounds)
        self.app.callback(
            Output(component_id="downsampling", component_property="value"),
            Output(component_id="x_log", component_property="value"),
            Output(component_id="x_thresh", component_property="value"),
            Output(component_id="y_log", component_property="value"),
            Output(component_id="y_thresh", component_property="value"),
            Output(component_id="z_log", component_property="value"),
            Output(component_id="z_thresh", component_property="value"),
            Output(component_id="color_log", component_property="value"),
            Output(component_id="color_thresh", component_property="value"),
            Output(component_id="color_maps", component_property="value"),
            Output(component_id="size_log", component_property="value"),
            Output(component_id="size_thresh", component_property="value"),
            Output(component_id="size_markers", component_property="value"),
            Output(component_id="monitoring_directory", component_property="value"),
            Input(component_id="ui_json_data", component_property="data"),
        )(self.update_remainder_from_ui_json)
        self.app.callback(
            Output(component_id="crossplot", component_property="figure"),
            Input(component_id="downsampling", component_property="value"),
            Input(component_id="objects", component_property="value"),
            Input(component_id="x", component_property="value"),
            Input(component_id="x_log", component_property="value"),
            Input(component_id="x_thresh", component_property="value"),
            Input(component_id="x_min", component_property="value"),
            Input(component_id="x_max", component_property="value"),
            Input(component_id="y", component_property="value"),
            Input(component_id="y_log", component_property="value"),
            Input(component_id="y_thresh", component_property="value"),
            Input(component_id="y_min", component_property="value"),
            Input(component_id="y_max", component_property="value"),
            Input(component_id="z", component_property="value"),
            Input(component_id="z_log", component_property="value"),
            Input(component_id="z_thresh", component_property="value"),
            Input(component_id="z_min", component_property="value"),
            Input(component_id="z_max", component_property="value"),
            Input(component_id="color", component_property="value"),
            Input(component_id="color_log", component_property="value"),
            Input(component_id="color_thresh", component_property="value"),
            Input(component_id="color_min", component_property="value"),
            Input(component_id="color_max", component_property="value"),
            Input(component_id="color_maps", component_property="value"),
            Input(component_id="size", component_property="value"),
            Input(component_id="size_log", component_property="value"),
            Input(component_id="size_thresh", component_property="value"),
            Input(component_id="size_min", component_property="value"),
            Input(component_id="size_max", component_property="value"),
            Input(component_id="size_markers", component_property="value"),
        )(self.update_plot)
        self.app.callback(
            Output(component_id="export", component_property="n_clicks"),
            Input(component_id="export", component_property="n_clicks"),
            Input(component_id="monitoring_directory", component_property="value"),
            Input(component_id="crossplot", component_property="figure"),
        )(self.trigger_click)

    @staticmethod
    def update_visibility(axis: str) -> (dict, dict, dict, dict, dict):
        """
        Change the visibility of the dash components depending on the axis selected.

        :param axis: Selected data axis.

        :return x-style: X axis style dict.
        :return y-style: Y axis style dict.
        :return z-style: Z axis style dict.
        :return color-style: Color axis style dict.
        :return size-style: Size axis style dict.
        """
        if axis == "x":
            return (
                {"display": "block"},
                {"display": "none"},
                {"display": "none"},
                {"display": "none"},
                {"display": "none"},
            )
        elif axis == "y":
            return (
                {"display": "none"},
                {"display": "block"},
                {"display": "none"},
                {"display": "none"},
                {"display": "none"},
            )
        elif axis == "z":
            return (
                {"display": "none"},
                {"display": "none"},
                {"display": "block"},
                {"display": "none"},
                {"display": "none"},
            )
        elif axis == "color":
            return (
                {"display": "none"},
                {"display": "none"},
                {"display": "none"},
                {"display": "block"},
                {"display": "none"},
            )
        elif axis == "size":
            return (
                {"display": "none"},
                {"display": "none"},
                {"display": "none"},
                {"display": "none"},
                {"display": "block"},
            )

    def update_data_options(self, ui_json_data: dict, object_uid: str):
        """
        Get data dropdown options from a given object.

        :param ui_json_data: Uploaded ui.json data to read object from.
        :param object_uid: Selected object in object dropdown.

        :return options: Data dropdown options for x-axis of scatter plot.
        :return options: Data dropdown options for y-axis of scatter plot.
        :return options: Data dropdown options for z-axis of scatter plot.
        :return options: Data dropdown options for color-axis of scatter plot.
        :return options: Data dropdown options for size-axis of scatter plot.
        :return x_value: Data dropdown options for x-axis of scatter plot.
        :return y_value: Data dropdown options for y-axis of scatter plot.
        :return z_value: Data dropdown options for z-axis of scatter plot.
        :return color_value: Data dropdown options for color-axis of scatter plot.
        :return size_value: Data dropdown options for size-axis of scatter plot.
        """
        triggers = [c["prop_id"].split(".")[0] for c in callback_context.triggered]

        if "ui_json_data" in triggers:
            x_value = ui_json_data.get("x", None)
            y_value = ui_json_data.get("y", None)
            z_value = ui_json_data.get("z", None)
            color_value = ui_json_data.get("color", None)
            size_value = ui_json_data.get("size", None)
            trigger = "ui_json"
        else:
            x_value, y_value, z_value, color_value, size_value = (
                None,
                None,
                None,
                None,
                None,
            )
            trigger = "objects"

        options = self.get_data_options(trigger, ui_json_data, object_uid)

        return (
            options,
            options,
            options,
            options,
            options,
            x_value,
            y_value,
            z_value,
            color_value,
            size_value,
        )

    def get_channel_bounds(
        self, channel: str, kmeans: list | None = None
    ) -> (float, float):
        """
        Set the min and max values for the given axis channel.

        :param channel: Name of channel to find data for.
        :param kmeans: Optional data to use instead of channel name.

        :return cmin: Minimum value for input channel.
        :return cmax: Maximum value for input channel.
        """
        data, cmin, cmax = None, None, None

        if channel == "kmeans" and kmeans is not None:
            data = kmeans
        elif channel is not None:
            if self.workspace.get_entity(uuid.UUID(channel))[0] is not None:
                data = self.workspace.get_entity(uuid.UUID(channel))[0].values

        if data is not None:
            cmin = float(f"{np.nanmin(data):.2e}")
            cmax = float(f"{np.nanmax(data):.2e}")

        return cmin, cmax

    def update_channel_bounds(
        self,
        ui_json_data: dict,
        x: str,
        y: str,
        z: str,
        color: str,
        size: str,
        kmeans: list | None = None,
    ):
        """
        Update min and max for all channels, either from uploaded ui.json or from change of data.

        :param ui_json_data: Uploaded ui.json data.
        :param x: Name of selected x data.
        :param y: Name of selected y data.
        :param z: Name of selected z data.
        :param color: Name of selected color data.
        :param size: Name of selected size data.
        :param kmeans: Optional data to use instead of channel name.

        :return x_min: Minimum value for x data.
        :return x_max: Maximum value for x data.
        :return y_min: Minimum value for y data.
        :return y_max: Maximum value for y data.
        :return z_min: Minimum value for z data.
        :return z_max: Maximum value for z data.
        :return color_min: Minimum value for color data.
        :return color_max: Maximum value for color data.
        :return size_min: Minimum value for size data.
        :return size_max: Maximum value for size data.
        """
        (
            x_min,
            x_max,
            y_min,
            y_max,
            z_min,
            z_max,
            color_min,
            color_max,
            size_min,
            size_max,
        ) = (
            no_update,
            no_update,
            no_update,
            no_update,
            no_update,
            no_update,
            no_update,
            no_update,
            no_update,
            no_update,
        )

        trigger = callback_context.triggered[0]["prop_id"].split(".")[0]
        if trigger == "ui_json_data":
            x_min, x_max = ui_json_data.get("x_min", None), ui_json_data.get(
                "x_max", None
            )
            y_min, y_max = ui_json_data.get("y_min", None), ui_json_data.get(
                "y_max", None
            )
            z_min, z_max = ui_json_data.get("z_min", None), ui_json_data.get(
                "z_max", None
            )
            color_min, color_max = ui_json_data.get(
                "color_min", None
            ), ui_json_data.get("color_max", None)
            size_min, size_max = ui_json_data.get("size_min", None), ui_json_data.get(
                "size_max", None
            )

        elif trigger == "x":
            x_min, x_max = self.get_channel_bounds(x, kmeans)
        elif trigger == "y":
            y_min, y_max = self.get_channel_bounds(y, kmeans)
        elif trigger == "z":
            z_min, z_max = self.get_channel_bounds(z, kmeans)
        elif trigger == "color":
            color_min, color_max = self.get_channel_bounds(color, kmeans)
        elif trigger == "size":
            size_min, size_max = self.get_channel_bounds(size, kmeans)

        return (
            x_min,
            x_max,
            y_min,
            y_max,
            z_min,
            z_max,
            color_min,
            color_max,
            size_min,
            size_max,
        )

    def update_plot(
        self,
        downsampling: int,
        objects: str,
        x: str,
        x_log: list,
        x_thresh: float,
        x_min: float,
        x_max: float,
        y: str,
        y_log: list,
        y_thresh: float,
        y_min: float,
        y_max: float,
        z: str,
        z_log: list,
        z_thresh: float,
        z_min: float,
        z_max: float,
        color: str,
        color_log: list,
        color_thresh: float,
        color_min: float,
        color_max: float,
        color_maps: str,
        size: str,
        size_log: list,
        size_thresh: float,
        size_min: float,
        size_max: float,
        size_markers: int,
    ) -> go.Figure:
        """
        Run scatter plot driver, and if export was clicked save the figure as html.

        :param downsampling: Percent of total values to plot.
        :param objects: UUID of selected object.
        :param x: UUID of selected x data.
        :param x_log: Whether or not to plot the log of x data.
        :param x_thresh: X threshold.
        :param x_min: Minimum value for x data.
        :param x_max: Maximum value for x data.
        :param y: UUID of selected y data.
        :param y_log: Whether or not to plot the log of y data.
        :param y_thresh: Y threshold.
        :param y_min: Minimum value for y data.
        :param y_max: Maximum value for y data.
        :param z: UUID of selected z data.
        :param z_log: Whether or not to plot the log of z data.
        :param z_thresh: Z threshold.
        :param z_min: Minimum value for z data.
        :param z_max: Maximum value for x data.
        :param color: UUID of selected color data.
        :param color_log: Whether or not to plot the log of color data.
        :param color_thresh: Color threshold.
        :param color_min: Minimum value for color data.
        :param color_max: Maximum value for color data.
        :param color_maps: Color map.
        :param size: UUID of selected size data.
        :param size_log: Whether or not to plot the log of size data.
        :param size_thresh: Size threshold.
        :param size_min: Minimum value for size data.
        :param size_max: Maximum value for size data.
        :param size_markers: Max size for markers.

        :return figure: Scatter plot.
        """
        update_dict = {}
        # Get list of parameters to update in self.params, from callback trigger.
        for item in callback_context.triggered:
            update_dict[item["prop_id"].split(".")[0]] = item["value"]

        # Don't update plot if objects triggered the callback, but use objects to update self.params.
        if "objects" in update_dict and len(update_dict) == 1:
            return go.Figure()
        elif set(update_dict.keys()).intersection({"x", "y", "z", "color", "size"}):
            update_dict.update({"objects": objects})

        # Update self.params
        param_dict = self.get_params_dict(update_dict)
        self.params.update(param_dict)
<<<<<<< HEAD

=======
>>>>>>> 89b8ea2e
        # Run driver to get updated scatter plot.
        figure = go.Figure(self.driver.run())

        return figure

    def trigger_click(
        self,
        n_clicks: int,
        monitoring_directory: str,
        figure: go.Figure | None = None,
    ):
        """
        Save the plot as html, write out ui.json.

        :param n_clicks: Trigger export from button.
        :param monitoring_directory: Output path.
        :param figure: Figure created by update_plots.
        """

        trigger = callback_context.triggered[0]["prop_id"].split(".")[0]
        if trigger == "export":
            param_dict = self.params.to_dict()

            # Get output path.
            if (
                monitoring_directory is not None
                and monitoring_directory != ""
                and Path(monitoring_directory).is_dir()
            ):
                param_dict["monitoring_directory"] = str(
                    Path(monitoring_directory).resolve()
                )
                temp_geoh5 = f"Scatterplot_{time():.0f}.geoh5"

                # Get output workspace.
                ws, _ = BaseApplication.get_output_workspace(
                    False, param_dict["monitoring_directory"], temp_geoh5
                )

                with fetch_active_workspace(ws, mode="r") as new_workspace:
                    # Put entities in output workspace.
                    param_dict["geoh5"] = new_workspace
                    for key, value in param_dict.items():
                        if isinstance(value, ObjectBase):
                            param_dict[key] = value.copy(
                                parent=new_workspace, copy_children=True
                            )

                # Write output uijson.
                new_params = ScatterPlotParams(**param_dict)
                new_params.write_input_file(
                    name=temp_geoh5.replace(".geoh5", ".ui.json"),
                    path=param_dict["monitoring_directory"],
                    validate=False,
                )

<<<<<<< HEAD
                go.Figure(figure).write_html(
                    os.path.join(
                        param_dict["monitoring_directory"],
                        temp_geoh5.replace(".geoh5", ".html"),
=======
                    go.Figure(figure).write_html(
                        str(
                            (
                                Path(param_dict["monitoring_directory"]) / temp_geoh5
                            ).with_suffix(".html")
                        )
>>>>>>> 89b8ea2e
                    )
                )
                print("Saved to " + param_dict["monitoring_directory"])
            else:
                print("Invalid output path.")

        return no_update


if __name__ == "__main__":
    print("Loading geoh5 file . . .")
    file = sys.argv[1]
    ifile = InputFile.read_ui_json(file)
    ifile.workspace.open("r")
    app = ScatterPlots(ui_json=ifile)
    print("Loaded. Building the plotly scatterplot . . .")
    app.run()
    print("Done")<|MERGE_RESOLUTION|>--- conflicted
+++ resolved
@@ -477,10 +477,7 @@
         # Update self.params
         param_dict = self.get_params_dict(update_dict)
         self.params.update(param_dict)
-<<<<<<< HEAD
-
-=======
->>>>>>> 89b8ea2e
+
         # Run driver to get updated scatter plot.
         figure = go.Figure(self.driver.run())
 
@@ -537,19 +534,11 @@
                     validate=False,
                 )
 
-<<<<<<< HEAD
                 go.Figure(figure).write_html(
-                    os.path.join(
-                        param_dict["monitoring_directory"],
-                        temp_geoh5.replace(".geoh5", ".html"),
-=======
-                    go.Figure(figure).write_html(
-                        str(
-                            (
-                                Path(param_dict["monitoring_directory"]) / temp_geoh5
-                            ).with_suffix(".html")
-                        )
->>>>>>> 89b8ea2e
+                    str(
+                        (
+                            Path(param_dict["monitoring_directory"]) / temp_geoh5
+                        ).with_suffix(".html")
                     )
                 )
                 print("Saved to " + param_dict["monitoring_directory"])
