--- conflicted
+++ resolved
@@ -346,22 +346,14 @@
                 )
 
                 if len(self.models) > 0:
-<<<<<<< HEAD
                     for uid, model in zip(self.data.value, self.models, strict=True):
-=======
-                    for uid, model in zip(self.data.value, self.models, strict=False):
->>>>>>> 042c7d8d
                         surface.add_data(
                             {
                                 self.data.uid_name_map[uid]: {"values": model},
                             }
                         )
             else:
-<<<<<<< HEAD
                 for data_obj, model in zip(data_list, self.models, strict=True):
-=======
-                for data_obj, model in zip(data_list, self.models, strict=False):
->>>>>>> 042c7d8d
                     surface.add_data(
                         {
                             data_obj.name: {"values": model},
