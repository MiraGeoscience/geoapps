--- conflicted
+++ resolved
@@ -108,15 +108,7 @@
             return
 
         _, elevations = self.elevations.get_selected_entities()
-<<<<<<< HEAD
-
-        if hasattr(obj, "vertices"):
-            locations = obj.vertices
-        else:
-            locations = obj.centroids
-=======
         locations = obj.locations
->>>>>>> 74a2deca
 
         if self.z_option.value == "depth":
             if self.topography.options.value == "Object":
@@ -345,14 +337,14 @@
                 )
 
                 if len(self.models) > 0:
-                    for uid, model in zip(self.data.value, self.models, strict=True):
+                    for uid, model in zip(self.data.value, self.models, strict=False):
                         surface.add_data(
                             {
                                 self.data.uid_name_map[uid]: {"values": model},
                             }
                         )
             else:
-                for data_obj, model in zip(data_list, self.models, strict=True):
+                for data_obj, model in zip(data_list, self.models, strict=False):
                     surface.add_data(
                         {
                             data_obj.name: {"values": model},
