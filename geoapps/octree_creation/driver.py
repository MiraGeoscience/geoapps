--- conflicted
+++ resolved
@@ -113,14 +113,10 @@
 
     @staticmethod
     def refine_tree_from_curve(
-<<<<<<< HEAD
-        mesh: TreeMesh, curve: Curve, levels: list[int] | np.ndarray, finalize=False
-=======
-        treemesh: TreeMesh,
+        mesh: TreeMesh,
         curve: Curve,
         levels: list[int] | np.ndarray,
         finalize: bool = False,
->>>>>>> b2fbd43f
     ) -> TreeMesh:
         """
         Refine a tree mesh along the segments of a curve densified by the
@@ -129,7 +125,9 @@
         :param mesh: Tree mesh to refine.
         :param curve: Curve object to use for refinement.
         :param levels: Number of cells requested at each refinement level.
-            Defined in reversed order from highest octree to lowest.
+            Defined in reversed order from the highest octree to lowest.
+        :param finalize: Finalize the tree mesh after refinement.
+
         """
         if not isinstance(curve, Curve):
             raise TypeError("Refinement object must be a Curve.")
@@ -137,8 +135,10 @@
         if isinstance(levels, list):
             levels = np.array(levels)
 
-        locs = densify_curve(curve, mesh.h[0][0])
-        mesh = OctreeDriver.refine_tree_from_points(mesh, locs, levels, finalize=False)
+        locations = densify_curve(curve, mesh.h[0][0])
+        mesh = OctreeDriver.refine_tree_from_points(
+            mesh, locations, levels, finalize=False
+        )
 
         if finalize:
             mesh.finalize()
@@ -158,17 +158,17 @@
         :param mesh: Tree mesh to refine.
         :param points: Object to use for refinement.
         :param levels: Number of cells requested at each refinement level.
-            Defined in reversed order from highest octree to lowest.
+            Defined in reversed order from the highest octree to lowest.
         :param finalize: Finalize the tree mesh after refinement.
 
         :return: Refined tree mesh.
         """
         if isinstance(points, ObjectBase):
-            locs = get_locations(points.workspace, points)
+            locations = get_locations(points.workspace, points)
         else:
-            locs = points
-
-        if locs is None:
+            locations = points
+
+        if locations is None:
             raise ValueError("Could not find locations for refinement.")
 
         if isinstance(levels, list):
@@ -176,13 +176,8 @@
 
         distance = 0
         for ii, n_cells in enumerate(levels):
-<<<<<<< HEAD
-            distance += n_cells * mesh.h[0][0] * 2**ii
-=======
-            distance += n_cells * OctreeDriver.cell_size_from_level(treemesh, ii)
->>>>>>> b2fbd43f
-
-            mesh.refine_ball(locs, distance, mesh.max_level - ii, finalize=False)
+            distance += n_cells * OctreeDriver.cell_size_from_level(mesh, ii)
+            mesh.refine_ball(locations, distance, mesh.max_level - ii, finalize=False)
 
         if finalize:
             mesh.finalize()
@@ -195,20 +190,15 @@
         surface: ObjectBase,
         levels: list[int] | np.ndarray,
         max_distance: float = np.inf,
-<<<<<<< HEAD
-        finalize=False,
+        finalize: bool = False,
     ) -> TreeMesh:
-=======
-        finalize: bool = False,
-    ):
->>>>>>> b2fbd43f
         """
         Refine a tree mesh along the simplicies of a surface.
 
         :param mesh: Tree mesh to refine.
         :param surface: Surface object to use for refinement.
         :param levels: Number of cells requested at each refinement level.
-            Defined in reversed order from highest octree to lowest.
+            Defined in reversed order from the highest octree to lowest.
         :param max_distance: Maximum distance from the surface to refine.
         :param finalize: Finalize the tree mesh after refinement.
 
@@ -225,8 +215,6 @@
             tri2D.simplices = surface.cells
 
         F = interpolate.LinearNDInterpolator(tri2D, xyz[:, -1])
-        min_locs = np.min(xyz, axis=0)
-        max_locs = np.max(xyz, axis=0)
         levels = np.array(levels)
 
         depth = 0
@@ -235,22 +223,16 @@
             if n_cells == 0:
                 continue
 
-<<<<<<< HEAD
-            dx = mesh.h[0][0] * 2**ind
-            dy = mesh.h[1][0] * 2**ind
-            dz = mesh.h[2][0] * 2**ind
-=======
-            dx = OctreeDriver.cell_size_from_level(treemesh, ind, 0)
-            dy = OctreeDriver.cell_size_from_level(treemesh, ind, 1)
-            dz = OctreeDriver.cell_size_from_level(treemesh, ind, 2)
->>>>>>> b2fbd43f
+            dx = OctreeDriver.cell_size_from_level(mesh, ind, 0)
+            dy = OctreeDriver.cell_size_from_level(mesh, ind, 1)
+            dz = OctreeDriver.cell_size_from_level(mesh, ind, 2)
 
             # Create a grid at the octree level in xy
-            CCx, CCy = np.meshgrid(
-                np.arange(min_locs[0], max_locs[0], dx),
-                np.arange(min_locs[1], max_locs[1], dy),
+            cell_center_x, cell_center_y = np.meshgrid(
+                np.arange(surface.extent[0, 0], surface.extent[1, 0], dx),
+                np.arange(surface.extent[0, 1], surface.extent[1, 1], dy),
             )
-            xy = np.c_[CCx.reshape(-1), CCy.reshape(-1)]
+            xy = np.c_[cell_center_x.reshape(-1), cell_center_y.reshape(-1)]
 
             # Only keep points within triangulation
             inside = tri2D.find_simplex(xy) != -1
