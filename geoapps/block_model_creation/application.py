#  Copyright (c) 2022 Mira Geoscience Ltd.
#
#  This file is part of geoapps.
#
#  geoapps is distributed under the terms and conditions of the MIT License
#  (see LICENSE file at the root of this source code package).

from __future__ import annotations

import os
from time import time

from dash import callback_context, no_update
from dash.dependencies import Input, Output
from dash.exceptions import PreventUpdate
from geoh5py.objects.object_base import ObjectBase

from geoapps.base.application import BaseApplication
from geoapps.base.dash_application import BaseDashApplication
from geoapps.block_model_creation.constants import app_initializer
from geoapps.block_model_creation.driver import BlockModelDriver
from geoapps.block_model_creation.layout import block_model_layout
from geoapps.block_model_creation.params import BlockModelParams


class BlockModelCreation(BaseDashApplication):
    """
    Dash app used for the creation of a BlockModel.
    """

    _param_class = BlockModelParams

    def __init__(self, ui_json=None, **kwargs):
        app_initializer.update(kwargs)
        if ui_json is not None and os.path.exists(ui_json.path):
            self.params = self._param_class(ui_json)
        else:
            self.params = self._param_class(**app_initializer)

        super().__init__(**kwargs)

        # Set up the layout with the dash components
<<<<<<< HEAD
        self.app.layout = html.Div(
            [
                dcc.Upload(
                    id="upload",
                    children=html.Button("Upload Workspace/ui.json"),
                    style={"margin_bottom": "20px"},
                ),
                html.Div(
                    [
                        dcc.Markdown(
                            children="Object:",
                            style={
                                "width": "25%",
                                "display": "inline-block",
                                "margin-top": "20px",
                            },
                        ),
                        dcc.Dropdown(
                            id="objects",
                            style={
                                "width": "75%",
                                "display": "inline-block",
                                "margin_bottom": "20px",
                            },
                        ),
                    ]
                ),
                html.Div(
                    [
                        dcc.Markdown(
                            children="Name:",
                            style={"width": "25%", "display": "inline-block"},
                        ),
                        dcc.Input(
                            id="new_grid",
                            style={
                                "width": "50%",
                                "display": "inline-block",
                                "margin_bottom": "20px",
                            },
                        ),
                    ]
                ),
                html.Div(
                    [
                        dcc.Markdown(
                            children="Minimum x cell size:",
                            style={"width": "25%", "display": "inline-block"},
                        ),
                        dcc.Input(
                            id="cell_size_x",
                            type="number",
                            min=1e-14,
                            style={
                                "width": "50%",
                                "display": "inline-block",
                                "margin_bottom": "20px",
                            },
                        ),
                    ]
                ),
                html.Div(
                    [
                        dcc.Markdown(
                            children="Minimum y cell size:",
                            style={"width": "25%", "display": "inline-block"},
                        ),
                        dcc.Input(
                            id="cell_size_y",
                            type="number",
                            min=1e-14,
                            style={
                                "width": "50%",
                                "display": "inline-block",
                                "margin_bottom": "20px",
                            },
                        ),
                    ]
                ),
                html.Div(
                    [
                        dcc.Markdown(
                            children="Minimum z cell size:",
                            style={"width": "25%", "display": "inline-block"},
                        ),
                        dcc.Input(
                            id="cell_size_z",
                            type="number",
                            min=1e-14,
                            style={
                                "width": "50%",
                                "display": "inline-block",
                                "margin_bottom": "20px",
                            },
                        ),
                    ]
                ),
                html.Div(
                    [
                        dcc.Markdown(
                            children="Core depth (m):",
                            style={"width": "25%", "display": "inline-block"},
                        ),
                        dcc.Input(
                            id="depth_core",
                            type="number",
                            min=0.0,
                            style={
                                "width": "50%",
                                "display": "inline-block",
                                "margin_bottom": "20px",
                            },
                        ),
                    ]
                ),
                html.Div(
                    [
                        dcc.Markdown(
                            children="Horizontal padding:",
                            style={"width": "25%", "display": "inline-block"},
                        ),
                        dcc.Input(
                            id="horizontal_padding",
                            type="number",
                            min=0.0,
                            style={
                                "width": "50%",
                                "display": "inline-block",
                                "margin_bottom": "20px",
                            },
                        ),
                    ]
                ),
                html.Div(
                    [
                        dcc.Markdown(
                            children="Bottom padding:",
                            style={"width": "25%", "display": "inline-block"},
                        ),
                        dcc.Input(
                            id="bottom_padding",
                            type="number",
                            min=0.0,
                            style={
                                "width": "50%",
                                "display": "inline-block",
                                "margin_bottom": "20px",
                            },
                        ),
                    ]
                ),
                html.Div(
                    [
                        dcc.Markdown(
                            children="Expansion factor:",
                            style={"width": "25%", "display": "inline-block"},
                        ),
                        dcc.Input(
                            id="expansion_fact",
                            type="number",
                            style={
                                "width": "50%",
                                "display": "inline-block",
                                "margin_bottom": "20px",
                            },
                        ),
                    ]
                ),
                html.Div(
                    [
                        dcc.Markdown(
                            children="Output path:",
                            style={"width": "25%", "display": "inline-block"},
                        ),
                        dcc.Input(
                            id="output_path",
                            style={
                                "width": "50%",
                                "display": "inline-block",
                                "margin_bottom": "20px",
                            },
                        ),
                    ]
                ),
                dcc.Checklist(
                    id="live_link",
                    options=[
                        {"label": "Geoscience ANALYST Pro - Live link", "value": True}
                    ],
                    value=[],
                    style={"margin_bottom": "20px"},
                ),
                html.Button("Export", id="export"),
                dcc.Markdown(id="output_message"),
                dcc.Store(id="ui_json"),
            ],
            style={
                "margin_left": "20px",
                "margin_top": "20px",
                "width": "75%",
            },
        )
=======
        self.app.layout = block_model_layout
>>>>>>> 5686d838

        # Set up callbacks
        self.app.callback(
            Output(component_id="ui_json", component_property="data"),
            Output(component_id="objects", component_property="options"),
            Output(component_id="upload", component_property="filename"),
            Output(component_id="upload", component_property="contents"),
            Input(component_id="upload", component_property="filename"),
            Input(component_id="upload", component_property="contents"),
        )(self.update_object_options)
        self.app.callback(
            Output(component_id="new_grid", component_property="value"),
            Output(component_id="objects", component_property="value"),
            Output(component_id="cell_size_x", component_property="value"),
            Output(component_id="cell_size_y", component_property="value"),
            Output(component_id="cell_size_z", component_property="value"),
            Output(component_id="depth_core", component_property="value"),
            Output(component_id="horizontal_padding", component_property="value"),
            Output(component_id="bottom_padding", component_property="value"),
            Output(component_id="expansion_fact", component_property="value"),
            Output(component_id="output_path", component_property="value"),
            Input(component_id="ui_json", component_property="data"),
        )(self.update_remainder_from_ui_json)
        self.app.callback(
            Output(component_id="live_link", component_property="value"),
            Input(component_id="export", component_property="n_clicks"),
            Input(component_id="new_grid", component_property="value"),
            Input(component_id="objects", component_property="value"),
            Input(component_id="cell_size_x", component_property="value"),
            Input(component_id="cell_size_y", component_property="value"),
            Input(component_id="cell_size_z", component_property="value"),
            Input(component_id="depth_core", component_property="value"),
            Input(component_id="horizontal_padding", component_property="value"),
            Input(component_id="bottom_padding", component_property="value"),
            Input(component_id="expansion_fact", component_property="value"),
            Input(component_id="live_link", component_property="value"),
            Input(component_id="output_path", component_property="value"),
        )(self.trigger_click)

    def update_remainder_from_ui_json(self, ui_json: dict) -> tuple:
        """
        Update parameters from uploaded ui_json that aren't involved in another callback.

        :param ui_json: Uploaded ui_json.

        :return outputs: List of outputs corresponding to the callback expected outputs.
        """
        # List of outputs for the callback
        param_list = [i["id"] for i in callback_context.outputs_list]
        update_dict = self.update_param_list_from_ui_json(ui_json, param_list)
        outputs = BaseDashApplication.get_outputs(param_list, update_dict)

        return outputs

    def trigger_click(
        self,
        n_clicks: int,
        new_grid: str,
        objects_name: str,
        cell_size_x: float,
        cell_size_y: float,
        cell_size_z: float,
        depth_core: float,
        horizontal_padding: float,
        bottom_padding: float,
        expansion_fact: float,
        live_link: list,
        output_path: str,
        test: bool = False,
    ) -> list:
        """
        When the export button is pressed, run block model driver to export block model.

        :param n_clicks: Triggers callback for pressing export button.
        :param new_grid: Name for exported block model.
        :param objects_name: Input object name.
        :param cell_size_x: X cell size for the core mesh.
        :param cell_size_y: Y cell size for the core mesh.
        :param cell_size_z: Z cell size for the core mesh.
        :param depth_core: Depth of core mesh below input object.
        :param horizontal_padding: Horizontal padding distance.
        :param bottom_padding: Bottom padding distance.
        :param expansion_fact: Expansion factor for padding cells.
        :param live_link: Checkbox for using monitoring directory.
        :param output_path: Output path for exporting block model.

        :return live_link: Checkbox for using monitoring directory.
        """

        if test or callback_context.triggered[0]["prop_id"].split(".")[0] == "export":
            # Update self.params from dash component values
            self.update_params(locals())

            temp_geoh5 = f"BlockModel_{time():.0f}.geoh5"

            # Get output path.
            if (
                (self.params.output_path is not None)
                and (self.params.output_path != "")
                and (os.path.exists(os.path.abspath(self.params.output_path)))
            ):
                self.params.output_path = os.path.abspath(self.params.output_path)
            else:
                print("Invalid output path.")
                raise PreventUpdate

            # Get output workspace.
            ws, self.params.live_link = BaseApplication.get_output_workspace(
                self.params.live_link, self.params.output_path, temp_geoh5
            )

            param_dict = self.params.to_dict()

            with ws as workspace:
                # Put entities in output workspace.
                param_dict["geoh5"] = workspace
                for key, value in param_dict.items():
                    if isinstance(value, ObjectBase):
                        param_dict[key] = value.copy(
                            parent=workspace, copy_children=True
                        )

            # Write output uijson.
            new_params = BlockModelParams(**param_dict)
            new_params.write_input_file(
                name=temp_geoh5.replace(".geoh5", ".ui.json"),
                path=self.params.output_path,
                validate=False,
            )
            # Run driver.
            driver = BlockModelDriver(new_params)
            print("Creating block model . . .")
            driver.run()

            if self.params.live_link:
                print("Live link active. Check your ANALYST session for new mesh.")
                return ["Geoscience ANALYST Pro - Live link"]
            else:
                print("Saved to " + self.params.output_path)
                return []
        else:
            return no_update<|MERGE_RESOLUTION|>--- conflicted
+++ resolved
@@ -39,213 +39,7 @@
 
         super().__init__(**kwargs)
 
-        # Set up the layout with the dash components
-<<<<<<< HEAD
-        self.app.layout = html.Div(
-            [
-                dcc.Upload(
-                    id="upload",
-                    children=html.Button("Upload Workspace/ui.json"),
-                    style={"margin_bottom": "20px"},
-                ),
-                html.Div(
-                    [
-                        dcc.Markdown(
-                            children="Object:",
-                            style={
-                                "width": "25%",
-                                "display": "inline-block",
-                                "margin-top": "20px",
-                            },
-                        ),
-                        dcc.Dropdown(
-                            id="objects",
-                            style={
-                                "width": "75%",
-                                "display": "inline-block",
-                                "margin_bottom": "20px",
-                            },
-                        ),
-                    ]
-                ),
-                html.Div(
-                    [
-                        dcc.Markdown(
-                            children="Name:",
-                            style={"width": "25%", "display": "inline-block"},
-                        ),
-                        dcc.Input(
-                            id="new_grid",
-                            style={
-                                "width": "50%",
-                                "display": "inline-block",
-                                "margin_bottom": "20px",
-                            },
-                        ),
-                    ]
-                ),
-                html.Div(
-                    [
-                        dcc.Markdown(
-                            children="Minimum x cell size:",
-                            style={"width": "25%", "display": "inline-block"},
-                        ),
-                        dcc.Input(
-                            id="cell_size_x",
-                            type="number",
-                            min=1e-14,
-                            style={
-                                "width": "50%",
-                                "display": "inline-block",
-                                "margin_bottom": "20px",
-                            },
-                        ),
-                    ]
-                ),
-                html.Div(
-                    [
-                        dcc.Markdown(
-                            children="Minimum y cell size:",
-                            style={"width": "25%", "display": "inline-block"},
-                        ),
-                        dcc.Input(
-                            id="cell_size_y",
-                            type="number",
-                            min=1e-14,
-                            style={
-                                "width": "50%",
-                                "display": "inline-block",
-                                "margin_bottom": "20px",
-                            },
-                        ),
-                    ]
-                ),
-                html.Div(
-                    [
-                        dcc.Markdown(
-                            children="Minimum z cell size:",
-                            style={"width": "25%", "display": "inline-block"},
-                        ),
-                        dcc.Input(
-                            id="cell_size_z",
-                            type="number",
-                            min=1e-14,
-                            style={
-                                "width": "50%",
-                                "display": "inline-block",
-                                "margin_bottom": "20px",
-                            },
-                        ),
-                    ]
-                ),
-                html.Div(
-                    [
-                        dcc.Markdown(
-                            children="Core depth (m):",
-                            style={"width": "25%", "display": "inline-block"},
-                        ),
-                        dcc.Input(
-                            id="depth_core",
-                            type="number",
-                            min=0.0,
-                            style={
-                                "width": "50%",
-                                "display": "inline-block",
-                                "margin_bottom": "20px",
-                            },
-                        ),
-                    ]
-                ),
-                html.Div(
-                    [
-                        dcc.Markdown(
-                            children="Horizontal padding:",
-                            style={"width": "25%", "display": "inline-block"},
-                        ),
-                        dcc.Input(
-                            id="horizontal_padding",
-                            type="number",
-                            min=0.0,
-                            style={
-                                "width": "50%",
-                                "display": "inline-block",
-                                "margin_bottom": "20px",
-                            },
-                        ),
-                    ]
-                ),
-                html.Div(
-                    [
-                        dcc.Markdown(
-                            children="Bottom padding:",
-                            style={"width": "25%", "display": "inline-block"},
-                        ),
-                        dcc.Input(
-                            id="bottom_padding",
-                            type="number",
-                            min=0.0,
-                            style={
-                                "width": "50%",
-                                "display": "inline-block",
-                                "margin_bottom": "20px",
-                            },
-                        ),
-                    ]
-                ),
-                html.Div(
-                    [
-                        dcc.Markdown(
-                            children="Expansion factor:",
-                            style={"width": "25%", "display": "inline-block"},
-                        ),
-                        dcc.Input(
-                            id="expansion_fact",
-                            type="number",
-                            style={
-                                "width": "50%",
-                                "display": "inline-block",
-                                "margin_bottom": "20px",
-                            },
-                        ),
-                    ]
-                ),
-                html.Div(
-                    [
-                        dcc.Markdown(
-                            children="Output path:",
-                            style={"width": "25%", "display": "inline-block"},
-                        ),
-                        dcc.Input(
-                            id="output_path",
-                            style={
-                                "width": "50%",
-                                "display": "inline-block",
-                                "margin_bottom": "20px",
-                            },
-                        ),
-                    ]
-                ),
-                dcc.Checklist(
-                    id="live_link",
-                    options=[
-                        {"label": "Geoscience ANALYST Pro - Live link", "value": True}
-                    ],
-                    value=[],
-                    style={"margin_bottom": "20px"},
-                ),
-                html.Button("Export", id="export"),
-                dcc.Markdown(id="output_message"),
-                dcc.Store(id="ui_json"),
-            ],
-            style={
-                "margin_left": "20px",
-                "margin_top": "20px",
-                "width": "75%",
-            },
-        )
-=======
         self.app.layout = block_model_layout
->>>>>>> 5686d838
 
         # Set up callbacks
         self.app.callback(
