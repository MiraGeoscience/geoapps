--- conflicted
+++ resolved
@@ -141,26 +141,6 @@
         ws, self.live_link.value = self.get_output_workspace(
             self.live_link.value, self.export_directory.selected_path, temp_geoh5
         )
-<<<<<<< HEAD
-        with ws as workspace:
-            for key, value in param_dict.items():
-                if isinstance(value, ObjectBase):
-                    param_dict[key] = value.copy(parent=workspace, copy_children=True)
-
-            param_dict["geoh5"] = workspace
-
-            if self.live_link.value:
-                param_dict["monitoring_directory"] = self.monitoring_directory
-
-            ifile = InputFile(
-                ui_json=self.params.input_file.ui_json,
-                validate=False,
-            )
-            new_params = ContoursParams(input_file=ifile, **param_dict)
-            new_params.write_input_file()
-            driver = ContoursDriver(new_params)
-            driver.run()
-=======
         with fetch_active_workspace(self.workspace):
             with ws as workspace:
                 for key, value in param_dict.items():
@@ -178,7 +158,6 @@
                 new_params.write_input_file()
                 driver = ContoursDriver(new_params)
                 driver.run()
->>>>>>> 29dd1dd3
 
         if self.live_link.value:
             print("Live link active. Check your ANALYST session for new mesh.")