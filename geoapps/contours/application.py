--- conflicted
+++ resolved
@@ -159,7 +159,7 @@
 
     def trigger_click(self, _):
         param_dict = self.get_param_dict()
-        temp_geoh5 = f"{string_name(param_dict['export_as'])}_{time():.3f}.geoh5"
+        temp_geoh5 = f"{string_name(param_dict['export_as'])}_{time():.0f}.geoh5"
         with self.get_output_workspace(
             self.export_directory.selected_path, temp_geoh5
         ) as workspace:
@@ -169,27 +169,8 @@
 
             param_dict["geoh5"] = workspace
 
-<<<<<<< HEAD
             if self.live_link.value:
                 param_dict["monitoring_directory"] = self.monitoring_directory
-=======
-            temp_geoh5 = f"{entity.name}_{data[0].name}_{time():.0f}.geoh5"
-            with self.get_output_workspace(
-                self.export_directory.selected_path, temp_geoh5
-            ) as workspace:
-                curve = Curve.create(
-                    workspace,
-                    name=string_name(self.export_as.value),
-                    vertices=vertices,
-                    cells=np.vstack(cells).astype("uint32"),
-                )
-                out_entity = curve
-                if len(self.ga_group_name.value) > 0:
-                    out_entity = ContainerGroup.create(
-                        workspace, name=string_name(self.ga_group_name.value)
-                    )
-                    curve.parent = out_entity
->>>>>>> b4d89cd9
 
             ifile = InputFile(
                 ui_json=self.params.input_file.ui_json,
