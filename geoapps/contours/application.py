#  Copyright (c) 2022 Mira Geoscience Ltd.
#
#  This file is part of geoapps.
#
#  geoapps is distributed under the terms and conditions of the MIT License
#  (see LICENSE file at the root of this source code package).

from __future__ import annotations

import os
from time import time

from geoh5py.objects.object_base import Entity, ObjectBase
from geoh5py.ui_json.input_file import InputFile
from ipywidgets import Checkbox, HBox, Label, Layout, Text, VBox, interactive_output

from geoapps.base.plot import PlotSelection2D
from geoapps.contours.constants import app_initializer
from geoapps.contours.driver import ContoursDriver
from geoapps.contours.params import ContoursParams
from geoapps.utils.formatters import string_name


class ContourValues(PlotSelection2D):
    """
    Application for 2D contouring of spatial data.
    """

<<<<<<< HEAD
    defaults = {
        "h5file": "../../assets/FlinFlon_v4.geoh5",
        "objects": "{8c91ee71-f5dd-4aab-92ba-7a0c82c2a85b}",
        "data": "{3fa540f4-4363-4df4-bc34-a8975367a2d5}",
        "interval_min": -400,
        "interval_max": 2000,
        "interval_spacing": 100,
        "fixed_contours": "-240",
        "resolution": 50,
        "ga_group_name": "Contours",
    }

    def __init__(self, **kwargs):
        self.defaults.update(**kwargs)
=======
    _param_class = ContoursParams

    def __init__(self, ui_json=None, **kwargs):
        app_initializer.update(kwargs)
        if ui_json is not None and os.path.exists(ui_json):
            self.params = self._param_class(InputFile(ui_json))
        else:
            self.params = self._param_class(**app_initializer)

        self.defaults = {}
        for key, value in self.params.to_dict().items():
            if isinstance(value, Entity):
                self.defaults[key] = value.uid
            else:
                self.defaults[key] = value

        self.defaults["fixed_contours"] = (
            str(self.defaults["fixed_contours"]).replace("[", "").replace("]", "")
        )
>>>>>>> 7345f8b0
        self._export_as = Text(value="Contours")
        self._z_value = Checkbox(
            value=False, indent=False, description="Assign Z from values"
        )
        self.data.observe(self.update_name, names="value")
        super().__init__(**self.defaults)

        self.selection = interactive_output(
            self.compute_plot,
            {
                "interval_min": self.interval_min,
                "interval_max": self.interval_max,
                "interval_spacing": self.interval_spacing,
                "fixed_contours": self.fixed_contours,
            },
        )

        self.trigger.on_click(self.trigger_click)
        self.trigger.description = "Export"
        self.trigger.button_style = "danger"

    @property
    def export(self):
        """
        :obj:`ipywidgets.ToggleButton`: Write contours to the target geoh5
        """
        return self._export

    @property
    def export_as(self):
        """
        :obj:`ipywidgets.Text`: Name given to the Curve object
        """
        return self._export_as

    @property
    def z_value(self):
        """
        :obj:`ipywidgets.Checkbox`: Assign z-coordinate based on contour values
        """
        return self._z_value

    @property
    def main(self):
        """
        :obj:`ipywidgets.VBox`: A box containing all widgets forming the application.
        """
        if self._main is None:
            self._main = VBox(
                [
                    self.project_panel,
                    HBox(
                        [
                            VBox(
                                [
                                    Label("Input options:"),
                                    self.data_panel,
                                    self.interval_min,
                                    self.interval_max,
                                    self.interval_spacing,
                                    self.fixed_contours,
                                    self.window_selection,
                                ]
                            ),
                            VBox(
                                [
                                    Label("Save as:"),
                                    self.export_as,
                                    self.z_value,
                                    self.output_panel,
                                ],
                                layout=Layout(width="50%"),
                            ),
                        ]
                    ),
                    self.selection,
                ]
            )
        return self._main

    def compute_plot(
        self, interval_min, interval_max, interval_spacing, fixed_contours
    ):
        """
        Get current selection and trigger update
        """
        entity, data = self.get_selected_entities()
        if data is None:
            return

    def update_contours(self):
        """
        Assign
        """
        if self.data.value is not None:
            self.export_as.value = (
                self.data.uid_name_map[self.data.value]
                + "_"
                + ContoursDriver.get_contour_string(
                    self.interval_min,
                    self.interval_max,
                    self.interval_spacing,
                    self.fixed_contours,
                )
            )

    def update_name(self, _):
        if self.data.value is not None:
            self.export_as.value = self.data.uid_name_map[self.data.value]
        else:
            self.export_as.value = "Contours"

    def trigger_click(self, _):
        param_dict = self.get_param_dict()
        temp_geoh5 = f"{string_name(param_dict['export_as'])}_{time():.3f}.geoh5"
        with self.get_output_workspace(
            self.export_directory.selected_path, temp_geoh5
        ) as workspace:
            for key, value in param_dict.items():
                if isinstance(value, ObjectBase):
                    param_dict[key] = value.copy(parent=workspace, copy_children=True)

            param_dict["geoh5"] = workspace

            if self.live_link.value:
                param_dict["monitoring_directory"] = self.monitoring_directory

            ifile = InputFile(
                ui_json=self.params.input_file.ui_json,
                validation_options={"disabled": True},
            )
            new_params = ContoursParams(input_file=ifile, **param_dict)
            new_params.write_input_file()
            driver = ContoursDriver(new_params)
            driver.run()

        if self.live_link.value:
            print("Live link active. Check your ANALYST session for new mesh.")<|MERGE_RESOLUTION|>--- conflicted
+++ resolved
@@ -25,23 +25,6 @@
     """
     Application for 2D contouring of spatial data.
     """
-
-<<<<<<< HEAD
-    defaults = {
-        "h5file": "../../assets/FlinFlon_v4.geoh5",
-        "objects": "{8c91ee71-f5dd-4aab-92ba-7a0c82c2a85b}",
-        "data": "{3fa540f4-4363-4df4-bc34-a8975367a2d5}",
-        "interval_min": -400,
-        "interval_max": 2000,
-        "interval_spacing": 100,
-        "fixed_contours": "-240",
-        "resolution": 50,
-        "ga_group_name": "Contours",
-    }
-
-    def __init__(self, **kwargs):
-        self.defaults.update(**kwargs)
-=======
     _param_class = ContoursParams
 
     def __init__(self, ui_json=None, **kwargs):
@@ -61,7 +44,6 @@
         self.defaults["fixed_contours"] = (
             str(self.defaults["fixed_contours"]).replace("[", "").replace("]", "")
         )
->>>>>>> 7345f8b0
         self._export_as = Text(value="Contours")
         self._z_value = Checkbox(
             value=False, indent=False, description="Assign Z from values"
