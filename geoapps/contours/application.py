--- conflicted
+++ resolved
@@ -20,22 +20,12 @@
 from geoapps.contours.params import ContoursParams
 from geoapps.utils.formatters import string_name
 
-app_initializer = {
-    "geoh5": "../../assets/FlinFlon.geoh5",
-    "objects": "{538a7eb1-2218-4bec-98cc-0a759aa0ef4f}",
-    "data": "{44822654-b6ae-45b0-8886-2d845f80f422}",
-    "contours": "-400:2000:100,-240",
-    "resolution": 50,
-    "ga_group_name": "Contours",
-}
-
 
 class ContourValues(PlotSelection2D):
     """
     Application for 2D contouring of spatial data.
     """
 
-<<<<<<< HEAD
     _param_class = ContoursParams
 
     def __init__(self, ui_json=None, **kwargs):
@@ -45,7 +35,6 @@
         else:
             self.params = self._param_class(**app_initializer)
 
-        self.defaults = {}
         for key, value in self.params.to_dict().items():
             if isinstance(value, Entity):
                 self.defaults[key] = value.uid
@@ -54,13 +43,6 @@
 
         self.defaults["fixed_contours"] = (
             str(self.defaults["fixed_contours"]).replace("[", "").replace("]", "")
-=======
-    def __init__(self, **kwargs):
-        self.defaults.update(**app_initializer)
-        self.defaults.update(**kwargs)
-        self._contours = Text(
-            value="", description="Contours", disabled=False, continuous_update=False
->>>>>>> 4ff56814
         )
         self._export_as = Text(value="Contours")
         self._z_value = Checkbox(
@@ -69,16 +51,6 @@
         self.data.observe(self.update_name, names="value")
         super().__init__(**self.defaults)
 
-        self.selection = interactive_output(
-            self.compute_plot,
-            {
-                "interval_min": self.interval_min,
-                "interval_max": self.interval_max,
-                "interval_spacing": self.interval_spacing,
-                "fixed_contours": self.fixed_contours,
-            },
-        )
-<<<<<<< HEAD
         self.contours = VBox(
             [
                 self.interval_min,
@@ -87,20 +59,10 @@
                 self.fixed_contours,
             ]
         )
-=======
-        self._export = None
->>>>>>> 4ff56814
 
         self.trigger.on_click(self.trigger_click)
         self.trigger.description = "Export"
         self.trigger.button_style = "danger"
-
-    @property
-    def export(self):
-        """
-        :obj:`ipywidgets.ToggleButton`: Write contours to the target geoh5
-        """
-        return self._export
 
     @property
     def export_as(self):
@@ -146,20 +108,9 @@
                             ),
                         ]
                     ),
-                    self.selection,
                 ]
             )
         return self._main
-
-    def compute_plot(
-        self, interval_min, interval_max, interval_spacing, fixed_contours
-    ):
-        """
-        Get current selection and trigger update
-        """
-        _, data = self.get_selected_entities()
-        if data is None:
-            return
 
     def update_contours(self):
         """
