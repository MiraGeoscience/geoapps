#  Copyright (c) 2021 Mira Geoscience Ltd.
#
#  This file is part of geoapps.
#
#  geoapps is distributed under the terms and conditions of the MIT License
#  (see LICENSE file at the root of this source code package).

from __future__ import annotations

from typing import Any
from uuid import UUID

import numpy as np
from geoh5py.workspace import Workspace


class InputValidator:
    """
    Validations for driver parameters.

    Attributes
    ----------
    requirements : List of required parameters.
    validations : Validations dictionary with matching set of input parameter keys.
    workspace (optional) : Workspace instance needed to validate uuid types.
    input (optional) : Input file contents parsed to dict.

    Methods
    -------
    validate_uuid(uuid)
        validates string as a valid uuid.
    validate_input(input)
        Validates input params and contents/type/shape/keys of values.
    validate(param value)
        Validates parameter values, types, shapes, and keys.

    """

    def __init__(
        self,
        requirements: list[str],
        validations: dict[str, Any],
        workspace: Workspace = None,
        input=None,
    ):
        self.requirements = requirements
        self.validations = validations
        self.workspace = workspace
        self.input = input

    @property
    def requirements(self):
        return self._requirements

    @requirements.setter
    def requirements(self, val):
        self._requirements = val

    @property
    def validations(self):
        return self._validations

    @validations.setter
    def validations(self, val):
        self._validations = val

    @property
    def input(self):
        return self._input

    @input.setter
    def input(self, val):
        self._input = val
        if val is not None:
            self.validate_input(val)

    def validate_input(self, input) -> None:
        """
        Validates input params and contents/type/shape/requirements of values.

        Calls validate method on individual key/value pairs in input, and
        handles validations requiring knowledge of other parameters.

        Parameters
        ----------
        input : Input file contents parsed to dict.

        Raises
        ------
        ValueError, TypeError KeyError whenever an input parameter fails one of
        it's value/type/shape/requirement validations.
        """

        self._validate_requirements(input.data)

        for k, v in input.data.items():
            if k not in self.validations.keys():
                raise KeyError(f"{k} is not a valid parameter name.")
            else:
                self.validate(
                    k, v, self.validations[k], self.workspace, input.associations
                )

    def validate(
        self,
        param: str,
        value: Any,
        pvalidations: dict[str, list[Any]],
        workspace: Workspace = None,
        associations: dict[str | UUID, str | UUID] = None,
    ) -> None:
        """
        Validates parameter values, types, shapes, and requirements.

        Wraps val, type, shape, reqs validate methods and applies each method according to what
        is stored in the pvalidations dictionary.  If value is a dictionary type validate() will
        recurse until value is not a dictionary and check that the data keys exist in the
        pvalidations key set.

        Parameters
        ----------
        param : Parameter name.
        value : Value attached to param.
        pvalidations : validation dictionary mapping validation type to its validators.

        Raises
        ------
        ValueError, TypeError, KeyError
            Whenever an input parameter fails one of it's
            value/type/shape/reqs validations.
        ValueError
            If param value is None, but is a required parameter.
        KeyError
            If value is a dictionary and any of it's keys do not exist in pvalidators.
        """

        if isinstance(value, dict):
            for k, v in value.items():
                if k not in pvalidations.keys():
                    exclusions = ["values", "types", "shapes", "reqs", "uuid"]
                    vkeys = [k for k in pvalidations.keys() if k not in exclusions]
                    msg = self._iterable_validation_msg(param, "keys", k, vkeys)
                    raise KeyError(msg)
                self.validate(k, v, pvalidations[k], workspace, associations)

        if value is None:
            if param in self.requirements:
                raise ValueError(f"{param} is a required parameter. Cannot be None.")
            else:
                return

        ws = self.workspace if workspace is None else workspace
        if "values" in pvalidations.keys():
            self._validate_parameter_val(param, value, pvalidations["values"])
        if "types" in pvalidations.keys():
            self._validate_parameter_type(param, value, pvalidations["types"])
        if "shapes" in pvalidations.keys():
            self._validate_parameter_shape(param, value, pvalidations["shapes"])
        if ("reqs" in pvalidations.keys()) & (self.input is not None):
            for req in pvalidations["reqs"]:
                self._validate_parameter_req(param, value, req)
        if "uuid" in pvalidations.keys():
            try:
                child_uuid = UUID(value) if isinstance(value, str) else value
                parent = associations[child_uuid]
            except (KeyError, TypeError):
                parent = None
            self._validate_parameter_uuid(param, value, ws, parent)
        if "property_groups" in pvalidations.keys():
            try:
                parent = associations[value]
            except (KeyError, TypeError):
                parent = None
            self._validate_parameter_property_groups(param, value, ws, parent)

    def _validate_parameter_val(
        self, param: str, value: Any, vvals: list[float | str]
    ) -> None:
        """Raise ValueError if parameter value is invalid."""
        if value not in vvals:
            msg = self._iterable_validation_msg(param, "value", value, vvals)
            raise ValueError(msg)

    def _validate_parameter_type(
        self, param: str, value: Any, vtypes: list[type]
    ) -> None:
        """Raise TypeError if parameter type is invalid."""
        isiter = self._isiterable(value)
        value = np.array(value).flatten().tolist()[0] if isiter else value
        if type(value) not in vtypes:
            tnames = [t.__name__ for t in vtypes]
            ptype = type(value).__name__
            msg = self._iterable_validation_msg(param, "type", ptype, tnames)
            raise TypeError(msg)

    def _validate_parameter_shape(
        self, param: str, value: Any, vshape: list[tuple[int]]
    ) -> None:
        """Raise ValueError if parameter shape is invalid."""
        pshape = np.array(value).shape
        if pshape != vshape:
            msg = self._iterable_validation_msg(param, "shape", pshape, vshape)
            raise ValueError(msg)

    def _validate_parameter_req(self, param: str, value: Any, req: tuple) -> None:
        """Raise a KeyError if parameter requirement is not satisfied."""

        hasval = len(req) > 1  # req[0] contains value for which param req[1] must exist
        preq = req[1] if hasval else req[0]
        val = req[0] if hasval else None

        if hasval:
            if value != req[0]:
                return

        if preq in self.input.data.keys():
            noreq = True if self.input.data[preq] == None else False
        else:
            noreq = True

        if noreq:
            msg = self._req_validation_msg(param, preq, val)
            raise KeyError(msg)

    def _req_validation_msg(self, param, preq, val=None):
        """Generate unsatisfied parameter requirement message."""

        msg = f"Unsatisfied '{param}' requirement. Input file must contain "
        if val is not None:
            msg += f"'{preq}' if '{param}' is '{str(val)}'."
        else:
            msg += f"'{preq}' if '{param}' is provided."
        return msg

    def _validate_parameter_uuid(
        self, param: str, value: str, workspace: Workspace = None, parent: UUID = None
    ) -> None:
        """Check whether a string is a valid uuid and addresses an object in the workspace."""

        msg = self._general_validation_msg(param, "uuid", value)
        try:
            obj_uuid = UUID(value)
        except ValueError:
            msg += " Must be a valid uuid string."
            raise ValueError(msg)

        if workspace is not None:
            obj = workspace.get_entity(obj_uuid)
            if obj[0] is None:
                msg += f" Address does not exist in workspace: {workspace}."
                raise IndexError(msg)

        if parent is not None:
            parent_obj = workspace.get_entity(parent)[0]
            if obj_uuid not in [c.uid for c in parent_obj.children]:
                msg += f" Object must be a child of {parent}."
                raise IndexError(msg)

<<<<<<< HEAD
    def _general_validation_msg(self, param: str, type: str, value: Any) -> str:
        """Generate base error message: "Invalid '{param}' {type}: {value}."."""
=======
    def _validate_parameter_property_groups(
        self, param: str, value: str, workspace: Workspace = None, parent: UUID = None
    ) -> None:
        msg = self._general_validation_msg(param, "property_groups", value)

        if parent is not None:
            parent_obj = workspace.get_entity(parent)[0]
            if value not in [pg.uid for pg in parent_obj.property_groups]:
                msg += f" Property Group must exist for {parent}."

    @staticmethod
    def _general_validation_msg(param: str, type: str, value: Any) -> str:
        """ Generate base error message: "Invalid '{param}' {type}: {value}.". """
>>>>>>> f1f314ce
        return f"Invalid '{param}' {type}: '{value}'."

    def _iterable_validation_msg(
        self, param: str, type: str, value: Any, validations: list[Any]
    ) -> str:
        """Append possibly iterable validations: "Must be (one of): {validations}."."""

        msg = self._general_validation_msg(param, type, value)
        if self._isiterable(validations, checklen=True):
            vstr = "'" + "', '".join(str(k) for k in validations) + "'"
            msg += f" Must be one of: {vstr}."
        else:
            msg += f" Must be: '{validations[0]}'."

        return msg

    def _validate_requirements(
        self, input: dict[str, Any], requirements: list[str] = None
    ) -> None:
        """
        Ensures that all required input file keys are present.

        Parameters
        ----------
        input : Input file contents parsed to dict.

        Raises
        ------
        ValueError
            If a required parameter (stored in constants.required_parameters)
            is missing from the input file contents.

        """
        reqs = self.requirements if requirements is None else requirements

        missing = []
        for param in reqs:
            if param not in input.keys():
                missing.append(param)
        if missing:
            raise ValueError(f"Missing required parameter(s): {*missing,}.")

    def _isiterable(self, v: Any, checklen: bool = False) -> bool:
        """
        Checks if object is iterable.

        Parameters
        ----------
        v : Object to check for iterableness.
        checklen : Restrict objects with __iter__ method to len > 1.

        Returns
        -------
        True if object has __iter__ attribute but is not string or dict type.
        """
        only_array_like = (not isinstance(v, str)) & (not isinstance(v, dict))
        if (hasattr(v, "__iter__")) & only_array_like:
            return False if (checklen and (len(v) == 1)) else True
        else:
            return False<|MERGE_RESOLUTION|>--- conflicted
+++ resolved
@@ -256,10 +256,6 @@
                 msg += f" Object must be a child of {parent}."
                 raise IndexError(msg)
 
-<<<<<<< HEAD
-    def _general_validation_msg(self, param: str, type: str, value: Any) -> str:
-        """Generate base error message: "Invalid '{param}' {type}: {value}."."""
-=======
     def _validate_parameter_property_groups(
         self, param: str, value: str, workspace: Workspace = None, parent: UUID = None
     ) -> None:
@@ -272,8 +268,7 @@
 
     @staticmethod
     def _general_validation_msg(param: str, type: str, value: Any) -> str:
-        """ Generate base error message: "Invalid '{param}' {type}: {value}.". """
->>>>>>> f1f314ce
+        """Generate base error message: "Invalid '{param}' {type}: {value}."."""
         return f"Invalid '{param}' {type}: '{value}'."
 
     def _iterable_validation_msg(
