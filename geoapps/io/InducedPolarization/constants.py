#  Copyright (c) 2021 Mira Geoscience Ltd.
#
#  This file is part of geoapps.
#
#  geoapps is distributed under the terms and conditions of the MIT License
#  (see LICENSE file at the root of this source code package).

from uuid import UUID

import numpy as np

from geoapps.io.Inversion.constants import default_ui_json as base_default_ui_json
from geoapps.io.Inversion.constants import (
    required_parameters as base_required_parameters,
)
from geoapps.io.Inversion.constants import validations as base_validations

inversion_defaults = {
    "title": "SimPEG Induced Polarization Inversion",
    "inversion_type": "induced polarization",
    "forward_only": False,
    "topography_object": None,
    "topography": None,
    "data_object": None,
    "chargeability_channel_bool": True,
    "chargeability_channel": None,
    "chargeability_uncertainty": 1.0,
    "conductivity_model_object": None,
    "conductivity_model": None,
    "starting_model_object": None,
    "starting_model": None,
    "tile_spatial": 1,
    "output_tile_files": False,
    "z_from_topo": False,
    "receivers_radar_drape": None,
    "receivers_offset_x": 0.0,
    "receivers_offset_y": 0.0,
    "receivers_offset_z": 0.0,
    "gps_receivers_offset": None,
    "ignore_values": None,
    "resolution": 0.0,
    "detrend_data": False,
    "detrend_order": None,
    "detrend_type": None,
    "max_chunk_size": 128,
    "chunk_by_rows": False,
    "mesh": None,
    "mesh_from_params": False,
    "u_cell_size": 25.0,
    "v_cell_size": 25.0,
    "w_cell_size": 25.0,
    "octree_levels_topo": [16, 8, 4, 2],
    "octree_levels_obs": [4, 4, 4, 4],
    "depth_core": 500.0,
    "max_distance": 5000.0,
    "horizontal_padding": 1000.0,
    "vertical_padding": 1000.0,
    "window_center_x": None,
    "window_center_y": None,
    "window_width": None,
    "window_height": None,
    "window_azimuth": None,
    "inversion_style": "voxel",
    "chi_factor": 1.0,
    "sens_wts_threshold": 1e-3,
    "every_iteration_bool": False,
    "f_min_change": 1e-4,
    "minGNiter": 1,
    "beta_tol": 0.5,
    "prctile": 50,
    "coolingRate": 1,
    "coolEps_q": True,
    "coolEpsFact": 1.2,
    "beta_search": False,
    "max_iterations": 25,
    "max_line_search_iterations": 20,
    "max_cg_iterations": 30,
    "max_global_iterations": 100,
    "initial_beta_ratio": 10.0,
    "initial_beta": None,
    "tol_cg": 1e-4,
    "alpha_s": 1.0,
    "alpha_x": 1.0,
    "alpha_y": 1.0,
    "alpha_z": 1.0,
    "s_norm": 0.0,
    "x_norm": 2.0,
    "y_norm": 2.0,
    "z_norm": 2.0,
    "reference_model_object": None,
    "reference_model": None,
    "gradient_type": "total",
    "lower_bound_object": None,
    "lower_bound": None,
    "upper_bound_object": None,
    "upper_bound": None,
    "parallelized": True,
    "n_cpu": None,
    "max_ram": 2,
    "workspace": None,
    "out_group": "InducedPolarizationInversion",
    "no_data_value": None,
    "monitoring_directory": None,
    "geoh5": None,
    "run_command": "geoapps.drivers.induced_polarization_inversion",
    "run_command_boolean": False,
    "conda_environment": "geoapps",
}
forward_defaults = {
    "title": "SimPEG Induced Polarization Forward",
    "inversion_type": "induced polarization",
    "forward_only": True,
    "topography_object": None,
    "topography": None,
    "data_object": None,
    "chargeability_channel_bool": True,
    "conductivity_model_object": None,
    "conductivity_model": None,
    "starting_model_object": None,
    "starting_model": None,
    "tile_spatial": 1,
    "output_tile_files": False,
    "z_from_topo": False,
    "receivers_radar_drape": None,
    "receivers_offset_x": 0.0,
    "receivers_offset_y": 0.0,
    "receivers_offset_z": 0.0,
    "gps_receivers_offset": None,
    "resolution": 0.0,
    "max_chunk_size": 128,
    "chunk_by_rows": False,
    "mesh": None,
    "mesh_from_params": False,
    "u_cell_size": 25.0,
    "v_cell_size": 25.0,
    "w_cell_size": 25.0,
    "octree_levels_topo": [16, 8, 4, 2],
    "octree_levels_obs": [4, 4, 4, 4],
    "depth_core": 500.0,
    "max_distance": 5000.0,
    "horizontal_padding": 1000.0,
    "vertical_padding": 1000.0,
    "window_center_x": None,
    "window_center_y": None,
    "window_width": None,
    "window_height": None,
    "window_azimuth": None,
    "parallelized": True,
    "n_cpu": None,
    "workspace": None,
    "out_group": "InducedPolarizationForward",
    "monitoring_directory": None,
    "geoh5": None,
    "run_command": "geoapps.drivers.induced_polarization_inversion",
    "run_command_boolean": False,
    "conda_environment": "geoapps",
}
default_ui_json = {
    "title": "SimPEG Induced Polarization Inversion",
    "inversion_type": "induced polarization",
    "chargeability_channel_bool": True,
    "chargeability_channel": {
        "association": ["Cell", "Vertex"],
        "dataType": "Float",
        "group": "Data",
        "main": True,
        "label": "Chargeability channel",
        "parent": "data_object",
        "value": None,
    },
    "chargeability_uncertainty": {
        "association": ["Cell", "Vertex"],
        "dataType": "Float",
        "group": "Data",
        "main": True,
        "isValue": True,
        "label": "Chargeability uncertainty",
        "parent": "data_object",
        "property": None,
        "value": 1.0,
    },
    "starting_model_object": {
        "group": "Starting Models",
        "main": True,
        "meshType": [
            "{202C5DB1-A56D-4004-9CAD-BAAFD8899406}",
            "{6A057FDC-B355-11E3-95BE-FD84A7FFCB88}",
            "{F26FEBA3-ADED-494B-B9E9-B2BBCBE298E1}",
            "{48F5054A-1C5C-4CA4-9048-80F36DC60A06}",
            "{b020a277-90e2-4cd7-84d6-612ee3f25051}",
            "{4ea87376-3ece-438b-bf12-3479733ded46}",
        ],
        "label": "Chargeability object",
        "value": None,
    },
    "starting_model": {
        "association": ["Cell", "Vertex"],
        "dataType": "Float",
        "group": "Starting Models",
        "main": True,
        "isValue": False,
        "parent": "starting_model_object",
        "label": "Chargeability (V/V)",
        "property": None,
        "value": 0.0,
    },
    "conductivity_model_object": {
        "group": "Starting Models",
        "main": True,
        "meshType": [
            "{202C5DB1-A56D-4004-9CAD-BAAFD8899406}",
            "{6A057FDC-B355-11E3-95BE-FD84A7FFCB88}",
            "{F26FEBA3-ADED-494B-B9E9-B2BBCBE298E1}",
            "{48F5054A-1C5C-4CA4-9048-80F36DC60A06}",
            "{b020a277-90e2-4cd7-84d6-612ee3f25051}",
            "{4EA87376-3ECE-438B-BF12-3479733DED46}",
        ],
        "label": "Conductivity object",
        "value": None,
    },
    "conductivity_model": {
        "association": ["Cell", "Vertex"],
        "dataType": "Float",
        "group": "Starting Models",
        "main": True,
        "isValue": False,
        "parent": "conductivity_model_object",
        "label": "Conductivity (Siemens/m)",
        "property": None,
        "value": 0.0,
    },
    "out_group": {"label": "Results group name", "value": "InducedPolarization"},
}

<<<<<<< HEAD

=======
>>>>>>> 33ea2877
base_default_ui_json.update(default_ui_json)
default_ui_json = base_default_ui_json
for k, v in inversion_defaults.items():
    if isinstance(default_ui_json[k], dict):
        key = "value"
        if "isValue" in default_ui_json[k].keys():
            if default_ui_json[k]["isValue"] == False:
                key = "property"
        default_ui_json[k][key] = v
    else:
        default_ui_json[k] = v

default_ui_json = {k: default_ui_json[k] for k in inversion_defaults}
default_ui_json["data_object"]["meshType"] = "{275ecee9-9c24-4378-bf94-65f3c5fbe163}"

required_parameters = ["inversion_type"]
required_parameters += base_required_parameters
validations = {
    "inversion_type": {
        "types": [str],
        "values": ["induced polarization"],
    },
    "chargeability_channel_bool": {"types": [bool]},
    "chargeability_channel": {
        "types": [str, UUID],
        "reqs": [("data_object")],
    },
    "chargeability_uncertainty": {"types": [str, int, float]},
    "conductivity_model_object": {
        "types": [str, UUID],
    },
    "conductivity_model": {
        "types": [str, UUID, int, float],
    },
}

validations.update(base_validations)<|MERGE_RESOLUTION|>--- conflicted
+++ resolved
@@ -232,10 +232,6 @@
     "out_group": {"label": "Results group name", "value": "InducedPolarization"},
 }
 
-<<<<<<< HEAD
-
-=======
->>>>>>> 33ea2877
 base_default_ui_json.update(default_ui_json)
 default_ui_json = base_default_ui_json
 for k, v in inversion_defaults.items():
