#  Copyright (c) 2021 Mira Geoscience Ltd.
#
#  This file is part of geoapps.
#
#  geoapps is distributed under the terms and conditions of the MIT License
#  (see LICENSE file at the root of this source code package).

from __future__ import annotations

import json
import os
import os.path as op
import warnings
from copy import deepcopy
from typing import Any, Callable
from uuid import UUID

import numpy as np
from geoh5py.groups import ContainerGroup
from geoh5py.workspace import Workspace

from .validators import InputValidator


class InputFile:
    """
    Handles loading input file containing inversion parameters.

    Attributes
    ----------
    filepath : Path to input file.
    workpath : Path to working directory.
    data : Input file contents parsed to dictionary.
    associations : Defines parent/child relationships.
    is_loaded : True if load() method called to populate the 'data' attribute.
    is_formatted : True if 'data' attribute contains simple key/value (not extra fields from
    ui.json format).

    Methods
    -------
    default()
        Defaults values in 'data' attribute to those stored in default_ui 'default' fields.
    write_ui_json()
        Writes a ui.json formatted file from 'data' attribute contents.
    read_ui_json()
        Reads a ui.json formatted file into 'data' attribute dictionary.  Optionally filters
        ui.json fields other than 'value'.

    """

    _workpath: str = None
    _free_params_dict = {}

    def __init__(
        self,
        filepath: str = None,
        validator: InputValidator = None,
        workspace: Workspace = None,
    ):
        self.filepath = filepath
        self.validator = validator
        self.workspace = workspace
        self.data: dict[str, Any] = {}
        self.associations: dict[str | UUID, str | UUID] = {}
        self.is_loaded: bool = False
        self.is_formatted: bool = False
        self._initialize()

    def _initialize(self):
        """Default construction behaviour."""

        if self.filepath is not None:
            with open(self.filepath) as f:
                data = json.load(f)
                self.load(data, self.validator)

    @classmethod
    def from_dict(cls, dict: dict[str, Any], validator: InputValidator):
        ifile = cls()
        ifile.load(dict, validator)
        return ifile

    def load(self, input_dict: dict[str, Any], validator: InputValidator = None):
        """Load data from dictionary and validate."""

        input_dict = self._numify(input_dict)
        input_dict = self._demote(input_dict)
        self._set_associations(input_dict)
        self.input_dict = input_dict

        self.data = self._ui_2_py(input_dict)

        for p in ["geoh5", "workspace"]:
            if p in self.data.keys() and self.workspace is None:
                if self.data[p] is not None:
                    if validator is not None:
                        validator.validate(p, self.data[p], validator.validations[p])
                    self.workspace = Workspace(self.data[p])

        if validator is not None:
            validator.workspace = self.workspace
            validator.validate_input(self)

        self.is_formatted = True
        self.is_loaded = True

    @property
    def filepath(self):
        if getattr(self, "_filepath", None) is None:

            if getattr(self, "workpath", None) is not None:
                self._filepath = op.join(self.workpath, "default.ui.json")

        return self._filepath

    @filepath.setter
    def filepath(self, f: str):
        if f is None:
            self._filepath = f
            self._workpath = None
            return
        if ".".join(f.split(".")[-2:]) != "ui.json":
            raise OSError("Input file must have 'ui.json' extension.")
        else:
            self._filepath = f
            self._workpath = None

    @property
    def workpath(self):
        if getattr(self, "_workpath", None) is None:
            path = None
            if getattr(self, "_filepath", None) is not None:
                path = self.filepath
            elif getattr(self, "workspace", None) is not None:
                if isinstance(self.workspace, str):
                    path = self.workspace
                else:
                    path = self.workspace.h5file

            if path is not None:
                self._workpath: str = op.dirname(op.abspath(path)) + op.sep
        return self._workpath

    def write_ui_json(
        self,
        ui_dict: dict[str, Any],
        default: bool = False,
        workspace: Workspace = None,
    ) -> None:
        """
        Writes a ui.json formatted file from InputFile data

        Parameters
        ----------
        ui_dict :
            Dictionary in ui.json format, including defaults.
        default :
            Write default values. Ignoring contents of self.data.
        name: optional
            Name of the file
        workspace : optional
            Provide a geoh5 path to simulate auto-generated field in Geoscience ANALYST.
        """
        out = deepcopy(ui_dict)

        if workspace is not None:
            out["geoh5"] = workspace

        if not default:
            for k, v in self.data.items():
                msg = f"Overriding param: {k} 'None' value to zero since 'dataType' is 'Float'."
                if isinstance(out[k], dict):
                    field = "value"
                    if "isValue" in out[k].keys():
                        if not out[k]["isValue"]:
                            field = "property"
                        else:
                            if "dataType" in out[k].keys():
                                if ("dataType" == "Float") & (v is None):
                                    v = 0
                                    warnings.warn(msg)

                    out[k][field] = v
                    if v is not None:
                        out[k]["visible"] = True
                        out[k]["enabled"] = True
                else:
                    out[k] = v

<<<<<<< HEAD
        if name is not None:

            path = self.workpath
            if path is None:
                path = os.getcwd()

            out_file = op.join(path, name)
        else:
            out_file = self.filepath

        with open(out_file, "w") as f:
=======
        with open(self.filepath, "w") as f:
>>>>>>> 930c337c
            json.dump(self._stringify(self._demote(out)), f, indent=4)

    def _ui_2_py(self, ui_dict: dict[str, Any]) -> dict[str, Any]:
        """
        Flatten ui.json format to simple key/value structure.

        Parameters
        ----------

        ui_dict :
            dictionary containing all keys, values, fields of a ui.json formatted file
        """

        data = {}
        for k, v in ui_dict.items():
            if isinstance(v, dict):
                field = "value"
                if "isValue" in v.keys():
                    field = "value" if v["isValue"] else "property"
                if "enabled" in v.keys():
                    if not v["enabled"]:
                        data[k] = None
                        continue
                if "visible" in v.keys():
                    if not v["visible"]:
                        data[k] = None
                        continue
                data[k] = v[field]
            else:
                data[k] = v

        return data

    def _stringify(self, d: dict[str, Any]) -> dict[str, Any]:
        """
        Convert inf, none, and list types to strings within a dictionary

        Parameters
        ----------

        d :
            dictionary containing ui.json keys, values, fields

        Returns
        -------
        Dictionary with inf, none and list types converted to string representations friendly for
        json format.

        """

        # map [...] to "[...]"
        excl = ["choiceList", "meshType"]
        list2str = (
            lambda k, v: str(v)[1:-1] if isinstance(v, list) & (k not in excl) else v
        )
        uuid2str = lambda k, v: str(v) if isinstance(v, UUID) else v
        none2str = lambda k, v: "" if v is None else v  # map None to ""

        def inf2str(k, v):  # map np.inf to "inf"
            if not isinstance(v, (int, float)):
                return v
            else:
                return str(v) if not np.isfinite(v) else v

        for k, v in d.items():
            v = self._dict_mapper(k, v, [list2str, none2str, inf2str, uuid2str])
            d[k] = v

        return d

    def _numify(self, d: dict[str, Any]) -> dict[str, Any]:
        """
        Convert inf, none and list strings to numerical types within a dictionary

        Parameters
        ----------

        d :
            dictionary containing ui.json keys, values, fields

        Returns
        -------
        Dictionary with inf, none and list string representations converted numerical types.

        """

        def s2l(k, v):  # map "[...]" to [...]
            if isinstance(v, str):
                if v in ["inf", "-inf", ""]:
                    return v
                try:
                    return [float(n) for n in v.split(",") if n != ""]
                except ValueError:
                    return v
            else:
                return v

        s2n = lambda k, v: None if v == "" else v  # map "" to None
        s2i = (
            lambda k, v: float(v) if v in ["inf", "-inf"] else v
        )  # map "inf" to np.inf
        for k, v in d.items():
            mappers = [s2n, s2i] if k == "ignore_values" else [s2l, s2n, s2i]
            v = self._dict_mapper(k, v, mappers)
            d[k] = v

        return d

    def _demote(self, d: dict[k, v]) -> dict[k, v]:
        """Converts promoted parameter values to their string representations."""
        uuid2str = lambda k, v: f"{{{str(v)}}}" if isinstance(v, UUID) else v
        workspace2path = lambda k, v: v.h5file if isinstance(v, Workspace) else v
        containergroup2name = (
            lambda k, v: v.name if isinstance(v, ContainerGroup) else v
        )
        mappers = [uuid2str, workspace2path, containergroup2name]
        for k, v in d.items():
            v = self._dict_mapper(k, v, mappers)
            d[k] = v

        return d

    def _dict_mapper(self, key: str, val: Any, string_funcs: Callable) -> None:
        """
        Recurses through nested dictionary and applies mapping funcs to all values

        Parameters
        ----------
        key :
            Dictionary key.
        val :
            Dictionary val (could be another dictionary).
        string_funcs:
            Function to apply to values within dictionary.
        """

        if isinstance(val, dict):
            for k, v in val.items():
                val[k] = self._dict_mapper(k, v, string_funcs)
            return val
        else:
            for f in string_funcs:
                val = f(key, val)
            return val

    def _set_associations(self, d: dict[str, Any]) -> None:
        """
        Set parent/child associations for ui.json fields.

        Parameters
        ----------

        d :
            Dictionary containing ui.json keys/values/fields.
        """
        for k, v in d.items():
            if isinstance(v, dict):
                if "isValue" in v.keys():
                    field = "value" if v["isValue"] else "property"
                else:
                    field = "value"
                if "parent" in v.keys():
                    if v["parent"] is not None:
                        try:
                            self.associations[k] = v["parent"]
                            try:
                                child_key = UUID(v[field])
                            except (ValueError, TypeError):
                                child_key = v[field]
                            parent_uuid = UUID(d[v["parent"]]["value"])
                            self.associations[child_key] = parent_uuid
                        except:
                            continue

            else:
                continue<|MERGE_RESOLUTION|>--- conflicted
+++ resolved
@@ -8,7 +8,6 @@
 from __future__ import annotations
 
 import json
-import os
 import os.path as op
 import warnings
 from copy import deepcopy
@@ -187,21 +186,7 @@
                 else:
                     out[k] = v
 
-<<<<<<< HEAD
-        if name is not None:
-
-            path = self.workpath
-            if path is None:
-                path = os.getcwd()
-
-            out_file = op.join(path, name)
-        else:
-            out_file = self.filepath
-
-        with open(out_file, "w") as f:
-=======
         with open(self.filepath, "w") as f:
->>>>>>> 930c337c
             json.dump(self._stringify(self._demote(out)), f, indent=4)
 
     def _ui_2_py(self, ui_dict: dict[str, Any]) -> dict[str, Any]:
