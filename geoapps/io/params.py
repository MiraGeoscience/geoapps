--- conflicted
+++ resolved
@@ -8,12 +8,8 @@
 from __future__ import annotations
 
 import os
-<<<<<<< HEAD
 from copy import deepcopy
-from typing import Any, Dict, List, Union
-=======
 from typing import Any
->>>>>>> 9b6524d5
 from uuid import UUID
 
 from geoh5py.workspace import Workspace
@@ -95,13 +91,9 @@
         return self._default_ui_json
 
     @classmethod
-<<<<<<< HEAD
     def from_input_file(
         cls, input_file: InputFile, workspace: Workspace = None
-    ) -> "Params":
-=======
-    def from_input_file(cls, input_file: InputFile, **kwargs) -> Params:
->>>>>>> 9b6524d5
+    ) -> Params:
         """Construct Params object from InputFile instance.
 
         Parameters
@@ -121,11 +113,7 @@
         return p
 
     @classmethod
-<<<<<<< HEAD
-    def from_path(cls, file_path: str, workspace: Workspace = None) -> "Params":
-=======
-    def from_path(cls, file_path: str, **kwargs) -> Params:
->>>>>>> 9b6524d5
+    def from_path(cls, file_path: str, workspace: Workspace = None) -> Params:
         """
         Construct Params object from path to input file.
 
@@ -141,22 +129,8 @@
         return p
 
     @classmethod
-    def from_dict(cls, ui_json: dict, **kwargs) -> Params:
+    def from_dict(cls, ui_json: dict) -> Params:
         p = cls()
-        for key, arg in kwargs.items():
-            if key == "h5file":
-                key = "geoh5"
-            try:
-                if isinstance(ui_json[key], dict):
-                    if isinstance(arg, dict):
-                        ui_json[key] = arg
-                    else:
-                        ui_json[key]["value"] = arg
-                else:
-                    ui_json[key] = arg
-            except KeyError:
-                continue
-
         p.init_from_dict(ui_json)
         return p
 
@@ -189,21 +163,13 @@
     def _init_params(
         self,
         inputfile: InputFile,
-<<<<<<< HEAD
-        required_parameters: List[str] = required_parameters,
-        validations: Dict[str, Any] = validations,
+        required_parameters: list[str] = required_parameters,
+        validations: dict[str, Any] = validations,
         workspace: Workspace = None,
     ) -> None:
-        """ Overrides default parameter values with input file values. """
+        """Overrides default parameter values with input file values."""
 
         self.workspace = workspace
-
-=======
-        required_parameters: list[str] = required_parameters,
-        validations: dict[str, Any] = validations,
-    ) -> None:
-        """Overrides default parameter values with input file values."""
->>>>>>> 9b6524d5
         if getattr(self, "workspace", None) is None:
             self.workspace = Workspace(inputfile.data["geoh5"])
 
