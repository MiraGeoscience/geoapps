--- conflicted
+++ resolved
@@ -120,13 +120,6 @@
         """Wraps Params.default."""
         return super().default(self.default_ui_json, param)
 
-<<<<<<< HEAD
-=======
-    def components(self) -> list[str]:
-        """Retrieve component names used to index channel, uncertainty data."""
-        return [k.split("_")[0] for k in self.active_set() if "channel" in k]
-
->>>>>>> 9b6524d5
     def uncertainty(self, component: str) -> float:
         """Returns uncertainty for chosen data component."""
         return self.__getattribute__("_".join([component, "uncertainty"]))
@@ -135,21 +128,16 @@
         """Returns channel uuid for chosen data component."""
         return self.__getattribute__("_".join([component, "channel"]))
 
-<<<<<<< HEAD
     def components(self) -> List[str]:
-        """ Retrieve component names used to index channel and uncertainty data. """
+        """Retrieve component names used to index channel and uncertainty data."""
         comps = []
         for k, v in self.__dict__.items():
             if ("channel_bool" in k) & (v == True):
                 comps.append(k.split("_")[1])
         return comps
 
-    def window(self) -> Dict[str, float]:
-        """ Returns window dictionary """
-=======
     def window(self) -> dict[str, float]:
         """Returns window dictionary"""
->>>>>>> 9b6524d5
         win = {
             "center_x": self.window_center_x,
             "center_y": self.window_center_y,
@@ -1510,12 +1498,6 @@
         )
         self._no_data_value = val
 
-<<<<<<< HEAD
     def _init_params(self, inputfile: InputFile, workspace: Workspace = None) -> None:
-        """ Wraps Params._init_params. """
-        super()._init_params(inputfile, required_parameters, validations, workspace)
-=======
-    def _init_params(self, inputfile: InputFile) -> None:
         """Wraps Params._init_params."""
-        super()._init_params(inputfile, required_parameters, validations)
->>>>>>> 9b6524d5
+        super()._init_params(inputfile, required_parameters, validations, workspace)