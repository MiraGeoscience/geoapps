--- conflicted
+++ resolved
@@ -12,6 +12,7 @@
 
 from uuid import UUID
 
+import numpy as np
 from geoh5py.workspace import Workspace
 
 from ...utils.geophysical_systems import parameters
@@ -158,7 +159,6 @@
     "conda_environment_boolean": None,
     "template_data": None,
     "template_color": None,
-    "workspace": None,
     "monitoring_directory": None,
     "plot_result": True,
 }
@@ -183,17 +183,6 @@
         "dependencyType": "disabled",
         "value": None,
     },
-<<<<<<< HEAD
-=======
-    "run_command": ("geoapps.processing.peak_finder"),
-    "run_command_boolean": None,
-    "conda_environment": "geoapps",
-    "conda_environment_boolean": None,
-    "template_data": None,
-    "template_color": None,
-    "monitoring_directory": None,
-    "plot_result": True,
->>>>>>> d0bfae33
 }
 
 required_parameters = ["objects", "data"]
