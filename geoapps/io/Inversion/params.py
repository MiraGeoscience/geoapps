#  Copyright (c) 2021 Mira Geoscience Ltd.
#
#  This file is part of geoapps.
#
#  geoapps is distributed under the terms and conditions of the MIT License
#  (see LICENSE file at the root of this source code package).

from __future__ import annotations

import os
from copy import deepcopy
from uuid import UUID

import numpy as np
from geoh5py.groups import ContainerGroup
from geoh5py.workspace import Workspace

from ..input_file import InputFile
from ..params import Params
from ..validators import InputValidator
from .constants import required_parameters, validations


class InversionParams(Params):

    _ga_group = None

    def __init__(self, input_file=None, default=True, validate=True, **kwargs):

        self.forward_only: bool = None
        self.topography_object: UUID = None
        self.topography: UUID | float = None
        self.data_object: UUID = None
        self.starting_model_object: UUID = None
        self.starting_model: UUID | float = None
        self.tile_spatial = None
        self.z_from_topo: bool = None
        self.receivers_radar_drape = None
        self.receivers_offset_x: float = None
        self.receivers_offset_y: float = None
        self.receivers_offset_z: float = None
        self.gps_receivers_offset = None
        self.ignore_values: str = None
        self.resolution: float = None
        self.detrend_order: int = None
        self.detrend_type: str = None
        self.max_chunk_size: int = None
        self.chunk_by_rows: bool = None
        self.output_tile_files: bool = None
        self.mesh = None
        self.u_cell_size: float = None
        self.v_cell_size: float = None
        self.w_cell_size: float = None
        self.octree_levels_topo: list[int] = None
        self.octree_levels_obs: list[int] = None
        self.depth_core: float = None
        self.max_distance: float = None
        self.horizontal_padding: float = None
        self.vertical_padding: float = None
        self.window_azimuth: float = None
        self.window_center_x: float = None
        self.window_center_y: float = None
        self.window_height: float = None
        self.window_width: float = None
        self.inversion_style: str = None
        self.chi_factor: float = None
        self.sens_wts_threshold: float = None
        self.every_iteration_bool: bool = None
        self.f_min_change: float = None
        self.minGNiter: float = None
        self.beta_tol: float = None
        self.prctile: float = None
        self.coolingRate: float = None
        self.coolEps_q: bool = None
        self.coolEpsFact: float = None
        self.beta_search: bool = None
        self.starting_chi_factor: float = None
        self.max_iterations: int = None
        self.max_line_search_iterations: int = None
        self.max_cg_iterations: int = None
        self.max_global_iterations: int = None
        self.initial_beta: float = None
        self.initial_beta_ratio: float = None
        self.tol_cg: float = None
        self.alpha_s: float = None
        self.alpha_x: float = None
        self.alpha_y: float = None
        self.alpha_z: float = None
        self.s_norm: float = None
        self.x_norm: float = None
        self.y_norm: float = None
        self.z_norm: float = None
        self.reference_model_object: UUID = None
        self.reference_model = None
        self.gradient_type: str = None
        self.lower_bound_object: UUID = None
        self.lower_bound = None
        self.upper_bound_object: UUID = None
        self.upper_bound = None
        self.parallelized: bool = None
        self.n_cpu: int = None
        self.max_ram: float = None
        self.out_group = None
        self.no_data_value: float = None
        self.monitoring_directory: str = None
        self.workspace_geoh5: str = None
        self.geoh5 = None
        self.run_command: str = None
        self.run_command_boolean: bool = None
        self.conda_environment: str = None
        self.conda_environment_boolean: bool = None
        self.distributed_workers = None
        super().__init__(input_file, default, validate, **kwargs)

        self._initialize(kwargs)

    def _initialize(self, params_dict):

        # Collect params_dict from superposition of kwargs onto input_file.data
        # and determine forward_only state.
        fwd = False
        if self.input_file:
            params_dict = dict(self.input_file.data, **params_dict)
        if "forward_only" in params_dict.keys():
            fwd = params_dict["forward_only"]

        # Use forward_only state to determine defaults and default_ui_json.
        self.defaults = self._forward_defaults if fwd else self._inversion_defaults
        self.default_ui_json.update(
            self.forward_ui_json if fwd else self.inversion_ui_json
        )
        self.default_ui_json = {
            k: self.default_ui_json[k] for k in self.defaults.keys()
        }
        self.param_names = list(self.defaults.keys())

        # Superimpose params_dict onto defaults.
        if self.default:
            params_dict = dict(self.defaults, **params_dict)

        # Validate.
        if self.validate:
            self.workspace = params_dict["geoh5"]
            self.associations = self.get_associations(params_dict)
            self.validator: InputValidator = InputValidator(
                self._required_parameters,
                self._validations,
                self.workspace,
            )
            self.validator.validate_chunk(params_dict, self.associations)

        # Set params attributes from validated input.
        self.update(params_dict, validate=False)

    def uncertainty(self, component: str) -> float:
        """Returns uncertainty for chosen data component."""
        return getattr(self, "_".join([component, "uncertainty"]), None)

    def channel(self, component: str) -> UUID:
        """Returns channel uuid for chosen data component."""
        return getattr(self, "_".join([component, "channel"]), None)

    def cell_size(self):
        """Returns core cell size in all 3 dimensions."""
        return [self.u_cell_size, self.v_cell_size, self.w_cell_size]

    def padding_distance(self):
        """Returns padding distance in all 3 dimensions."""
        return [
            self.padding_distance_x,
            self.padding_distance_y,
            self.padding_distance_z,
        ]

    def components(self) -> list[str]:
        """Retrieve component names used to index channel and uncertainty data."""
        comps = []
        channels = np.unique(
            [
                k.lstrip("_").split("_")[0]
                for k in self.__dict__.keys()
                if "channel" in k
            ]
        )
        for c in channels:
            use_ch = False
            if getattr(self, f"{c}_channel", None) is not None:
                use_ch = True
            if getattr(self, f"{c}_channel_bool", None) is True:
                use_ch = True
            if use_ch:
                comps.append(c)

        return comps

    def window(self) -> dict[str, float]:
        """Returns window dictionary"""
        win = {
            "azimuth": self.window_azimuth,
            "center_x": self.window_center_x,
            "center_y": self.window_center_y,
            "width": self.window_width,
            "height": self.window_height,
            "center": [self.window_center_x, self.window_center_y],
            "size": [self.window_width, self.window_height],
        }
        check_keys = ["center_x", "center_y", "width", "height"]
        no_data = all([v is None for k, v in win.items() if k in check_keys])
        return None if no_data else win

    def offset(self) -> tuple[list[float], UUID]:
        """Returns offset components as list and drape data."""
        offsets = [
            self.receivers_offset_x,
            self.receivers_offset_y,
            self.receivers_offset_z,
        ]
        is_offset = any([(k != 0) for k in offsets])
        offsets = offsets if is_offset else None
        r = self.receivers_radar_drape
        if isinstance(r, (str, UUID)):
            r = UUID(r) if isinstance(r, str) else r
            radar = self.workspace.get_entity(r)
            radar = radar[0].values if radar else None
        else:
            radar = None
        return offsets, radar

    def model_norms(self) -> list[float]:
        """Returns model norm components as a list."""
        return [
            self.s_norm,
            self.x_norm,
            self.y_norm,
            self.z_norm,
        ]

    @property
    def forward_only(self):
        return self._forward_only

    @forward_only.setter
    def forward_only(self, val):
        if val is None:
            self._forward_only = val
            return

        p = "forward_only"
        if self.validate:
            self.validator.validate(
                p, val, self.validations[p], self.workspace, self.associations
            )
        self._forward_only = val

    @property
    def topography_object(self):
        return self._topography_object

    @topography_object.setter
    def topography_object(self, val):
        if val is None:
            self._topography_object = val
            return
        p = "topography_object"
        if self.validate:
            self.validator.validate(
                p, val, self.validations[p], self.workspace, self.associations
            )
        self._topography_object = UUID(val) if isinstance(val, str) else val

    @property
    def topography(self):
        return self._topography

    @topography.setter
    def topography(self, val):
        if val is None:
            self._topography = val
            return
        p = "topography"
        if self.validate:
            self.validator.validate(
                p, val, self.validations[p], self.workspace, self.associations
            )
        self._topography = UUID(val) if isinstance(val, str) else val

    @property
    def data_object(self):
        return self._data_object

    @data_object.setter
    def data_object(self, val):
        if val is None:
            self._data_object = val
            return
        p = "data_object"
        if self.validate:
            self.validator.validate(
                p, val, self.validations[p], self.workspace, self.associations
            )
        self._data_object = UUID(val) if isinstance(val, str) else val

    @property
    def starting_model_object(self):
        return self._starting_model_object

    @starting_model_object.setter
    def starting_model_object(self, val):
        if val is None:
            self._starting_model_object = val
            return
        p = "starting_model_object"
        if self.validate:
            self.validator.validate(
                p, val, self.validations[p], self.workspace, self.associations
            )
        self._starting_model_object = UUID(val) if isinstance(val, str) else val

    @property
    def starting_model(self):
        return self._starting_model

    @starting_model.setter
    def starting_model(self, val):
        if val is None:
            self._starting_model = val
            return
        p = "starting_model"
        if self.validate:
            self.validator.validate(
                p, val, self.validations[p], self.workspace, self.associations
            )
        self._starting_model = UUID(val) if isinstance(val, str) else val

    @property
    def tile_spatial(self):
        return self._tile_spatial

    @tile_spatial.setter
    def tile_spatial(self, val):
        if val is None:
            self._tile_spatial = val
            return
        p = "tile_spatial"
        if self.validate:
            self.validator.validate(
                p, val, self.validations[p], self.workspace, self.associations
            )
        self._tile_spatial = UUID(val) if isinstance(val, str) else val

    @property
    def z_from_topo(self):
        return self._z_from_topo

    @z_from_topo.setter
    def z_from_topo(self, val):
        if val is None:
            self._z_from_topo = val
            return
        p = "z_from_topo"
        if self.validate:
            self.validator.validate(
                p, val, self.validations[p], self.workspace, self.associations
            )
        self._z_from_topo = val

    @property
    def receivers_radar_drape(self):
        return self._receivers_radar_drape

    @receivers_radar_drape.setter
    def receivers_radar_drape(self, val):
        if val is None:
            self._receivers_radar_drape = val
            return
        p = "receivers_radar_drape"
        if self.validate:
            self.validator.validate(
                p, val, self.validations[p], self.workspace, self.associations
            )
        self._receivers_radar_drape = UUID(val) if isinstance(val, str) else val

    @property
    def receivers_offset_x(self):
        return self._receivers_offset_x

    @receivers_offset_x.setter
    def receivers_offset_x(self, val):
        if val is None:
            self._receivers_offset_x = val
            return
        p = "receivers_offset_x"
        if self.validate:
            self.validator.validate(
                p, val, self.validations[p], self.workspace, self.associations
            )
        self._receivers_offset_x = val

    @property
    def receivers_offset_y(self):
        return self._receivers_offset_y

    @receivers_offset_y.setter
    def receivers_offset_y(self, val):
        if val is None:
            self._receivers_offset_y = val
            return
        p = "receivers_offset_y"
        if self.validate:
            self.validator.validate(
                p, val, self.validations[p], self.workspace, self.associations
            )
        self._receivers_offset_y = val

    @property
    def receivers_offset_z(self):
        return self._receivers_offset_z

    @receivers_offset_z.setter
    def receivers_offset_z(self, val):
        if val is None:
            self._receivers_offset_z = val
            return
        p = "receivers_offset_z"
        if self.validate:
            self.validator.validate(
                p, val, self.validations[p], self.workspace, self.associations
            )
        self._receivers_offset_z = val

    @property
    def gps_receivers_offset(self):
        return self._gps_receivers_offset

    @gps_receivers_offset.setter
    def gps_receivers_offset(self, val):
        if val is None:
            self._gps_receivers_offset = val
            return
        p = "gps_receivers_offset"
        if self.validate:
            self.validator.validate(
                p, val, self.validations[p], self.workspace, self.associations
            )
        self._gps_receivers_offset = UUID(val) if isinstance(val, str) else val

    @property
    def ignore_values(self):
        return self._ignore_values

    @ignore_values.setter
    def ignore_values(self, val):
        if val is None:
            self._ignore_values = val
            return
        p = "ignore_values"
        if self.validate:
            self.validator.validate(
                p, val, self.validations[p], self.workspace, self.associations
            )
        self._ignore_values = val

    @property
    def resolution(self):
        return self._resolution

    @resolution.setter
    def resolution(self, val):
        if val is None:
            self._resolution = val
            return
        p = "resolution"
        if self.validate:
            self.validator.validate(
                p, val, self.validations[p], self.workspace, self.associations
            )
        self._resolution = val

    @property
    def detrend_order(self):
        return self._detrend_order

    @detrend_order.setter
    def detrend_order(self, val):
        if val is None:
            self._detrend_order = val
            return
        p = "detrend_order"
        if self.validate:
            self.validator.validate(
                p, val, self.validations[p], self.workspace, self.associations
            )
        self._detrend_order = val

    @property
    def detrend_type(self):
        return self._detrend_type

    @detrend_type.setter
    def detrend_type(self, val):
        if val is None:
            self._detrend_type = val
            return
        p = "detrend_type"
        if self.validate:
            self.validator.validate(
                p, val, self.validations[p], self.workspace, self.associations
            )
        self._detrend_type = val

    @property
    def max_chunk_size(self):
        return self._max_chunk_size

    @max_chunk_size.setter
    def max_chunk_size(self, val):
        if val is None:
            self._max_chunk_size = val
            return
        p = "max_chunk_size"
        if self.validate:
            self.validator.validate(
                p, val, self.validations[p], self.workspace, self.associations
            )
        self._max_chunk_size = val

    @property
    def chunk_by_rows(self):
        return self._chunk_by_rows

    @chunk_by_rows.setter
    def chunk_by_rows(self, val):
        if val is None:
            self._chunk_by_rows = val
            return
        p = "chunk_by_rows"
        if self.validate:
            self.validator.validate(
                p, val, self.validations[p], self.workspace, self.associations
            )
        self._chunk_by_rows = val

    @property
    def output_tile_files(self):
        return self._output_tile_files

    @output_tile_files.setter
    def output_tile_files(self, val):
        if val is None:
            self._output_tile_files = val
            return
        p = "output_tile_files"
        if self.validate:
            self.validator.validate(
                p, val, self.validations[p], self.workspace, self.associations
            )
        self._output_tile_files = val

    @property
    def mesh(self):
        return self._mesh

    @mesh.setter
    def mesh(self, val):
        if val is None:
            self._mesh = val
            return
        p = "mesh"
        if self.validate:
            self.validator.validate(
                p, val, self.validations[p], self.workspace, self.associations
            )
        self._mesh = UUID(val) if isinstance(val, str) else val

    @property
    def u_cell_size(self):
        return self._u_cell_size

    @u_cell_size.setter
    def u_cell_size(self, val):
        if val is None:
            self._u_cell_size = val
            return
        p = "u_cell_size"
        if self.validate:
            self.validator.validate(
                p, val, self.validations[p], self.workspace, self.associations
            )
        self._u_cell_size = val

    @property
    def v_cell_size(self):
        return self._v_cell_size

    @v_cell_size.setter
    def v_cell_size(self, val):
        if val is None:
            self._v_cell_size = val
            return
        p = "v_cell_size"
        if self.validate:
            self.validator.validate(
                p, val, self.validations[p], self.workspace, self.associations
            )
        self._v_cell_size = val

    @property
    def w_cell_size(self):
        return self._w_cell_size

    @w_cell_size.setter
    def w_cell_size(self, val):
        if val is None:
            self._w_cell_size = val
            return
        p = "w_cell_size"
        if self.validate:
            self.validator.validate(
                p, val, self.validations[p], self.workspace, self.associations
            )
        self._w_cell_size = val

    @property
    def octree_levels_topo(self):
        return self._octree_levels_topo

    @octree_levels_topo.setter
    def octree_levels_topo(self, val):
        if val is None:
            self._octree_levels_topo = val
            return
        p = "octree_levels_topo"
        if self.validate:
            self.validator.validate(
                p, val, self.validations[p], self.workspace, self.associations
            )
        self._octree_levels_topo = val

    @property
    def octree_levels_obs(self):
        return self._octree_levels_obs

    @octree_levels_obs.setter
    def octree_levels_obs(self, val):
        if val is None:
            self._octree_levels_obs = val
            return
        p = "octree_levels_obs"
        if self.validate:
            self.validator.validate(
                p, val, self.validations[p], self.workspace, self.associations
            )
        self._octree_levels_obs = val

    @property
    def depth_core(self):
        return self._depth_core

    @depth_core.setter
    def depth_core(self, val):
        if val is None:
            self._depth_core = val
            return
        p = "depth_core"
        if self.validate:
            self.validator.validate(
                p, val, self.validations[p], self.workspace, self.associations
            )
        self._depth_core = val

    @property
    def max_distance(self):
        return self._max_distance

    @max_distance.setter
    def max_distance(self, val):
        if val is None:
            self._max_distance = val
            return
        p = "max_distance"
        if self.validate:
            self.validator.validate(
                p, val, self.validations[p], self.workspace, self.associations
            )
        self._max_distance = val

    @property
    def horizontal_padding(self):
        return self._horizontal_padding

    @horizontal_padding.setter
    def horizontal_padding(self, val):
        if val is None:
            self._horizontal_padding = val
            return
        p = "horizontal_padding"
        if self.validate:
            self.validator.validate(
                p, val, self.validations[p], self.workspace, self.associations
            )
        self._horizontal_padding = val

    @property
    def vertical_padding(self):
        return self._vertical_padding

    @vertical_padding.setter
    def vertical_padding(self, val):
        if val is None:
            self._vertical_padding = val
            return
        p = "vertical_padding"
        if self.validate:
            self.validator.validate(
                p, val, self.validations[p], self.workspace, self.associations
            )
        self._vertical_padding = val

    @property
    def window_center_x(self):
        return self._window_center_x

    @window_center_x.setter
    def window_center_x(self, val):
        if val is None:
            self._window_center_x = val
            return
        p = "window_center_x"
        if self.validate:
            self.validator.validate(
                p, val, self.validations[p], self.workspace, self.associations
            )
        self._window_center_x = val

    @property
    def window_center_y(self):
        return self._window_center_y

    @window_center_y.setter
    def window_center_y(self, val):
        if val is None:
            self._window_center_y = val
            return
        p = "window_center_y"
        if self.validate:
            self.validator.validate(
                p, val, self.validations[p], self.workspace, self.associations
            )
        self._window_center_y = val

    @property
    def window_width(self):
        return self._window_width

    @window_width.setter
    def window_width(self, val):
        if val is None:
            self._window_width = val
            return
        p = "window_width"
        if self.validate:
            self.validator.validate(
                p, val, self.validations[p], self.workspace, self.associations
            )
        self._window_width = val

    @property
    def window_height(self):
        return self._window_height

    @window_height.setter
    def window_height(self, val):
        if val is None:
            self._window_height = val
            return
        p = "window_height"
        if self.validate:
            self.validator.validate(
                p, val, self.validations[p], self.workspace, self.associations
            )
        self._window_height = val

    @property
    def window_azimuth(self):
        return self._window_azimuth

    @window_azimuth.setter
    def window_azimuth(self, val):
        if val is None:
            self._window_azimuth = val
            return
        p = "window_azimuth"
        if self.validate:
            self.validator.validate(
                p, val, self.validations[p], self.workspace, self.associations
            )
        self._window_azimuth = val

    @property
    def inversion_style(self):
        return self._inversion_style

    @inversion_style.setter
    def inversion_style(self, val):
        if val is None:
            self._inversion_style = val
            return
        p = "inversion_style"
        if self.validate:
            self.validator.validate(
                p, val, self.validations[p], self.workspace, self.associations
            )
        self._inversion_style = val

    @property
    def chi_factor(self):
        return self._chi_factor

    @chi_factor.setter
    def chi_factor(self, val):
        if val is None:
            self._chi_factor = val
            return
        p = "chi_factor"
        if self.validate:
            self.validator.validate(
                p, val, self.validations[p], self.workspace, self.associations
            )
        self._chi_factor = val

    @property
    def sens_wts_threshold(self):
        return self._sens_wts_threshold

    @sens_wts_threshold.setter
    def sens_wts_threshold(self, val):
        if val is None:
            self._sens_wts_threshold = val
            return
        p = "sens_wts_threshold"
        if self.validate:
            self.validator.validate(
                p, val, self.validations[p], self.workspace, self.associations
            )
        self._sens_wts_threshold = val

    @property
    def every_iteration_bool(self):
        return self._every_iteration_bool

    @every_iteration_bool.setter
    def every_iteration_bool(self, val):
        if val is None:
            self._every_iteration_bool = val
            return
        p = "every_iteration_bool"
        if self.validate:
            self.validator.validate(
                p, val, self.validations[p], self.workspace, self.associations
            )
        self._every_iteration_bool = val

    @property
    def f_min_change(self):
        return self._f_min_change

    @f_min_change.setter
    def f_min_change(self, val):
        if val is None:
            self._f_min_change = val
            return
        p = "f_min_change"
        if self.validate:
            self.validator.validate(
                p, val, self.validations[p], self.workspace, self.associations
            )
        self._f_min_change = val

    @property
    def minGNiter(self):
        return self._minGNiter

    @minGNiter.setter
    def minGNiter(self, val):
        if val is None:
            self._minGNiter = val
            return
        p = "minGNiter"
        if self.validate:
            self.validator.validate(
                p, val, self.validations[p], self.workspace, self.associations
            )
        self._minGNiter = val

    @property
    def beta_tol(self):
        return self._beta_tol

    @beta_tol.setter
    def beta_tol(self, val):
        if val is None:
            self._beta_tol = val
            return
        p = "beta_tol"
        if self.validate:
            self.validator.validate(
                p, val, self.validations[p], self.workspace, self.associations
            )
        self._beta_tol = val

    @property
    def prctile(self):
        return self._prctile

    @prctile.setter
    def prctile(self, val):
        if val is None:
            self._prctile = val
            return
        p = "prctile"
        if self.validate:
            self.validator.validate(
                p, val, self.validations[p], self.workspace, self.associations
            )
        self._prctile = val

    @property
    def coolingRate(self):
        return self._coolingRate

    @coolingRate.setter
    def coolingRate(self, val):
        if val is None:
            self._coolingRate = val
            return
        p = "coolingRate"
        if self.validate:
            self.validator.validate(
                p, val, self.validations[p], self.workspace, self.associations
            )
        self._coolingRate = val

    @property
    def coolEps_q(self):
        return self._coolEps_q

    @coolEps_q.setter
    def coolEps_q(self, val):
        if val is None:
            self._coolEps_q = val
            return
        p = "coolEps_q"
        if self.validate:
            self.validator.validate(
                p, val, self.validations[p], self.workspace, self.associations
            )
        self._coolEps_q = val

    @property
    def coolEpsFact(self):
        return self._coolEpsFact

    @coolEpsFact.setter
    def coolEpsFact(self, val):
        if val is None:
            self._coolEpsFact = val
            return
        p = "coolEpsFact"
        if self.validate:
            self.validator.validate(
                p, val, self.validations[p], self.workspace, self.associations
            )
        self._coolEpsFact = val

    @property
    def beta_search(self):
        return self._beta_search

    @beta_search.setter
    def beta_search(self, val):
        if val is None:
            self._beta_search = val
            return
        p = "beta_search"
        if self.validate:
            self.validator.validate(
                p, val, self.validations[p], self.workspace, self.associations
            )
        self._beta_search = val

    @property
    def starting_chi_factor(self):
        return self._starting_chi_factor

    @starting_chi_factor.setter
    def starting_chi_factor(self, val):
        if val is None:
            self._starting_chi_factor = val
            return
        p = "starting_chi_factor"
        if self.validate:
            self.validator.validate(
                p, val, self.validations[p], self.workspace, self.associations
            )
        self._starting_chi_factor = val

    @property
    def max_iterations(self):
        return self._max_iterations

    @max_iterations.setter
    def max_iterations(self, val):
        if val is None:
            self._max_iterations = val
            return
        p = "max_iterations"
        if self.validate:
            self.validator.validate(
                p, val, self.validations[p], self.workspace, self.associations
            )
        self._max_iterations = val

    @property
    def max_line_search_iterations(self):
        return self._max_line_search_iterations

    @max_line_search_iterations.setter
    def max_line_search_iterations(self, val):
        if val is None:
            self._max_line_search_iterations = val
            return
        p = "max_line_search_iterations"
        if self.validate:
            self.validator.validate(
                p, val, self.validations[p], self.workspace, self.associations
            )
        self._max_line_search_iterations = val

    @property
    def max_cg_iterations(self):
        return self._max_cg_iterations

    @max_cg_iterations.setter
    def max_cg_iterations(self, val):
        if val is None:
            self._max_cg_iterations = val
            return
        p = "max_cg_iterations"
        if self.validate:
            self.validator.validate(
                p, val, self.validations[p], self.workspace, self.associations
            )
        self._max_cg_iterations = val

    @property
    def max_global_iterations(self):
        return self._max_global_iterations

    @max_global_iterations.setter
    def max_global_iterations(self, val):
        if val is None:
            self._max_global_iterations = val
            return
        p = "max_global_iterations"
        if self.validate:
            self.validator.validate(
                p, val, self.validations[p], self.workspace, self.associations
            )
        self._max_global_iterations = val

    @property
    def initial_beta(self):
        return self._initial_beta

    @initial_beta.setter
    def initial_beta(self, val):
        if val is None:
            self._initial_beta = val
            return
        p = "initial_beta"
        if self.validate:
            self.validator.validate(
                p, val, self.validations[p], self.workspace, self.associations
            )
        self._initial_beta = val

    @property
    def initial_beta_ratio(self):
        return self._initial_beta_ratio

    @initial_beta_ratio.setter
    def initial_beta_ratio(self, val):
        if val is None:
            self._initial_beta_ratio = val
            return
        p = "initial_beta_ratio"
        if self.validate:
            self.validator.validate(
                p, val, self.validations[p], self.workspace, self.associations
            )
        self._initial_beta_ratio = val

    @property
    def tol_cg(self):
        return self._tol_cg

    @tol_cg.setter
    def tol_cg(self, val):
        if val is None:
            self._tol_cg = val
            return
        p = "tol_cg"
        if self.validate:
            self.validator.validate(
                p, val, self.validations[p], self.workspace, self.associations
            )
        self._tol_cg = val

    @property
    def alpha_s(self):
        return self._alpha_s

    @alpha_s.setter
    def alpha_s(self, val):
        if val is None:
            self._alpha_s = val
            return
        p = "alpha_s"
        if self.validate:
            self.validator.validate(
                p, val, self.validations[p], self.workspace, self.associations
            )
        self._alpha_s = val

    @property
    def alpha_x(self):
        return self._alpha_x

    @alpha_x.setter
    def alpha_x(self, val):
        if val is None:
            self._alpha_x = val
            return
        p = "alpha_x"
        if self.validate:
            self.validator.validate(
                p, val, self.validations[p], self.workspace, self.associations
            )
        self._alpha_x = val

    @property
    def alpha_y(self):
        return self._alpha_y

    @alpha_y.setter
    def alpha_y(self, val):
        if val is None:
            self._alpha_y = val
            return
        p = "alpha_y"
        if self.validate:
            self.validator.validate(
                p, val, self.validations[p], self.workspace, self.associations
            )
        self._alpha_y = val

    @property
    def alpha_z(self):
        return self._alpha_z

    @alpha_z.setter
    def alpha_z(self, val):
        if val is None:
            self._alpha_z = val
            return
        p = "alpha_z"
        if self.validate:
            self.validator.validate(
                p, val, self.validations[p], self.workspace, self.associations
            )
        self._alpha_z = val

    @property
    def s_norm(self):
        return self._s_norm

    @s_norm.setter
    def s_norm(self, val):
        if val is None:
            self._s_norm = val
            return
        p = "s_norm"
        if self.validate:
            self.validator.validate(
                p, val, self.validations[p], self.workspace, self.associations
            )
        self._s_norm = val

    @property
    def x_norm(self):
        return self._x_norm

    @x_norm.setter
    def x_norm(self, val):
        if val is None:
            self._x_norm = val
            return
        p = "x_norm"
        if self.validate:
            self.validator.validate(
                p, val, self.validations[p], self.workspace, self.associations
            )
        self._x_norm = val

    @property
    def y_norm(self):
        return self._y_norm

    @y_norm.setter
    def y_norm(self, val):
        if val is None:
            self._y_norm = val
            return
        p = "y_norm"
        if self.validate:
            self.validator.validate(
                p, val, self.validations[p], self.workspace, self.associations
            )
        self._y_norm = val

    @property
    def z_norm(self):
        return self._z_norm

    @z_norm.setter
    def z_norm(self, val):
        if val is None:
            self._z_norm = val
            return
        p = "z_norm"
        if self.validate:
            self.validator.validate(
                p, val, self.validations[p], self.workspace, self.associations
            )
        self._z_norm = val

    @property
    def reference_model_object(self):
        return self._reference_model_object

    @reference_model_object.setter
    def reference_model_object(self, val):
        if val is None:
            self._reference_model_object = val
            return
        p = "reference_model_object"
        if self.validate:
            self.validator.validate(
                p, val, self.validations[p], self.workspace, self.associations
            )
        self._reference_model_object = UUID(val) if isinstance(val, str) else val

    @property
    def reference_model(self):
        return self._reference_model

    @reference_model.setter
    def reference_model(self, val):
        if val is None:
            self._reference_model = val
            return
        p = "reference_model"
        if self.validate:
            self.validator.validate(
                p, val, self.validations[p], self.workspace, self.associations
            )
        self._reference_model = UUID(val) if isinstance(val, str) else val

    @property
    def gradient_type(self):
        return self._gradient_type

    @gradient_type.setter
    def gradient_type(self, val):
        if val is None:
            self._gradient_type = val
            return
        p = "gradient_type"
        if self.validate:
            self.validator.validate(
                p, val, self.validations[p], self.workspace, self.associations
            )
        self._gradient_type = val

    @property
    def lower_bound_object(self):
        return self._lower_bound_object

    @lower_bound_object.setter
    def lower_bound_object(self, val):
        if val is None:
            self._lower_bound_object = val
            return
        p = "lower_bound_object"
        if self.validate:
            self.validator.validate(
                p, val, self.validations[p], self.workspace, self.associations
            )
        self._lower_bound_object = UUID(val) if isinstance(val, str) else val

    @property
    def lower_bound(self):
        return self._lower_bound

    @lower_bound.setter
    def lower_bound(self, val):
        if val is None:
            self._lower_bound = val
            return
        p = "lower_bound"
        if self.validate:
            self.validator.validate(
                p, val, self.validations[p], self.workspace, self.associations
            )
        self._lower_bound = UUID(val) if isinstance(val, str) else val

    @property
    def upper_bound_object(self):
        return self._upper_bound_object

    @upper_bound_object.setter
    def upper_bound_object(self, val):
        if val is None:
            self._upper_bound_object = val
            return
        p = "upper_bound_object"
        if self.validate:
            self.validator.validate(
                p, val, self.validations[p], self.workspace, self.associations
            )
        self._upper_bound_object = UUID(val) if isinstance(val, str) else val

    @property
    def upper_bound(self):
        return self._upper_bound

    @upper_bound.setter
    def upper_bound(self, val):
        if val is None:
            self._upper_bound = val
            return
        p = "upper_bound"
        if self.validate:
            self.validator.validate(
                p, val, self.validations[p], self.workspace, self.associations
            )
        self._upper_bound = UUID(val) if isinstance(val, str) else val

    @property
    def parallelized(self):
        return self._parallelized

    @parallelized.setter
    def parallelized(self, val):
        if val is None:
            self._parallelized = val
            return
        p = "parallelized"
        if self.validate:
            self.validator.validate(
                p, val, self.validations[p], self.workspace, self.associations
            )
        self._parallelized = val

    @property
    def n_cpu(self):
        return self._n_cpu

    @n_cpu.setter
    def n_cpu(self, val):
        if val is None:
            self._n_cpu = val
            return
        p = "n_cpu"
        if self.validate:
            self.validator.validate(
                p, val, self.validations[p], self.workspace, self.associations
            )
        self._n_cpu = val

    @property
    def max_ram(self):
        return self._max_ram

    @max_ram.setter
    def max_ram(self, val):
        if val is None:
            self._max_ram = val
            return
        p = "max_ram"
        if self.validate:
            self.validator.validate(
                p, val, self.validations[p], self.workspace, self.associations
            )
        self._max_ram = val

    @property
    def out_group(self):
        return self._out_group

    @out_group.setter
    def out_group(self, val):
        if val is None:
            self._out_group = val
            return

        self.setter_validator(
            "out_group",
            val,
            fun=lambda x: x.name if isinstance(val, ContainerGroup) else x,
        )

    @property
    def ga_group(self) -> ContainerGroup | None:
        if (
            getattr(self, "_ga_group", None) is None
            and isinstance(self.workspace, Workspace)
            and isinstance(self.out_group, str)
        ):
            self._ga_group = ContainerGroup.create(self.workspace, name=self.out_group)

        return self._ga_group

    @property
    def no_data_value(self):
        return self._no_data_value

    @no_data_value.setter
    def no_data_value(self, val):
        if val is None:
            self._no_data_value = val
            return
        p = "no_data_value"
        if self.validate:
            self.validator.validate(
                p, val, self.validations[p], self.workspace, self.associations
            )
        self._no_data_value = val

    @property
    def distributed_workers(self):
        return self._distributed_workers

    @distributed_workers.setter
    def distributed_workers(self, val):
        if val is None:
            self._distributed_workers = val
            return
        p = "distributed_workers"
        if self.validate:
            self.validator.validate(
                p, val, self.validations[p], self.workspace, self.associations
            )
        self._distributed_workers = val

    def write_input_file(
        self,
        ui_json: dict = None,
        default: bool = False,
        name: str = None,
        path: str = None,
    ):
        """Write out a ui.json with the current state of parameters"""

        if ui_json is None:
            defaults = deepcopy(self.defaults)
            ui_json = deepcopy(self.default_ui_json)
            ui_json["geoh5"] = self.workspace
            self.title = defaults["title"]
            self.run_command = defaults["run_command"]

        if default:
            for k, v in defaults.items():
                if isinstance(ui_json[k], dict):
                    key = "value"
                    if "isValue" in ui_json[k].keys():
                        if ui_json[k]["isValue"] == False:
                            key = "property"
                    ui_json[k][key] = v
                else:
                    ui_json[k] = v

            ifile = InputFile.from_dict(ui_json)
        else:
            idict = self.to_dict(ui_json=ui_json)
<<<<<<< HEAD
            #TODO insert validate_chunk call here
=======
            # TODO insert validate_input call here
>>>>>>> 462a3050
            ifile = InputFile.from_dict(self.to_dict(ui_json=ui_json))

        if name is not None:
            if ".ui.json" not in name:
                name += ".ui.json"
        else:
            name = f"{self.out_group}.ui.json"

        if path is not None:
            if not os.path.exists(path):
                raise ValueError(f"Provided path {path} does not exist.")
            ifile.workpath = path

        none_map = {
            "starting_chi_factor": 1.0,
            "resolution": 0.0,
            "detrend_order": 0,
            "detrend_type": "all",
            "initial_beta": 1.0,
            "window_center_x": 0.0,
            "window_center_y": 0.0,
            "window_width": 0.0,
            "window_height": 0.0,
            "window_azimuth": 0.0,
            "n_cpu": 1,
        }

        ifile.write_ui_json(ui_json, name=name, default=default, none_map=none_map)
        if ifile.workpath is not None:
            ifile.filepath = os.path.join(ifile.workpath, name)
        else:
            ifile.filepath = os.path.abspath(name)
        self._input_file = ifile<|MERGE_RESOLUTION|>--- conflicted
+++ resolved
@@ -8,16 +8,16 @@
 from __future__ import annotations
 
 import os
+from uuid import UUID
 from copy import deepcopy
-from uuid import UUID
 
 import numpy as np
 from geoh5py.groups import ContainerGroup
 from geoh5py.workspace import Workspace
 
 from ..input_file import InputFile
+from ..validators import InputValidator
 from ..params import Params
-from ..validators import InputValidator
 from .constants import required_parameters, validations
 
 
@@ -126,12 +126,8 @@
 
         # Use forward_only state to determine defaults and default_ui_json.
         self.defaults = self._forward_defaults if fwd else self._inversion_defaults
-        self.default_ui_json.update(
-            self.forward_ui_json if fwd else self.inversion_ui_json
-        )
-        self.default_ui_json = {
-            k: self.default_ui_json[k] for k in self.defaults.keys()
-        }
+        self.default_ui_json.update(self.forward_ui_json if fwd else self.inversion_ui_json)
+        self.default_ui_json = {k: self.default_ui_json[k] for k in self.defaults.keys()}
         self.param_names = list(self.defaults.keys())
 
         # Superimpose params_dict onto defaults.
@@ -143,14 +139,13 @@
             self.workspace = params_dict["geoh5"]
             self.associations = self.get_associations(params_dict)
             self.validator: InputValidator = InputValidator(
-                self._required_parameters,
-                self._validations,
-                self.workspace,
+                self._required_parameters, self._validations, self.workspace,
             )
             self.validator.validate_chunk(params_dict, self.associations)
 
         # Set params attributes from validated input.
         self.update(params_dict, validate=False)
+
 
     def uncertainty(self, component: str) -> float:
         """Returns uncertainty for chosen data component."""
@@ -235,6 +230,7 @@
             self.z_norm,
         ]
 
+
     @property
     def forward_only(self):
         return self._forward_only
@@ -1493,11 +1489,7 @@
             ifile = InputFile.from_dict(ui_json)
         else:
             idict = self.to_dict(ui_json=ui_json)
-<<<<<<< HEAD
             #TODO insert validate_chunk call here
-=======
-            # TODO insert validate_input call here
->>>>>>> 462a3050
             ifile = InputFile.from_dict(self.to_dict(ui_json=ui_json))
 
         if name is not None:
