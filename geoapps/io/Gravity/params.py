--- conflicted
+++ resolved
@@ -109,13 +109,6 @@
         """Wraps Params.default."""
         return super().default(self.default_ui_json, param)
 
-<<<<<<< HEAD
-=======
-    def components(self) -> list[str]:
-        """Retrieve component names used to index channel, uncertainty data."""
-        return [k.split("_")[0] for k in self.active_set() if "channel" in k]
-
->>>>>>> d485b5c6
     def uncertainty(self, component: str) -> float:
         """Returns uncertainty for chosen data component."""
         return self.__getattribute__("_".join([component, "uncertainty"]))
@@ -124,9 +117,8 @@
         """Returns channel uuid for chosen data component."""
         return self.__getattribute__("_".join([component, "channel"]))
 
-<<<<<<< HEAD
     def components(self) -> List[str]:
-        """ Retrieve component names used to index channel and uncertainty data. """
+        """Retrieve component names used to index channel and uncertainty data."""
         comps = []
         for k, v in self.__dict__.item():
             if ("channel_bool" in k) & (v == True):
@@ -134,11 +126,7 @@
         return comps
 
     def window(self) -> Dict[str, float]:
-        """ Returns window dictionary """
-=======
-    def window(self) -> dict[str, float]:
         """Returns window dictionary"""
->>>>>>> d485b5c6
         win = {
             "center_x": self.window_center_x,
             "center_y": self.window_center_y,
@@ -1189,12 +1177,6 @@
         )
         self._no_data_value = val
 
-<<<<<<< HEAD
     def _init_params(self, inputfile: InputFile, workspace: Workspace = None) -> None:
-        """ Wraps Params._init_params. """
-        super()._init_params(inputfile, required_parameters, validations, workspace)
-=======
-    def _init_params(self, inputfile: InputFile) -> None:
         """Wraps Params._init_params."""
-        super()._init_params(inputfile, required_parameters, validations)
->>>>>>> d485b5c6
+        super()._init_params(inputfile, required_parameters, validations, workspace)