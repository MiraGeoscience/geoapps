--- conflicted
+++ resolved
@@ -29,7 +29,8 @@
 
     _required_parameters = required_parameters
     _validations = validations
-<<<<<<< HEAD
+    forward_defaults = forward_defaults
+    inversion_defaults = inversion_defaults
     _directive_list = [
         "UpdateSensitivityWeights",
         "Update_IRLS",
@@ -37,10 +38,6 @@
         "UpdatePreconditioner",
         "SaveIterationsGeoH5",
     ]
-=======
-    forward_defaults = forward_defaults
-    inversion_defaults = inversion_defaults
->>>>>>> 90f0c5f4
 
     def __init__(self, **kwargs):
 
