--- conflicted
+++ resolved
@@ -81,23 +81,19 @@
 
     @property
     def starting_model(self):
-        mstart = self.models.starting
-        return mstart
+        return self.models.starting
 
     @property
     def reference_model(self):
-        mref = self.models.reference
-        return mref
+        return self.models.reference
 
     @property
     def lower_bound(self):
-        lbound = self.models.lower_bound
-        return lbound
+        return self.models.lower_bound
 
     @property
     def upper_bound(self):
-        ubound = self.models.upper_bound
-        return ubound
+        return self.models.upper_bound
 
     def _initialize(self):
 
@@ -157,8 +153,8 @@
         global_misfit = objective_function.ComboObjectiveFunction(local_misfits)
 
         # Trigger sensitivity calcs
-        # for local in local_misfits:
-        #     local.simulation.Jmatrix
+        for local in local_misfits:
+            local.simulation.Jmatrix
 
         # Create regularization
         reg = self.get_regularization()
@@ -184,115 +180,10 @@
         prob.dpred = prob.get_dpred(self.starting_model, compute_J=True)
 
         # Add a list of directives to the inversion
-<<<<<<< HEAD
         directiveList = DirectivesFactory(self.params).build(
             self.inversion_data, self.inversion_mesh, self.active_cells, self.sorting
         )
 
-=======
-        directiveList = []
-
-        # MVI or not
-        if self.is_vector:
-            directiveList.append(
-                directives.VectorInversion(
-                    [local.simulation for local in local_misfits],
-                    reg,
-                    chifact_target=self.params.chi_factor * 2,
-                )
-            )
-
-        cool_eps_fact = 1.2
-        prctile = 50
-        # Pre-conditioner
-        directiveList.append(
-            directives.Update_IRLS(
-                f_min_change=1e-4,
-                max_irls_iterations=self.params.max_iterations,
-                minGNiter=1,
-                beta_tol=0.5,
-                prctile=prctile,
-                coolingRate=1,
-                coolEps_q=True,
-                coolEpsFact=cool_eps_fact,
-                beta_search=False,
-                chifact_target=self.params.chi_factor,
-            )
-        )
-
-        directiveList.append(directives.UpdateSensitivityWeights(everyIter=False))
-
-        # Beta estimate
-        if self.params.initial_beta is None:
-            directiveList.append(
-                directives.BetaEstimate_ByEig(
-                    beta0_ratio=self.params.initial_beta_ratio,
-                    method="old",
-                )
-            )
-
-        directiveList.append(directives.UpdatePreconditioner())
-
-        # Save model
-        if self.params.geoh5 is not None:
-
-            channels = ["model"]
-            if self.inversion_type == "magnetic vector":
-                channels = ["amplitude", "dip", "azimuth"]
-                transforms = [cartesian2amplitude_dip_azimuth, self.active_cells_map]
-            else:
-                transforms = [self.active_cells_map]
-
-            orig_octree = self.fetch(self.inversion_mesh.uid)
-            outmesh = orig_octree.copy(
-                parent=self.params.out_group, copy_children=False
-            )
-            self.workspace.remove_entity(orig_octree)
-
-            directiveList.append(
-                directives.SaveIterationsGeoH5(
-                    outmesh,
-                    channels=channels,
-                    transforms=transforms,
-                    association="CELL",
-                    sorting=self.mesh._ubc_order,
-                )
-            )
-
-            rx_locs = self.survey.receiver_locations
-            if self.is_rotated:
-                rx_locs[:, :2] = rotate_xy(
-                    rx_locs[:, :2],
-                    self.inversion_mesh.rotation["origin"],
-                    self.inversion_mesh.rotation["angle"],
-                )
-
-            norms = self.inversion_data.normalizations
-            if "magnetic" in self.inversion_type:
-                components = ["mag"]
-            else:
-                components = ["grav"]
-
-            directiveList.append(
-                directives.SaveIterationsGeoH5(
-                    self.inversion_data.data_entity,
-                    components=components,
-                    channels=self.survey.components,
-                    transforms=np.kron(
-                        [norms[c] for c in self.survey.components],
-                        np.ones(self.survey.receiver_locations.shape[0]),
-                    ),
-                    attribute_type="predicted",
-                    data_type={
-                        comp: self.inversion_data._observed_data_types
-                        for comp in components
-                    },
-                    sorting=tuple(self.sorting),
-                    save_objective_function=True,
-                )
-            )
-
->>>>>>> c5d7c9fd
         # Put all the parts together
         inv = inversion.BaseInversion(prob, directiveList=directiveList)
 
@@ -373,6 +264,7 @@
             wires = maps.Wires(
                 ("p", self.n_cells), ("s", self.n_cells), ("t", self.n_cells)
             )
+
             reg_p = regularization.Sparse(
                 self.mesh,
                 indActive=self.active_cells,
@@ -397,6 +289,7 @@
                 norms=self.params.model_norms(),
                 mref=self.reference_model,
             )
+
             reg_t = regularization.Sparse(
                 self.mesh,
                 indActive=self.active_cells,
@@ -409,11 +302,13 @@
                 norms=self.params.model_norms(),
                 mref=self.reference_model,
             )
+
             # Assemble the 3-component regularizations
             reg = reg_p + reg_s + reg_t
             reg.mref = self.reference_model
 
         else:
+
             reg = regularization.Sparse(
                 self.mesh,
                 indActive=self.active_cells,
@@ -426,6 +321,7 @@
                 norms=self.params.model_norms(),
                 mref=self.reference_model,
             )
+
         return reg
 
     def get_tiles(self):
@@ -433,7 +329,6 @@
         if self.params.inversion_type == "direct_current":
 
             tiles = []
-
             potential_electrodes = self.workspace.get_entity(self.params.data_object)[0]
             current_electrodes = potential_electrodes.current_electrodes
             ab_pairs = current_electrodes.cells
@@ -455,9 +350,7 @@
             # tiles = []
             # for ii in np.unique(self.params.tile_spatial).tolist():
             #     tiles += [np.where(self.params.tile_spatial == ii)[0]]
-
         else:
-
             tiles = tile_locations(
                 self.locations["receivers"],
                 self.params.tile_spatial,
@@ -472,7 +365,6 @@
             [],
             [],
         )
-
         for tile_id, local_index in enumerate(tiles):
             lsurvey, _ = self.inversion_data.survey(
                 self.mesh, self.active_cells, local_index
