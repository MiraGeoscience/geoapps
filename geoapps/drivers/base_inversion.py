--- conflicted
+++ resolved
@@ -134,22 +134,6 @@
         self.n_blocks = 3 if self.is_vector else 1
         self.is_rotated = False if self.inversion_mesh.rotation is None else True
 
-<<<<<<< HEAD
-        # If forward only is true simulate fields, save to workspace and exit.
-        if self.params.forward_only:
-            self.inversion_data.simulate(
-                self.mesh,
-                self.starting_model,
-                self.survey,
-                self.active_cells,
-                save=True,
-            )
-            return
-=======
-        # Create SimPEG Survey object
-        self.survey = self.inversion_data._survey
->>>>>>> 28979d41
-
         # Tile locations
         self.tiles = self.get_tiles()  # [np.arange(len(self.survey.source_list))]#
 
