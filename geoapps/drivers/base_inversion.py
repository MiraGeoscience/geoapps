--- conflicted
+++ resolved
@@ -128,6 +128,7 @@
         self.active_cells_map = maps.InjectActiveCells(
             self.mesh, self.active_cells, np.nan
         )
+
         self.n_cells = int(np.sum(self.active_cells))
         self.is_vector = self.models.is_vector
         self.n_blocks = 3 if self.is_vector else 1
@@ -328,11 +329,7 @@
 
     def get_tiles(self):
 
-<<<<<<< HEAD
-        if self.params.inversion_type in ["direct_current", "induced_polarization"]:
-=======
-        if self.params.inversion_type == "direct current":
->>>>>>> e1c92b3d
+        if self.params.inversion_type in ["direct current", "induced polarization"]:
 
             tiles = []
             potential_electrodes = self.workspace.get_entity(self.params.data_object)[0]
