--- conflicted
+++ resolved
@@ -284,7 +284,6 @@
                 }
             )
 
-<<<<<<< HEAD
         for comp in self.components:
             dnorm = self.normalizations[comp] * data[comp]
             self.data_entity[comp] = self.entity.add_data(
@@ -294,14 +293,6 @@
                 self._observed_data_types[comp] = self.data_entity[comp].entity_type
                 self.entity.add_data(
                     {f"Uncertainties_{comp}": {"values": self.uncertainties[comp]}}
-=======
-        else:
-
-            for comp in self.components:
-                dnorm = self.normalizations[comp] * data[comp]
-                self.data_entity[comp] = self.entity.add_data(
-                    {f"{basename}_{comp}": {"values": dnorm}}
->>>>>>> ec1d2671
                 )
 
     def get_data_component(self, component: str) -> np.ndarray:
