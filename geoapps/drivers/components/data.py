--- conflicted
+++ resolved
@@ -254,53 +254,6 @@
                         entity.add_data_to_group(
                             uncert_entity, f"Uncertainties_{component}"
                         )
-
-<<<<<<< HEAD
-        if self.params.inversion_type == "direct current":
-            self.transformations["potential"] = 1 / (
-                geometric_factor(self._survey) + 1e-10
-            )
-            apparent_property = data["potential"] * self.transformations["potential"]
-            self.data_entity[f"apparent_resistivity"] = self.entity.add_data(
-                {
-                    f"{basename}_apparent_resistivity": {
-                        "values": apparent_property,
-                        "association": "CELL",
-                    }
-                }
-            )
-        for comp in self.components:
-            dnorm = self.normalizations[comp] * data[comp]
-            self.data_entity[comp] = self.entity.add_data(
-                {f"{basename}_{comp}": {"values": dnorm}}
-            )
-            if not self.params.forward_only:
-                self._observed_data_types[comp] = self.data_entity[comp].entity_type
-                uncerts = self.uncertainties[comp].copy()
-                uncerts[np.isinf(uncerts)] = np.nan
-                self.entity.add_data({f"Uncertainties_{comp}": {"values": uncerts}})
-
-    def get_data_component(self, component: str) -> np.ndarray:
-        """Get data component (channel) from params data."""
-        channel = self.params.channel(component)
-        return None if channel is None else channel.values
-
-    def get_uncertainty_component(self, component: str) -> np.ndarray:
-        """Get uncertainty component (channel) from params data."""
-        unc = self.params.uncertainty(component)
-        if unc is None:
-            return None
-        elif isinstance(unc, (int, float)):
-            d = self.get_data_component(component)
-            if d is None:
-                return None
-            else:
-                return np.array([float(unc)] * len(d))
-        elif unc is None:
-            d = self.get_data_component(component)
-            return d * 0.0 + 1.0  # Default
-=======
->>>>>>> f1d00b04
         else:
             for component in data.keys():
                 dnorm = self.normalizations[component] * data[component]
