--- conflicted
+++ resolved
@@ -212,16 +212,6 @@
 
         return list(data.keys()), data, uncertainties
 
-    def get_data_component(self, component: str) -> np.ndarray:
-        """Get data component (channel) from params data."""
-        channel = self.params.channel(component)
-        return None if channel is None else self.workspace.get_entity(channel)[0].values
-
-    def get_uncertainty_component(self, component: str) -> np.ndarray:
-        """Get uncertainty component (channel) from params data."""
-        unc = self.params.uncertainty(component)
-        return unc
-
     def write_entity(self):
         """Write out the survey to geoh5"""
 
@@ -440,28 +430,14 @@
         for comp in self.components:
             normalizations[comp] = 1.0
             if comp in ["gz", "bz", "gxz", "gyz", "bxz", "byz"]:
-<<<<<<< HEAD
                 normalizations[comp] = -1.0
-                if d[comp] is not None:
-                    d[comp] *= -1.0
-                print(f"Sign flip for {comp} component")
-
             elif self.params.inversion_type in ["magnetotellurics"]:
                 if "imag" in comp:
-                    normalizations[comp] = 1.0
-                    if d[comp] is not None:
-                        d[comp] = {k: d[comp][k] * 1.0 for k in d[comp].keys()}
-
-        self.normalizations = normalizations
-
-        return d
-=======
-                normalizations[comp] = -1
+                    normalizations[comp] = -1.0
+            if normalizations[comp] == -1.0:
                 print(f"Sign flip for component {comp}.")
-            else:
-                normalizations[comp] = 1
+
         return normalizations
->>>>>>> 02c2e14f
 
     def survey(
         self,
