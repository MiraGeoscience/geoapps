#  Copyright (c) 2021 Mira Geoscience Ltd.
#
#  This file is part of geoapps.
#
#  geoapps is distributed under the terms and conditions of the MIT License
#  (see LICENSE file at the root of this source code package).

from __future__ import annotations

from typing import TYPE_CHECKING, Any

if TYPE_CHECKING:
    from geoh5py.workspace import Workspace
    from geoapps.io import Params
    from . import InversionMesh

from copy import deepcopy

import numpy as np
from discretize import TreeMesh
from geoh5py.objects import Points
from SimPEG import maps
from SimPEG.utils.drivers import create_nested_mesh

from geoapps.utils import calculate_2D_trend, filter_xy, rotate_xy

from .factories import SimulationFactory, SurveyFactory
from .locations import InversionLocations


class InversionData(InversionLocations):
    """
    Retrieve and store data from the workspace and apply transformations.

    Parameters
    ---------

    resolution :
        Desired data grid spacing.
    offset :
        Static receivers location offsets.
    radar :
        Radar channel address used to drape receiver locations over topography.
    ignore_value :
        Data value to ignore (infinity uncertainty).
    ignore_type :
        Type of ignore value (<, >, =).
    detrend_order :
        Polynomial degree for detrending (0, 1, or 2).
    detrend_type :
        Detrend type option. 'all': use all data, 'corners': use the convex
        hull only.
    locations :
        Data locations.
    mask :
        Mask accumulated by windowing and downsampling operations and applied
        to locations and data on initialization.
    vector :
        True if models are vector valued.
    n_blocks :
        Number of blocks if vector.
    components :
        Component names.
    observed :
        Components and associated observed geophysical data.
    predicted :
        Components and associated predicted geophysical data.
    uncertainties :
        Components and associated data uncertainties.
    normalizations :
        Data normalizations.

    Methods
    -------

    survey(local_index=None) :
        Generates SimPEG survey object.
    simulation(mesh, active_cells, local_index=None, tile_id=None) :
        Generates SimPEG simulation object.

    """

    def __init__(self, workspace: Workspace, params: Params, window: dict[str, Any]):
        """
        :param: workspace: Geoh5py workspace object containing location based data.
        :param: params: Params object containing location based data parameters.
        :param: window: Center and size defining window for data, topography, etc.
        """
        super().__init__(workspace, params, window)

        self.resolution: int = None
        self.offset: list[float] = None
        self.radar: np.ndarray = None
        self.ignore_value: float = None
        self.ignore_type: str = None
        self.detrend_order: float = None
        self.detrend_type: str = None
        self.locations: np.ndarray = None
        self.mask: np.ndarray = None
        self.vector: bool = None
        self.n_blocks: int = None
<<<<<<< HEAD
        self.components: List[str] = None
        self.observed: Dict[str, np.ndarray] = {}
        self.predicted: Dict[str, np.ndarray] = {}
        self.uncertainties: Dict[str, np.ndarray] = {}
        self.normalizations: List[float] = []
=======
        self.components: list[str] = None
        self.data: dict[str, np.ndarray] = {}
        self.uncertainties: dict[str, np.ndarray] = {}
        self.normalizations: list[float] = []
>>>>>>> d485b5c6
        self._initialize()

    def _initialize(self) -> None:
        """Extract data from the workspace using params data."""

        self.vector = True if self.params.inversion_type == "mvi" else False
        self.n_blocks = 3 if self.params.inversion_type == "mvi" else 1
        self.ignore_value, self.ignore_type = self.parse_ignore_values()
        self.components, self.observed, self.uncertainties = self.get_data()

        self.locations = super().get_locations(self.params.data_object)
        if self.params.z_from_topo:
            self.locations = super().set_z_from_topo(self.locations)
        self.mask = np.ones(len(self.locations), dtype=bool)

        if self.window is not None:
            self.mask = filter_xy(
                self.locations[:, 0],
                self.locations[:, 1],
                window=self.window,
                angle=self.angle,
                mask=self.mask,
            )

        if self.params.resolution is not None:
            self.resolution = self.params.resolution
            self.mask = filter_xy(
                self.locations[:, 0],
                self.locations[:, 1],
                distance=self.resolution,
                mask=self.mask,
            )

        self.locations = super().filter(self.locations)
        self.observed = super().filter(self.observed)
        self.uncertainties = super().filter(self.uncertainties)

        self.offset, self.radar = self.params.offset()
        if self.offset is not None:
            self.locations = self.displace(self.locations, self.offset)
        if self.radar is not None:
            radar_offset = self.workspace.get_entity(self.radar)[0].values
            radar_offset = super().filter(radar_offset)
            self.locations = self.drape(self.locations, radar_offset)

        if self.is_rotated:
            self.locations = self.rotate(self.locations)

        if self.params.detrend_data:
            self.detrend_order = self.params.detrend_order
            self.detrend_type = self.params.detrend_type
            self.observed = self.detrend(self.observed)

        self.observed = self.normalize(self.observed)

    def get_data(self) -> tuple[dict[str, np.ndarray], np.ndarray, np.ndarray]:
        """
        Get all data and uncertainty components and possibly set infinite uncertainties.

        :return: components: list of data components sorted in the
            order of self.data.keys().
        :return: data: Dictionary of components and associated data
        :return: uncertainties: Dictionary of components and
            associated uncertainties with infinite uncertainty set on
            ignored data (specified by self.ignore_type and
            self.ignore_value).
        """

        components = self.params.components()
        data = {}
        uncertainties = {}
        for comp in components:
            data[comp] = self.get_data_component(comp)
            uncertainties[comp] = self.get_uncertainty_component(comp)
            uncertainties[comp] = self.set_infinity_uncertainties(
                uncertainties[comp], data[comp]
            )

        return list(data.keys()), data, uncertainties

    def get_data_component(self, component: str) -> np.ndarray:
        """Get data component (channel) from params data."""
        channel = self.params.channel(component)
        return None if channel is None else self.workspace.get_entity(channel)[0].values

    def get_uncertainty_component(self, component: str) -> np.ndarray:
        """Get uncertainty component (channel) from params data."""
        unc = self.params.uncertainty(component)
        if unc is None:
            return None
        elif isinstance(unc, (int, float)):
            d = self.get_data_component(component)
            return np.array([unc] * len(d))
        elif unc is None:
            d = self.get_data_component(component)
            return d * 0.0 + 1.0  # Default
        else:
            return self.workspace.get_entity(unc)[0].values

    def parse_ignore_values(self) -> tuple[float, str]:
        """Returns an ignore value and type ('<', '>', or '=') from params data."""
        ignore_values = self.params.ignore_values
        if ignore_values is not None:
            ignore_type = [k for k in ignore_values if k in ["<", ">"]]
            ignore_type = "=" if not ignore_type else ignore_type[0]
            if ignore_type in ["<", ">"]:
                ignore_value = float(ignore_values.split(ignore_type)[1])
            else:
                ignore_value = float(ignore_values)

            return ignore_value, ignore_type
        else:
            return None, None

    def set_infinity_uncertainties(
        self, uncertainties: np.ndarray, data: np.ndarray
    ) -> np.ndarray:
        """Use self.ignore_value self.ignore_type to set uncertainties to infinity."""

        if uncertainties is None:
            return None

        unc = uncertainties.copy()
        if self.ignore_value is None:
            return unc
        elif self.ignore_type == "<":
            unc[data <= self.ignore_value] = np.inf
        elif self.ignore_type == ">":
            unc[data >= self.ignore_value] = np.inf
        elif self.ignore_type == "=":
            unc[data == self.ignore_value] = np.inf
        else:
            msg = f"Unrecognized ignore type: {self.ignore_type}."
            raise (ValueError(msg))

        return unc

    def displace(self, locs: np.ndarray, offset: np.ndarray) -> np.ndarray:
        """Offset data locations in all three dimensions."""
        return locs + offset if offset is not None else 0

    def drape(self, radar_offset: np.ndarray, locs: np.ndarray) -> np.ndarray:
        """Drape data locations using radar channel offsets."""

        radar_offset_pad = np.zeros((len(radar_offset), 3))
        radar_offset_pad[:, 2] = radar_offset

        return self.displace(locs, radar_offset_pad)

<<<<<<< HEAD
    def detrend(self, data) -> np.ndarray:
        """ Remove trend from data. """
        d = data.copy()
=======
    def detrend(self) -> np.ndarray:
        """Remove trend from data."""
        d = self.data.copy()
>>>>>>> d485b5c6
        for comp in self.components:
            data_trend, _ = calculate_2D_trend(
                self.locations,
                d[comp],
                self.params.detrend_order,
                self.params.detrend_type,
            )
            d[comp] -= data_trend
        return d

    def normalize(self, data: dict[str, np.ndarray]) -> dict[str, np.ndarray]:
        """
        Apply data type specific normalizations to data.

        Calling normalize will apply the normalization to the data AND append
        to the normalizations attribute list the value applied to the data.

        :param: data: Components and associated geophysical data.

        :return: d: Normalized data.
        """
        d = deepcopy(data)
        normalizations = []
        for comp in self.components:
            if comp == "gz":
                normalizations.append(-1.0)
                d[comp] *= -1.0
                print(f"Sign flip for {comp} component")
            else:
                normalizations.append(1.0)
        self.normalizations = normalizations
        return d

    def survey(self, local_index: np.ndarray = None):
        """
        Generates SimPEG survey object.

        :param: local_index (Optional): Indices of the data belonging to a
            particular tile in case of a tiled inversion.

        :return: survey: SimPEG Survey class that covers all data or optionally
            the portion of the data indexed by the local_index argument.
        """

        survey_factory = SurveyFactory(self.params)
        survey = survey_factory.build(
            self.locations, self.observed, self.uncertainties, local_index
        )

        return survey

    def simulation(
        self,
        mesh: TreeMesh,
        active_cells: np.ndarray,
        local_index: np.ndarray = None,
        tile_id: int = None,
    ):
        """
        Generates SimPEG simulation object.

        :param: mesh: Inversion mesh.
        :param: active_cells: Mask that reduces model to active (earth) cells.
        :param: local_index (Optional): Indices of the data belonging to a
            particular tile in case of a tiled inversion.
        :param: tile_id (Optional): Id associated with the tile being indexed
            by the local_index argument in case of a tiled inversion.

        :return: sim: SimPEG simulation object for full data or optionally
            the portion of the data indexed by the local_index argument.
        :return: map: If local_index and tile_id is provided, the returned
            map will maps from local to global data.  If no local_index or
            tile_id is provided map will simply be an identity map with no
            effect of the data.
        """

        simulation_factory = SimulationFactory(self.params)
        survey = self.survey(local_index)

        if local_index is None:

            sim = simulation_factory.build(survey, mesh, active_cells)
            map = maps.IdentityMap(nP=int(self.n_blocks * active_cells.sum()))

        else:

            nested_mesh = create_nested_mesh(survey.receiver_locations, mesh)
            args = {"components": 3} if self.vector else {}
            map = maps.TileMap(mesh, active_cells, nested_mesh, **args)
            local_active_cells = map.local_active

            sim = simulation_factory.build(
                survey, nested_mesh, local_active_cells, tile_id
            )

        return sim, map

    def simulate(
        self,
        mesh: TreeMesh,
        model: np.ndarray,
        active_cells: np.ndarray,
        save: bool = True,
    ) -> np.ndarray:
        """ Simulate fields for a particular model. """

        sim, _ = self.simulation(mesh, active_cells)
        d = sim.dpred(model)
        d = d.compute()
        d = d.reshape((int(len(d) / len(self.components)), len(self.components)))

        for i, c in enumerate(self.components):
            self.predicted[c] = d[:, i]

        if save:
            if self.is_rotated:
                locs = self.locations.copy()
                locs[:, :2] = rotate_xy(
                    locs[:, :2],
                    self.origin,
                    -1 * self.angle,
                )

            predicted_data_object = Points.create(
                self.workspace,
                name=f"Predicted",
                vertices=locs,
                parent=self.params.out_group,
            )

            comps, norms = self.components, self.normalizations
            for ii, (comp, norm) in enumerate(zip(comps, norms)):
                val = norm * self.predicted[comp]
                predicted_data_object.add_data({f"{comp}": {"values": val}})<|MERGE_RESOLUTION|>--- conflicted
+++ resolved
@@ -99,18 +99,11 @@
         self.mask: np.ndarray = None
         self.vector: bool = None
         self.n_blocks: int = None
-<<<<<<< HEAD
-        self.components: List[str] = None
-        self.observed: Dict[str, np.ndarray] = {}
-        self.predicted: Dict[str, np.ndarray] = {}
-        self.uncertainties: Dict[str, np.ndarray] = {}
-        self.normalizations: List[float] = []
-=======
         self.components: list[str] = None
-        self.data: dict[str, np.ndarray] = {}
+        self.observed: dict[str, np.ndarray] = {}
+        self.predicted: dict[str, np.ndarray] = {}
         self.uncertainties: dict[str, np.ndarray] = {}
         self.normalizations: list[float] = []
->>>>>>> d485b5c6
         self._initialize()
 
     def _initialize(self) -> None:
@@ -260,15 +253,9 @@
 
         return self.displace(locs, radar_offset_pad)
 
-<<<<<<< HEAD
     def detrend(self, data) -> np.ndarray:
-        """ Remove trend from data. """
+        """Remove trend from data."""
         d = data.copy()
-=======
-    def detrend(self) -> np.ndarray:
-        """Remove trend from data."""
-        d = self.data.copy()
->>>>>>> d485b5c6
         for comp in self.components:
             data_trend, _ = calculate_2D_trend(
                 self.locations,
@@ -364,42 +351,4 @@
                 survey, nested_mesh, local_active_cells, tile_id
             )
 
-        return sim, map
-
-    def simulate(
-        self,
-        mesh: TreeMesh,
-        model: np.ndarray,
-        active_cells: np.ndarray,
-        save: bool = True,
-    ) -> np.ndarray:
-        """ Simulate fields for a particular model. """
-
-        sim, _ = self.simulation(mesh, active_cells)
-        d = sim.dpred(model)
-        d = d.compute()
-        d = d.reshape((int(len(d) / len(self.components)), len(self.components)))
-
-        for i, c in enumerate(self.components):
-            self.predicted[c] = d[:, i]
-
-        if save:
-            if self.is_rotated:
-                locs = self.locations.copy()
-                locs[:, :2] = rotate_xy(
-                    locs[:, :2],
-                    self.origin,
-                    -1 * self.angle,
-                )
-
-            predicted_data_object = Points.create(
-                self.workspace,
-                name=f"Predicted",
-                vertices=locs,
-                parent=self.params.out_group,
-            )
-
-            comps, norms = self.components, self.normalizations
-            for ii, (comp, norm) in enumerate(zip(comps, norms)):
-                val = norm * self.predicted[comp]
-                predicted_data_object.add_data({f"{comp}": {"values": val}})+        return sim, map