#  Copyright (c) 2021 Mira Geoscience Ltd.
#
#  This file is part of geoapps.
#
#  geoapps is distributed under the terms and conditions of the MIT License
#  (see LICENSE file at the root of this source code package).


import os
import sys
from multiprocessing.pool import ThreadPool
from typing import Union
from uuid import UUID

import numpy as np
import scipy.sparse as sp
from dask import config as dconf
from dask.distributed import Client, LocalCluster
from discretize import TreeMesh
from discretize.utils import active_from_xyz
from geoh5py.groups import ContainerGroup
from geoh5py.objects import Grid2D, Points
from scipy.interpolate import LinearNDInterpolator, NearestNDInterpolator
from scipy.spatial import cKDTree
from SimPEG import (
    data,
    data_misfit,
    directives,
    inverse_problem,
    inversion,
    maps,
    objective_function,
    optimization,
    regularization,
    utils,
)
from SimPEG.potential_fields import magnetics
from SimPEG.utils import tile_locations
from SimPEG.utils.drivers import create_nested_mesh

from geoapps.io.MVI import MVIParams
from geoapps.utils import filter_xy, rotate_xy, treemesh_2_octree

<<<<<<< HEAD
from .components import InversionData, InversionMesh, InversionModel, get_topography
=======
from .components import (
    InversionData,
    InversionMesh,
    InversionModel,
    InversionTopography,
)
>>>>>>> 670531df


def start_inversion(filepath=None):
    """ Starts inversion with parameters defined in input file. """

    params = MVIParams.from_path(filepath)
    driver = InversionDriver(params)
    driver.run()


class InversionDriver:
    def __init__(self, params: MVIParams):

        self.params = params
        self.workspace = params.workspace
        self.out_group = ContainerGroup.create(
            self.workspace, name=self.params.out_group
        )
        self.outDir = (
            os.path.join(self.params.workpath, "SimPEG_PFInversion") + os.path.sep
        )
        self.window = self.params.window()
        self.mesh = None
        self.topography = None
        # self.results = Workspace(params.output_geoh5)

    def fetch(self, p: Union[str, UUID]):
        """ Fetch the object addressed by uuid from the workspace. """

        if isinstance(p, str):
            try:
                p = UUID(p)
            except:
                p = self.params.__getattribute__(p)

        try:
            return self.workspace.get_entity(p)[0].values
        except AttributeError:
            return self.workspace.get_entity(p)[0]

    def run(self):
        """ Run inversion from params """

        self.configure_dask()
        cluster = LocalCluster(processes=False)
        client = Client(cluster)

<<<<<<< HEAD
        self.mesh = InversionMesh(self.params, self.workspace, self.window)
        self.window["azimuth"] = -self.mesh.rotation["angle"]
        self.topo, self.topo_interp_function = get_topography(
=======
        self.mesh = InversionMesh(self.workspace, self.params, self.window)
        self.window["azimuth"] = -self.mesh.rotation["angle"]
        self.topography = InversionTopography(
>>>>>>> 670531df
            self.workspace, self.params, self.mesh, self.window
        )
        self.starting_model = InversionModel(
            self.mesh, "starting", self.params, self.workspace
        )
        self.reference_model = InversionModel(
            self.mesh, "reference", self.params, self.workspace
        )

        self.activeCells = active_from_xyz(
<<<<<<< HEAD
            self.mesh.mesh, self.topo, grid_reference="N"
=======
            self.mesh.mesh, self.topography.locs, grid_reference="N"
>>>>>>> 670531df
        )
        self.no_data_value = 0
        self.activeCellsMap = maps.InjectActiveCells(
            self.mesh.mesh, self.activeCells, self.no_data_value
        )
        self.nC = int(self.activeCells.sum())

        if self.params.inversion_type == "mvi":
            self._run_mvi()

    def _run_mvi(self):
        """ Drive mvi inversion from params """

        # Set some run options
        vector_property = True
        self.n_blocks = 3

        # construct a simpeg Survey object
        self.data = InversionData(
            self.workspace,
            self.params,
            self.mesh,
            self.topography,
            self.window,
        )
        self.survey = self.data.get_survey()

        if vector_property:
            self.reference_model.model = self.reference_model.model[
                np.kron(np.ones(3), self.activeCells).astype("bool")
            ]
            self.starting_model.model = self.starting_model.model[
                np.kron(np.ones(3), self.activeCells).astype("bool")
            ]
        else:
            self.reference_model.model = self.reference_model.model[self.activeCells]
            self.starting_model.model = self.starting_model.model[self.activeCells]

        ###############################################################################
        # Processing

        # Tile locations
        self.tiles = self.get_tiles()
        self.nTiles = len(self.tiles)
        print("Number of tiles:" + str(self.nTiles))

        model_map = maps.IdentityMap(nP=3 * self.nC)
        local_misfits, dpreds, self.sorting = [], [], []
        for tile_id, local_index in enumerate(self.tiles):

            locs = self.survey.receiver_locations[local_index]
            lsurvey = self.localize_survey(local_index, locs)
            lmesh = create_nested_mesh(locs, self.mesh.mesh)
            lmap = maps.TileMap(self.mesh.mesh, self.activeCells, lmesh, components=3)
            lsim = magnetics.simulation.Simulation3DIntegral(
                survey=lsurvey,
                mesh=lmesh,
                chiMap=maps.IdentityMap(nP=int(lmap.local_active.sum()) * 3),
                actInd=lmap.local_active,
                modelType="vector",
                sensitivity_path=self.outDir + "Tile" + str(tile_id) + ".zarr",
                chunk_format="row",
                store_sensitivities="disk",
                max_chunk_size=self.params.max_chunk_size,
            )

            if self.params.forward_only:
                d = simulation.fields(utils.mkvc(self.starting_model.model))
                dpreds.append(d)
                self.write_data(dpreds)
                return
            else:
                lmisfit = data_misfit.L2DataMisfit(
                    data=data.Data(
                        lsurvey, dobs=lsurvey.dobs, standard_deviation=lsurvey.std
                    ),
                    simulation=lsim,
                    model_map=lmap,
                )
                local_misfits.append(lmisfit)
                self.sorting.append(local_index)

        global_misfit = objective_function.ComboObjectiveFunction(local_misfits)
        # Trigger sensitivity calcs
        for local in local_misfits:
            local.simulation.Jmatrix
            local.simulation.Jmatrix
            # del local.simulation.mesh

        wires = maps.Wires(("p", self.nC), ("s", self.nC), ("t", self.nC))
        wr = np.zeros(3 * self.nC)
        norm = np.tile(self.mesh.mesh.cell_volumes[self.activeCells] ** 2.0, 3)
        for ii, dmisfit in enumerate(global_misfit.objfcts):
            wr += dmisfit.getJtJdiag(self.starting_model.model) / norm

        # wr += np.percentile(wr, 40)
        # wr *= norm
        wr **= 0.5
        wr = wr / wr.max()

        # self.write_data(sorting, self.data.normalization, no_data_value, model_map, wr)

        # Create a regularization
        reg_p = regularization.Sparse(
            self.mesh.mesh,
            indActive=self.activeCells,
            mapping=wires.p,
            gradientType=self.params.gradient_type,
            alpha_s=self.params.alpha_s,
            alpha_x=self.params.alpha_x,
            alpha_y=self.params.alpha_y,
            alpha_z=self.params.alpha_z,
            norms=self.params.model_norms(),
        )
        reg_p.cell_weights = wires.p * wr
        reg_p.mref = self.reference_model.model

        reg_s = regularization.Sparse(
            self.mesh.mesh,
            indActive=self.activeCells,
            mapping=wires.s,
            gradientType=self.params.gradient_type,
            alpha_s=self.params.alpha_s,
            alpha_x=self.params.alpha_x,
            alpha_y=self.params.alpha_y,
            alpha_z=self.params.alpha_z,
            norms=self.params.model_norms(),
        )

        reg_s.cell_weights = wires.s * wr
        reg_s.mref = self.reference_model.model

        reg_t = regularization.Sparse(
            self.mesh.mesh,
            indActive=self.activeCells,
            mapping=wires.t,
            gradientType=self.params.gradient_type,
            alpha_s=self.params.alpha_s,
            alpha_x=self.params.alpha_x,
            alpha_y=self.params.alpha_y,
            alpha_z=self.params.alpha_z,
            norms=self.params.model_norms(),
        )

        reg_t.cell_weights = wires.t * wr
        reg_t.mref = self.reference_model.model

        # Assemble the 3-component regularizations
        reg = reg_p + reg_s + reg_t
        reg.mref = self.reference_model.model

        # Specify how the optimization will proceed, set susceptibility bounds to inf
        print("active", sum(self.activeCells))
        opt = optimization.ProjectedGNCG(
            maxIter=self.params.max_iterations,
            lower=self.params.lower_bound,
            upper=self.params.upper_bound,
            maxIterLS=20,
            maxIterCG=self.params.max_cg_iterations,
            tolCG=self.params.tol_cg,
            stepOffBoundsFact=1e-8,
            LSshorten=0.25,
        )

        # Create the default L2 inverse problem from the above objects
        prob = inverse_problem.BaseInvProblem(
            global_misfit, reg, opt, beta=self.params.initial_beta
        )
        # Add a list of directives to the inversion
        directiveList = []

        if vector_property:
            directiveList.append(
                directives.VectorInversion(
                    chifact_target=self.params.chi_factor * 2,
                )
            )
            cool_eps_fact = 1.5
            prctile = 75
        else:
            cool_eps_fact = 1.2
            prctile = 50

        # Pre-conditioner
        directiveList.append(
            directives.Update_IRLS(
                f_min_change=1e-4,
                max_irls_iterations=self.params.max_iterations,
                minGNiter=1,
                beta_tol=0.5,
                prctile=prctile,
                coolingRate=1,
                coolEps_q=True,
                coolEpsFact=cool_eps_fact,
                beta_search=False,
                chifact_target=self.params.chi_factor,
            )
        )

        if self.params.initial_beta is None:
            directiveList.append(
                directives.BetaEstimate_ByEig(
                    beta0_ratio=self.params.initial_beta_ratio,
                    method="old",
                )
            )

        directiveList.append(directives.UpdatePreconditioner())

        # Save model
        if self.params.geoh5 is not None:

            model_type = "mvi_model"

            channels = ["model"]
            if vector_property:
                channels = ["amplitude", "theta", "phi"]
            outmesh = self.fetch("mesh").copy(
                parent=self.out_group, copy_children=False
            )
            # outmesh = treemesh_2_octree(
            #     self.workspace, self.mesh, parent=self.out_group
            # )
            # outmesh.rotation = self.rotation["angle"]

            directiveList.append(
                directives.SaveIterationsGeoH5(
                    h5_object=outmesh,
                    channels=channels,
                    mapping=self.activeCellsMap,
                    attribute_type="mvi_angles",
                    association="CELL",
                    sorting=self.mesh.mesh._ubc_order,
                    # replace_values=True,
                    # no_data_value=self.no_data_value,
                )
            )

            rxLoc = self.survey.receiver_locations
            xy_rot = rotate_xy(
                rxLoc[:, :2],
                self.mesh.rotation["origin"],
                self.mesh.rotation["angle"],
            )
            xy_rot = np.c_[xy_rot, rxLoc[:, 2]]
            point_object = Points.create(
                self.workspace,
                name=f"Predicted",
                vertices=xy_rot,
                parent=self.out_group,
            )
            directiveList.append(
                directives.SaveIterationsGeoH5(
                    h5_object=point_object,
                    channels=self.survey.components,
                    mapping=np.hstack(self.data.normalization),
                    attribute_type="predicted",
                    sorting=tuple(self.sorting),
                    save_objective_function=True,
                )
            )

        # Put all the parts together
        inv = inversion.BaseInversion(prob, directiveList=directiveList)

        # SimPEG reports half phi_d, so we scale to match
        print(
            "Start Inversion: "
            + self.params.inversion_style
            + "\nTarget Misfit: %.2e (%.0f data with chifact = %g) / 2"
            % (
                0.5 * self.params.chi_factor * len(self.survey.std),
                len(self.survey.std),
                self.params.chi_factor,
            )
        )

        # Run the inversion
        mrec = inv.run(self.starting_model.model)

        if getattr(global_misfit, "objfcts", None) is not None:
            dpred = np.zeros_like(self.survey.dobs)
            for ind, local_misfit in enumerate(global_misfit.objfcts):
                mrec_sim = local_misfit.model_map * mrec
                dpred[self.sorting[ind]] += local_misfit.simulation.dpred(
                    mrec_sim
                ).compute()
        else:
            dpred = global_misfit.survey.dpred(mrec).compute()

        print(
            "Target Misfit: %.3e (%.0f data with chifact = %g)"
            % (
                0.5 * self.params.chi_factor * len(self.survey.std),
                len(self.survey.std),
                self.params.chi_factor,
            )
        )
        print(
            "Final Misfit:  %.3e"
            % (0.5 * np.sum(((self.survey.dobs - dpred) / self.survey.std) ** 2.0))
        )

        for ii, component in enumerate(self.survey.components):
            point_object.add_data(
                {
                    "Residuals_"
                    + component: {
                        "values": (
                            self.survey.dobs[ii :: len(self.survey.components)]
                            - dpred[ii :: len(self.survey.components)]
                        )
                    },
                    "Normalized Residuals_"
                    + component: {
                        "values": (
                            self.survey.dobs[ii :: len(self.survey.components)]
                            - dpred[ii :: len(self.survey.components)]
                        )
                        / self.survey.std[ii :: len(self.survey.components)]
                    },
                }
            )

    def configure_dask(self):

        if self.params.parallelized:
            if self.params.n_cpu is None:
                self.params.n_cpu = multiprocessing.cpu_count() / 2

            dconf.set({"array.chunk-size": str(self.params.max_chunk_size) + "MiB"})
            dconf.set(scheduler="threads", pool=ThreadPool(self.params.n_cpu))

    def get_tiles(self):

        if isinstance(self.params.tile_spatial, UUID):
            tiles = []
            for ii in np.unique(self.params.tile_spatial).to_list():
                tiles += [np.where(self.params.tile_spatial == ii)[0]]
        else:
            tiles = tile_locations(
                self.survey.receiver_locations,
                self.params.tile_spatial,
                method="kmeans",
            )

        return tiles

    def localize_survey(self, local_index, locations):

        receivers = magnetics.receivers.Point(
            locations, components=self.survey.components
        )
        srcField = magnetics.sources.SourceField(
            receiver_list=[receivers], parameters=self.survey.source_field.parameters
        )
        local_survey = magnetics.survey.Survey(srcField)
        local_survey.dobs = self.survey.dobs[local_index]
        local_survey.std = self.survey.std[local_index]

        return local_survey

    def write_data(self, normalization, no_data_value, model_map, wr):

        # self.out_group.add_comment(json.dumps(input_dict, indent=4).strip(), author="input")
        if self.window is not None:
            rxLoc = self.survey.receiver_locations
            xy_rot = rotate_xy(
                rxLoc[:, :2],
                self.mesh.rotation["origin"],
                self.mesh.rotation["angle"],
            )
            xy_rot = np.c_[xy_rot, rxLoc[:, 2]]

            origin_rot = rotate_xy(
                self.mesh.mesh.x0[:2].reshape((1, 2)),
                self.mesh.rotation["origin"],
                self.mesh.rotation["angle"],
            )

            dxy = (origin_rot - self.mesh.mesh.x0[:2]).ravel()

        else:
            rotation = 0
            dxy = [0, 0]
            xy_rot = rxLoc[:, :3]

        point_object = Points.create(
            self.workspace, name=f"Predicted", vertices=xy_rot, parent=self.out_group
        )

        for ii, (component, norm) in enumerate(
            zip(self.survey.components, normalization)
        ):
            val = norm * self.survey.dobs[ii :: len(self.survey.components)]
            point_object.add_data({"Observed_" + component: {"values": val}})

        output_mesh = treemesh_2_octree(
            self.workspace, self.mesh.mesh, parent=self.out_group
        )
        output_mesh.rotation = self.mesh.rotation["angle"]

        # mesh_object.origin = (
        #         np.r_[mesh_object.origin.tolist()] + np.r_[dxy, np.sum(self.mesh.h[2])]
        # )
        output_mesh.origin = self.mesh.rotation["origin"]

        self.workspace.finalize()

        if self.params.forward_only:

            dpred = np.hstack(dpred)
            for ind, (comp, norm) in enumerate(
                zip(self.survey.components, normalization)
            ):
                val = norm * dpred[ind :: len(self.survey.components)]

                point_object.add_data(
                    {"Forward_" + comp: {"values": val[self.sorting]}}
                )

            utils.io_utils.writeUBCmagneticsObservations(
                self.outDir + "/Obs.mag", self.survey, dpred
            )
            mesh_object.add_data(
                {
                    "Starting_model": {
                        "values": np.linalg.norm(
                            (
                                self.activeCellsMap
                                * model_map
                                * self.starting_model.model
                            ).reshape((3, -1)),
                            axis=0,
                        )[self.mesh.mesh._ubc_order],
                        "association": "CELL",
                    }
                }
            )

            # Run exits here if forward_only
            return None

        self.sorting = np.argsort(np.hstack(self.sorting))

        if self.n_blocks > 1:
            self.activeCellsMap.P = sp.block_diag(
                [self.activeCellsMap.P for ii in range(self.n_blocks)]
            )
            self.activeCellsMap.valInactive = np.kron(
                np.ones(self.n_blocks), self.activeCellsMap.valInactive
            )

        if self.params.output_geoh5 is not None:
            self.fetch("mesh").add_data(
                {
                    "SensWeights": {
                        "values": (self.activeCellsMap * wr)[: self.mesh.nC][
                            self.mesh.mesh._ubc_order
                        ],
                        "association": "CELL",
                    }
                }
            )
        elif isinstance(self.mesh.mesh, TreeMesh):
            TreeMesh.writeUBC(
                self.mesh.mesh,
                self.outDir + "OctreeMeshGlobal.msh",
                models={
                    self.outDir
                    + "SensWeights.mod": (
                        self.activeCellsMap * model_map * global_weights
                    )[: self.mesh.nC]
                },
            )
        else:
            self.mesh.mesh.writeModelUBC(
                "SensWeights.mod",
                (self.activeCellsMap * model_map * global_weights)[: self.mesh.nC],
<<<<<<< HEAD
            )

    def get_survey(self):
        """ Populates SimPEG.LinearSurvey object with workspace data """

        components = self.params.components()
        data = []
        uncertainties = []
        for comp in components:
            data.append(self.fetch(self.params.channel(comp)))
            unc = self.params.uncertainty(comp)
            if isinstance(unc, (int, float)):
                uncertainties.append([unc] * len(data[-1]))
            else:
                uncertainties.append(self.fetch(unc))

        data = np.vstack(data).T
        uncertainties = np.vstack(uncertainties).T

        if self.params.ignore_values is not None:
            igvals = self.params.ignore_values
            if igvals is not None:
                if "<" in igvals:
                    uncertainties[data <= float(igvals.split("<")[1])] = np.inf
                elif ">" in igvals:
                    uncertainties[data >= float(igvals.split(">")[1])] = np.inf
                else:
                    uncertainties[data == float(igvals)] = np.inf

        data_object = self.fetch(self.params.data_object)
        if isinstance(data_object, Grid2D):
            data_locs = data_object.centroids
        else:
            data_locs = data_object.vertices

        window_ind = filter_xy(
            data_locs[:, 0], data_locs[:, 1], self.params.resolution, window=self.window
        )

        if self.mesh.rotation["angle"] is not None:

            xy_rot = rotate_xy(
                data_locs[window_ind, :2],
                self.mesh.rotation["origin"],
                -self.mesh.rotation["angle"],
            )

            xyz_loc = np.c_[xy_rot, data_locs[window_ind, 2]]
        else:
            xyz_loc = data_locs[window_ind, :]

        offset, radar = self.params.offset()
        if radar is not None:

            F = LinearNDInterpolator(self.topo[:, :2], self.topo[:, 2])
            z_topo = F(xyz_loc[:, :2])

            if np.any(np.isnan(z_topo)):
                tree = cKDTree(self.topo[:, :2])
                _, ind = tree.query(xyz_loc[np.isnan(z_topo), :2])
                z_topo[np.isnan(z_topo)] = self.topo[ind, 2]

            xyz_loc[:, 2] = z_topo
            radar_offset = self.fetch(radar)
            xyz_loc[:, 2] += radar_offset[window_ind]

        xyz_loc += offset if offset is not None else 0

        if self.window is not None:
            self.params.inducing_field_declination += float(self.mesh.rotation["angle"])

        receivers = magnetics.receivers.Point(xyz_loc, components=components)
        source = magnetics.sources.SourceField(
            receiver_list=[receivers], parameters=self.params.inducing_field_aid()
        )
        survey = magnetics.survey.Survey(source)

        survey.dobs = data[window_ind, :].ravel()
        survey.std = uncertainties[window_ind, :].ravel()

        if self.params.detrend_data:

            data_trend, _ = utils.matutils.calculate_2D_trend(
                survey.rxLoc,
                survey.dobs,
                self.params.detrend_order,
                self.params.detrend_type,
            )

            survey.dobs -= data_trend

        if survey.std is None:
            survey.std = survey.dobs * 0 + 1  # Default

        print(f"Minimum uncertainty found: {survey.std.min():.6g} nT")

        normalization = []
        for ind, comp in enumerate(survey.components):
            if "gz" == comp:
                print(f"Sign flip for {comp} component")
                normalization.append(-1.0)
                survey.dobs[ind :: len(survey.components)] *= -1
            else:
                normalization.append(1.0)

        return survey, normalization

=======
            )

>>>>>>> 670531df

if __name__ == "__main__":

    filepath = sys.argv[1]
    start_inversion(filepath)<|MERGE_RESOLUTION|>--- conflicted
+++ resolved
@@ -41,16 +41,12 @@
 from geoapps.io.MVI import MVIParams
 from geoapps.utils import filter_xy, rotate_xy, treemesh_2_octree
 
-<<<<<<< HEAD
-from .components import InversionData, InversionMesh, InversionModel, get_topography
-=======
 from .components import (
     InversionData,
     InversionMesh,
     InversionModel,
     InversionTopography,
 )
->>>>>>> 670531df
 
 
 def start_inversion(filepath=None):
@@ -98,15 +94,9 @@
         cluster = LocalCluster(processes=False)
         client = Client(cluster)
 
-<<<<<<< HEAD
-        self.mesh = InversionMesh(self.params, self.workspace, self.window)
-        self.window["azimuth"] = -self.mesh.rotation["angle"]
-        self.topo, self.topo_interp_function = get_topography(
-=======
         self.mesh = InversionMesh(self.workspace, self.params, self.window)
         self.window["azimuth"] = -self.mesh.rotation["angle"]
         self.topography = InversionTopography(
->>>>>>> 670531df
             self.workspace, self.params, self.mesh, self.window
         )
         self.starting_model = InversionModel(
@@ -117,11 +107,7 @@
         )
 
         self.activeCells = active_from_xyz(
-<<<<<<< HEAD
-            self.mesh.mesh, self.topo, grid_reference="N"
-=======
             self.mesh.mesh, self.topography.locs, grid_reference="N"
->>>>>>> 670531df
         )
         self.no_data_value = 0
         self.activeCellsMap = maps.InjectActiveCells(
@@ -601,118 +587,8 @@
             self.mesh.mesh.writeModelUBC(
                 "SensWeights.mod",
                 (self.activeCellsMap * model_map * global_weights)[: self.mesh.nC],
-<<<<<<< HEAD
-            )
-
-    def get_survey(self):
-        """ Populates SimPEG.LinearSurvey object with workspace data """
-
-        components = self.params.components()
-        data = []
-        uncertainties = []
-        for comp in components:
-            data.append(self.fetch(self.params.channel(comp)))
-            unc = self.params.uncertainty(comp)
-            if isinstance(unc, (int, float)):
-                uncertainties.append([unc] * len(data[-1]))
-            else:
-                uncertainties.append(self.fetch(unc))
-
-        data = np.vstack(data).T
-        uncertainties = np.vstack(uncertainties).T
-
-        if self.params.ignore_values is not None:
-            igvals = self.params.ignore_values
-            if igvals is not None:
-                if "<" in igvals:
-                    uncertainties[data <= float(igvals.split("<")[1])] = np.inf
-                elif ">" in igvals:
-                    uncertainties[data >= float(igvals.split(">")[1])] = np.inf
-                else:
-                    uncertainties[data == float(igvals)] = np.inf
-
-        data_object = self.fetch(self.params.data_object)
-        if isinstance(data_object, Grid2D):
-            data_locs = data_object.centroids
-        else:
-            data_locs = data_object.vertices
-
-        window_ind = filter_xy(
-            data_locs[:, 0], data_locs[:, 1], self.params.resolution, window=self.window
-        )
-
-        if self.mesh.rotation["angle"] is not None:
-
-            xy_rot = rotate_xy(
-                data_locs[window_ind, :2],
-                self.mesh.rotation["origin"],
-                -self.mesh.rotation["angle"],
-            )
-
-            xyz_loc = np.c_[xy_rot, data_locs[window_ind, 2]]
-        else:
-            xyz_loc = data_locs[window_ind, :]
-
-        offset, radar = self.params.offset()
-        if radar is not None:
-
-            F = LinearNDInterpolator(self.topo[:, :2], self.topo[:, 2])
-            z_topo = F(xyz_loc[:, :2])
-
-            if np.any(np.isnan(z_topo)):
-                tree = cKDTree(self.topo[:, :2])
-                _, ind = tree.query(xyz_loc[np.isnan(z_topo), :2])
-                z_topo[np.isnan(z_topo)] = self.topo[ind, 2]
-
-            xyz_loc[:, 2] = z_topo
-            radar_offset = self.fetch(radar)
-            xyz_loc[:, 2] += radar_offset[window_ind]
-
-        xyz_loc += offset if offset is not None else 0
-
-        if self.window is not None:
-            self.params.inducing_field_declination += float(self.mesh.rotation["angle"])
-
-        receivers = magnetics.receivers.Point(xyz_loc, components=components)
-        source = magnetics.sources.SourceField(
-            receiver_list=[receivers], parameters=self.params.inducing_field_aid()
-        )
-        survey = magnetics.survey.Survey(source)
-
-        survey.dobs = data[window_ind, :].ravel()
-        survey.std = uncertainties[window_ind, :].ravel()
-
-        if self.params.detrend_data:
-
-            data_trend, _ = utils.matutils.calculate_2D_trend(
-                survey.rxLoc,
-                survey.dobs,
-                self.params.detrend_order,
-                self.params.detrend_type,
-            )
-
-            survey.dobs -= data_trend
-
-        if survey.std is None:
-            survey.std = survey.dobs * 0 + 1  # Default
-
-        print(f"Minimum uncertainty found: {survey.std.min():.6g} nT")
-
-        normalization = []
-        for ind, comp in enumerate(survey.components):
-            if "gz" == comp:
-                print(f"Sign flip for {comp} component")
-                normalization.append(-1.0)
-                survey.dobs[ind :: len(survey.components)] *= -1
-            else:
-                normalization.append(1.0)
-
-        return survey, normalization
-
-=======
-            )
-
->>>>>>> 670531df
+            )
+
 
 if __name__ == "__main__":
 
