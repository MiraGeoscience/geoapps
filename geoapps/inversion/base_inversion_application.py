--- conflicted
+++ resolved
@@ -43,7 +43,7 @@
 
 class InversionApp(BaseDashApplication):
     """
-    Application for the inversion of potential field data using simpeg
+    Application for the inversion of potential field data using SimPEG
     """
 
     _param_class = InversionBaseParams
@@ -479,10 +479,6 @@
         # Get a notebook port that is running from the index page.
         nb_port = None
         servers = list(serverapp.list_running_servers())
-<<<<<<< HEAD
-
-=======
->>>>>>> 74a2deca
         for s in servers:
             if s["root_dir"] == str(Path("../../../").resolve()):
                 nb_port = s["port"]
@@ -1058,8 +1054,8 @@
                 z = new_values.T[downsampled_index]
 
                 # Update figure data.
-                figure["data"][0]["x"] = down_x  # pylint: disable=used-before-assignment
-                figure["data"][0]["y"] = down_y  # pylint: disable=used-before-assignment
+                figure["data"][0]["x"] = down_x
+                figure["data"][0]["y"] = down_y
                 figure["data"][0]["z"] = z
 
             # Get data count
