--- conflicted
+++ resolved
@@ -14,11 +14,7 @@
 import numpy as np
 from geoh5py import Workspace
 from geoh5py.data import Data, NumericData
-<<<<<<< HEAD
-from geoh5py.objects import Curve, Grid2D, ObjectBase, Points, PotentialElectrode
-=======
 from geoh5py.objects import Grid2D, ObjectBase, Points
->>>>>>> 74a2deca
 from geoh5py.shared.utils import is_uuid
 from scipy.interpolate import LinearNDInterpolator
 
@@ -109,16 +105,6 @@
         name=data_object.name + "_processed",
     )
 
-<<<<<<< HEAD
-    if isinstance(data_object, Curve) and not isinstance(
-        data_object, PotentialElectrode
-    ):
-        new_data_object._parts = data_object.parts[mask]  # pylint: disable=protected-access
-        new_data_object._cells = None  # pylint: disable=protected-access
-        new_data_object.cells = None
-
-=======
->>>>>>> 74a2deca
     # Update data dict
     for comp in components:
         data_dict[comp + "_channel"]["values"] = new_data_object.get_entity(
