--- conflicted
+++ resolved
@@ -21,7 +21,7 @@
     from .. import InversionBaseParams
     from . import InversionData, InversionTopography
 
-from discretize import TensorMesh, TreeMesh
+from discretize import TreeMesh
 
 
 class InversionMesh:
@@ -58,19 +58,11 @@
         self.params = params
         self.inversion_data = inversion_data
         self.inversion_topography = inversion_topography
-<<<<<<< HEAD
         self.mesh: TreeMesh | None = None
         self.n_cells: int | None = None
         self.rotation: dict[str, float] | None = None
         self.permutation: np.ndarray | None = None
         self.entity: Octree | None = None
-=======
-        self.mesh: TreeMesh | TensorMesh = None
-        self.n_cells: int = None
-        self.rotation: dict[str, float] = None
-        self.permutation: np.ndarray = None
-        self.entity: Octree = None
->>>>>>> 03cee2d2
         self._initialize()
 
     def _initialize(self) -> None:
