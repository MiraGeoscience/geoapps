--- conflicted
+++ resolved
@@ -154,16 +154,13 @@
         self.locations = self.apply_transformations(self.locations)
         self.entity = self.write_entity()
         self.locations = super().get_locations(self.entity)
-<<<<<<< HEAD
         self.survey, self.local_index, _ = self.create_survey()
-=======
-        self.survey, _, _ = self.create_survey()
 
         if "direct current" in self.params.inversion_type:
             self.transformations["apparent resistivity"] = 1 / (
-                geometric_factor(self.survey) + 1e-10
-            )
->>>>>>> be38ec79
+                geometric_factor(self.survey)[np.argsort(self.local_index)] + 1e-10
+            )
+
         self.save_data(self.entity)
 
     def drape_locations(self, locations: np.ndarray) -> np.ndarray:
@@ -297,13 +294,9 @@
                 if "direct current" in self.params.inversion_type:
                     apparent_property = data[component].copy()
                     apparent_property[self.global_map] *= self.transformations[
-<<<<<<< HEAD
-                        component
-                    ][np.argsort(self.local_index)]
-=======
                         "apparent resistivity"
                     ]
->>>>>>> be38ec79
+
                     if "2d" in self.params.inversion_type:
                         apparent_property = self._embed_2d(apparent_property)
 
