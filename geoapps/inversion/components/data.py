#  Copyright (c) 2022 Mira Geoscience Ltd.
#
#  This file is part of geoapps.
#
#  geoapps is distributed under the terms and conditions of the MIT License
#  (see LICENSE file at the root of this source code package).

# pylint: disable=W0221
# pylint: disable=W0622

from __future__ import annotations

from typing import TYPE_CHECKING, Any

if TYPE_CHECKING:
    from geoh5py.workspace import Workspace
    from geoapps.drivers import BaseParams

from copy import deepcopy

import numpy as np
from discretize import TreeMesh
from SimPEG import maps
from SimPEG.electromagnetics.static.utils.static_utils import geometric_factor
from SimPEG.utils.drivers import create_nested_mesh

from geoapps.inversion.utils import calculate_2D_trend
from geoapps.shared_utils.utils import filter_xy

from .factories import (
    EntityFactory,
    SaveIterationGeoh5Factory,
    SimulationFactory,
    SurveyFactory,
)
from .locations import InversionLocations


class InversionData(InversionLocations):
    """
    Retrieve and store data from the workspace and apply transformations.

    Parameters
    ---------

    resolution :
        Desired data grid spacing.
    offset :
        Static receivers location offsets.
    radar :
        Radar channel address used to drape receiver locations over topography.
    ignore_value :
        Data value to ignore (infinity uncertainty).
    ignore_type :
        Type of ignore value (<, >, =).
    detrend_order :
        Polynomial degree for detrending (0, 1, or 2).
    detrend_type :
        Detrend type option. 'all': use all data, 'perimeter': use the convex
        hull only.
    locations :
        Data locations.
    mask :
        Mask accumulated by windowing and downsampling operations and applied
        to locations and data on initialization.
    vector :
        True if models are vector valued.
    n_blocks :
        Number of blocks if vector.
    components :
        Component names.
    observed :
        Components and associated observed geophysical data.
    predicted :
        Components and associated predicted geophysical data.
    uncertainties :
        Components and associated data uncertainties.
    normalizations :
        Data normalizations.

    Methods
    -------

    survey(local_index=None) :
        Generates SimPEG survey object.
    simulation(mesh, active_cells, local_index=None, tile_id=None) :
        Generates SimPEG simulation object.

    """

    def __init__(
        self, workspace: Workspace, params: BaseParams, window: dict[str, Any]
    ):
        """
        :param: workspace: Geoh5py workspace object containing location based data.
        :param: params: Params object containing location based data parameters.
        :param: window: Center and size defining window for data, topography, etc.
        """
        super().__init__(workspace, params, window)

        self.resolution: int | None = None
        self.offset: list[float] | None = None
        self.radar: np.ndarray | None = None
        self.ignore_value: float | None = None
        self.ignore_type: str | None = None
        self.detrend_order: float | None = None
        self.detrend_type: str | None = None
        self.locations: np.ndarray | None = None
        self.has_pseudo: bool = False
        self.mask: np.ndarray | None = None
        self.global_map: np.ndarray | None = None
        self.indices: np.ndarray | None = None
        self.vector: bool | None = None
        self.n_blocks: int | None = None
        self.components: list[str] | None = None
        self.observed: dict[str, np.ndarray] = {}
        self.predicted: dict[str, np.ndarray] = {}
        self.uncertainties: dict[str, np.ndarray] = {}
        self.normalizations: dict[str, Any] = {}
        self.transformations: dict[str, Any] = {}
        self.entity = None
        self.data_entity = None
        self._observed_data_types = {}
<<<<<<< HEAD
        self._survey = None

        if self.params.data_object is not None:
            self._initialize()
=======
        self.survey = None
        self._initialize()
>>>>>>> 03cee2d2

    def _initialize(self) -> None:
        """Extract data from the workspace using params data."""
        self.vector = True if self.params.inversion_type == "magnetic vector" else False
        self.n_blocks = 3 if self.params.inversion_type == "magnetic vector" else 1
        self.ignore_value, self.ignore_type = self.parse_ignore_values()
        self.components, self.observed, self.uncertainties = self.get_data()
        self.has_tensor = InversionData.check_tensor(self.components)
        self.offset, self.radar = self.params.offset()
        self.locations = super().get_locations(self.params.data_object)
        self.mask = filter_xy(
            self.locations[:, 0],
            self.locations[:, 1],
            window=self.window,
            angle=self.angle,
            distance=self.params.resolution,
        )

        if self.radar is not None:
            if any(np.isnan(self.radar)):
                self.mask[np.isnan(self.radar)] = False

        self.observed = self.filter(self.observed)
        self.radar = self.filter(self.radar)
        self.uncertainties = self.filter(self.uncertainties)

        if self.params.detrend_type is not None:
            self.detrend_order = self.params.detrend_order
            self.detrend_type = self.params.detrend_type
            self.observed, self.trend = self.detrend(self.observed)

        self.normalizations = self.get_normalizations()
        self.observed = self.normalize(self.observed)
        self.locations = self.apply_transformations(self.locations)
        self.entity = self.write_entity()
        self.locations = super().get_locations(self.entity)
<<<<<<< HEAD
=======
        self.survey, _ = self.create_survey()
>>>>>>> 03cee2d2
        self.save_data(self.entity)

    def filter(self, a):
        """Remove vertices based on mask property."""
        if (
            self.params.inversion_type
            in [
                "direct current 3d",
                "direct current 2d",
                "induced polarization 3d",
                "induced polarization 2d",
            ]
            and self.indices is None
        ):
            ab_ind = np.where(np.any(self.mask[self.params.data_object.cells], axis=1))[
                0
            ]
            self.indices = ab_ind

        if self.indices is None:
            self.indices = np.where(self.mask)

        a = super().filter(a, mask=self.indices)

        return a

    def get_data(self) -> tuple[dict[str, np.ndarray], np.ndarray, np.ndarray]:
        """
        Get all data and uncertainty components and possibly set infinite uncertainties.

        :return: components: list of data components sorted in the
            order of self.observed.keys().
        :return: data: Dictionary of components and associated data
        :return: uncertainties: Dictionary of components and
            associated uncertainties with infinite uncertainty set on
            ignored data (specified by self.ignore_type and
            self.ignore_value).
        """

        components = self.params.components()
        data = {}
        uncertainties = {}
        for comp in components:
            data.update({comp: self.params.data(comp)})
            uncertainties.update({comp: self.params.uncertainty(comp)})

        return list(data.keys()), data, uncertainties

    def write_entity(self):
        """Write out the survey to geoh5"""
        entity_factory = EntityFactory(self.params)
        entity = entity_factory.build(self)

        return entity

    def save_data(self, entity):
        """Write out the data to geoh5"""
        data = self.predicted if self.params.forward_only else self.observed
        basename = "Predicted" if self.params.forward_only else "Observed"
        self._observed_data_types = {c: {} for c in data.keys()}
        data_entity = {c: {} for c in data.keys()}

        if self.params.inversion_type in ["magnetotellurics", "tipper"]:
            for component, channels in data.items():
                for channel, values in channels.items():
                    dnorm = self.normalizations[component] * values
                    data_entity[component][channel] = entity.add_data(
                        {f"{basename}_{component}_{channel}": {"values": dnorm}}
                    )
                    entity.add_data_to_group(
                        data_entity[component][channel], f"{basename}_{component}"
                    )
                    if not self.params.forward_only:
                        self._observed_data_types[component][
                            f"{channel:.2e}"
                        ] = data_entity[component][channel].entity_type
                        uncerts = self.uncertainties[component][channel].copy()
                        uncerts[np.isinf(uncerts)] = np.nan
                        uncert_entity = entity.add_data(
                            {
                                f"Uncertainties_{component}_{channel}": {
                                    "values": uncerts
                                }
                            }
                        )
                        entity.add_data_to_group(
                            uncert_entity, f"Uncertainties_{component}"
                        )
        else:
            for component in data:
                dnorm = self.normalizations[component] * data[component]
                if "2d" in self.params.inversion_type:
                    dnorm = self._embed_2d(dnorm)
                data_entity[component] = entity.add_data(
                    {f"{basename}_{component}": {"values": dnorm}}
                )
                if not self.params.forward_only:
                    self._observed_data_types[component] = data_entity[
                        component
                    ].entity_type
                    uncerts = self.uncertainties[component].copy()
                    uncerts[np.isinf(uncerts)] = np.nan
                    if "2d" in self.params.inversion_type:
                        uncerts = self._embed_2d(uncerts)
                    entity.add_data({f"Uncertainties_{component}": {"values": uncerts}})

                if "direct current" in self.params.inversion_type:
                    self.transformations[component] = 1 / (
                        geometric_factor(self.survey) + 1e-10
                    )

                    apparent_property = data[component].copy()
                    apparent_property[self.global_map] *= self.transformations[
                        component
                    ]
                    if "2d" in self.params.inversion_type:
                        apparent_property = self._embed_2d(apparent_property)

                    data_entity["apparent_resistivity"] = entity.add_data(
                        {
                            f"{basename}_apparent_resistivity": {
                                "values": apparent_property,
                                "association": "CELL",
                            }
                        }
                    )
        return data_entity

    def parse_ignore_values(self) -> tuple[float, str]:
        """Returns an ignore value and type ('<', '>', or '=') from params data."""
        if self.params.forward_only:
            return None, None
        else:
            ignore_values = self.params.ignore_values
            if ignore_values is not None:
                ignore_type = [k for k in ignore_values if k in ["<", ">"]]
                ignore_type = "=" if not ignore_type else ignore_type[0]
                if ignore_type in ["<", ">"]:
                    ignore_value = float(ignore_values.split(ignore_type)[1])
                else:

                    try:
                        ignore_value = float(ignore_values)
                    except ValueError:
                        return None, None

                return ignore_value, ignore_type
            else:
                return None, None

    def set_infinity_uncertainties(
        self, uncertainties: np.ndarray, data: np.ndarray
    ) -> np.ndarray:
        """Use self.ignore_value self.ignore_type to set uncertainties to infinity."""

        if uncertainties is None:
            return None

        unc = uncertainties.copy()
        unc[np.isnan(data)] = np.inf

        if self.ignore_value is None:
            return unc
        elif self.ignore_type == "<":
            unc[data <= self.ignore_value] = np.inf
        elif self.ignore_type == ">":
            unc[data >= self.ignore_value] = np.inf
        elif self.ignore_type == "=":
            unc[data == self.ignore_value] = np.inf
        else:
            msg = f"Unrecognized ignore type: {self.ignore_type}."
            raise (ValueError(msg))

        return unc

    def apply_transformations(self, locations: np.ndarray):
        """Apply all coordinate transformations to locations"""
        if self.params.z_from_topo:
            locations = super().set_z_from_topo(locations)
        if self.offset is not None:
            locations = self.displace(locations, self.offset)
        if self.radar is not None:
            locations = self.drape(locations, self.radar)
        if self.is_rotated:
            locations = super().rotate(locations)
        return locations

    def displace(self, locs: np.ndarray, offset: np.ndarray) -> np.ndarray:
        """Offset data locations in all three dimensions."""
        if locs is None:
            return None
        else:
            return locs + offset if offset is not None else 0

    def drape(self, locs: np.ndarray, radar_offset: np.ndarray) -> np.ndarray:
        """Drape data locations using radar channel offsets."""

        if locs is None:
            return None

        radar_offset_pad = np.zeros((len(radar_offset), 3))
        radar_offset_pad[:, 2] = radar_offset

        return self.displace(locs, radar_offset_pad)

    def detrend(self, data) -> np.ndarray:
        """Remove trend from data."""
        d = data.copy()
        trend = data.copy()
        for comp in self.components:
            data_trend, _ = calculate_2D_trend(
                self.locations,
                d[comp],
                self.params.detrend_order,
                self.params.detrend_type,
            )
            trend[comp] = data_trend
            d[comp] -= data_trend
        return d, trend

    def normalize(self, data: dict[str, np.ndarray]) -> dict[str, np.ndarray]:
        """
        Apply data type specific normalizations to data.

        Calling normalize will apply the normalization to the data AND append
        to the normalizations attribute list the value applied to the data.

        :param: data: Components and associated geophysical data.

        :return: d: Normalized data.
        """
        d = deepcopy(data)
        for comp in self.components:
            if isinstance(d[comp], dict):
                new_dict = {}
                for k, v in d[comp].items():
                    new_dict[k] = (
                        v * self.normalizations[comp] if v is not None else None
                    )
                d[comp] = new_dict
            elif d[comp] is not None:
                d[comp] *= self.normalizations[comp]
        return d

    def get_normalizations(self):
        """Create normalizations dictionary."""
        normalizations = {}
        for comp in self.components:
            normalizations[comp] = 1.0
            if comp in ["gz", "bz", "gxz", "gyz", "bxz", "byz"]:
                normalizations[comp] = -1.0
            elif self.params.inversion_type in ["magnetotellurics"]:
                normalizations[comp] = -1.0
            elif self.params.inversion_type in ["tipper"]:
                if "imag" in comp:
                    normalizations[comp] = -1.0

        return normalizations

<<<<<<< HEAD
    @property
    def survey(self):
        """Pointer to a SimPEG survey class."""
        if getattr(self, "_survey", None) is None:
            self._survey, _ = self.create_survey()

        return self._survey

=======
>>>>>>> 03cee2d2
    def create_survey(
        self,
        mesh: TreeMesh = None,
        local_index: np.ndarray = None,
        channel=None,
    ):
        """
        Generates SimPEG survey object.

        :param: local_index (Optional): Indices of the data belonging to a
            particular tile in case of a tiled inversion.

        :return: survey: SimPEG Survey class that covers all data or optionally
            the portion of the data indexed by the local_index argument.
        :return: local_index: receiver indices belonging to a particular tile.
        """

        survey_factory = SurveyFactory(self.params)
        survey = survey_factory.build(
            data=self,
            mesh=mesh,
            local_index=local_index,
            channel=channel,
        )
        return survey

    def simulation(
        self,
        mesh: TreeMesh,
        active_cells: np.ndarray,
        survey,
        tile_id: int = None,
        padding_cells: int = 6,
    ):
        """
        Generates SimPEG simulation object.

        :param: mesh: inversion mesh.
        :param: active_cells: Mask that reduces model to active (earth) cells.
        :param: survey: SimPEG survey object.
        :param: tile_id (Optional): Id associated with the tile covered by
            the survey in case of a tiled inversion.

        :return: sim: SimPEG simulation object for full data or optionally
            the portion of the data indexed by the local_index argument.
        :return: map: If local_index and tile_id is provided, the returned
            map will maps from local to global data.  If no local_index or
            tile_id is provided map will simply be an identity map with no
            effect of the data.
        """
        simulation_factory = SimulationFactory(self.params)
        mapping = maps.IdentityMap(nP=int(self.n_blocks * active_cells.sum()))
        kwargs = {"components": 3} if self.vector else {}
        nested_mesh = None
        if tile_id is not None:
            nested_mesh = create_nested_mesh(
                survey.unique_locations,
                mesh,
                method="padding_cells",
                minimum_level=3,
                padding_cells=padding_cells,
            )
            mapping = maps.TileMap(
                mesh, active_cells, nested_mesh, enforce_active=True, **kwargs
            )
            active_cells = mapping.local_active

        sim = simulation_factory.build(
            survey=survey,
            mesh=mesh if tile_id is None else nested_mesh,
            active_cells=active_cells,
            mapping=mapping,
            tile_id=tile_id,
        )
        return sim, mapping

    def simulate(self, model, inverse_problem, sorting):
        """Simulate fields for a particular model."""

        if self.params.forward_only:
            print("Computing data...")
            dpred = inverse_problem.get_dpred(model, compute_J=False)
            save_directive = SaveIterationGeoh5Factory(self.params).build(
                inversion_object=self,
                sorting=np.argsort(np.hstack(sorting)),
            )
            save_directive.save_components(0, dpred)
        else:
            print("Computing data and sensitivities...")
            dpred = inverse_problem.get_dpred(model, compute_J=True)
        inverse_problem.dpred = dpred

    @property
    def observed_data_types(self):
        """
        Stored data types
        """
        return self._observed_data_types

    def _embed_2d(self, data):
        ind = np.ones_like(data, dtype=bool)
        ind[self.global_map] = False
        data[ind] = np.nan
        return data

    @staticmethod
    def check_tensor(channels):

        tensor_components = ["xx", "xy", "xz", "yx", "zx", "yy", "zz", "zy", "yz"]
        has_tensor = lambda c: any(k in c for k in tensor_components)
        return any(has_tensor(c) for c in channels)<|MERGE_RESOLUTION|>--- conflicted
+++ resolved
@@ -121,15 +121,10 @@
         self.entity = None
         self.data_entity = None
         self._observed_data_types = {}
-<<<<<<< HEAD
         self._survey = None
 
         if self.params.data_object is not None:
             self._initialize()
-=======
-        self.survey = None
-        self._initialize()
->>>>>>> 03cee2d2
 
     def _initialize(self) -> None:
         """Extract data from the workspace using params data."""
@@ -166,10 +161,6 @@
         self.locations = self.apply_transformations(self.locations)
         self.entity = self.write_entity()
         self.locations = super().get_locations(self.entity)
-<<<<<<< HEAD
-=======
-        self.survey, _ = self.create_survey()
->>>>>>> 03cee2d2
         self.save_data(self.entity)
 
     def filter(self, a):
@@ -429,7 +420,6 @@
 
         return normalizations
 
-<<<<<<< HEAD
     @property
     def survey(self):
         """Pointer to a SimPEG survey class."""
@@ -438,8 +428,6 @@
 
         return self._survey
 
-=======
->>>>>>> 03cee2d2
     def create_survey(
         self,
         mesh: TreeMesh = None,
@@ -495,6 +483,7 @@
         kwargs = {"components": 3} if self.vector else {}
         nested_mesh = None
         if tile_id is not None:
+
             nested_mesh = create_nested_mesh(
                 survey.unique_locations,
                 mesh,
