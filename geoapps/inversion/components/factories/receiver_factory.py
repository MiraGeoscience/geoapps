--- conflicted
+++ resolved
@@ -13,10 +13,6 @@
     from geoapps.base.params import BaseParams
 
 import numpy as np
-<<<<<<< HEAD
-from SimPEG.electromagnetics.static.utils.static_utils import drapeTopotoLoc
-=======
->>>>>>> 8530d8dc
 
 from .simpeg_factory import SimPEGFactory
 
@@ -153,8 +149,10 @@
     def _magnetotellurics_arguments(
         self, locations=None, local_index=None, mesh=None, active_cells=None
     ):
+
         args = []
         locs = locations[local_index]
+
         args.append(locs)
 
         return args