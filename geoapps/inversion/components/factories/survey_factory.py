#  Copyright (c) 2023 Mira Geoscience Ltd.
#
#  This file is part of geoapps.
#
#  geoapps is distributed under the terms and conditions of the MIT License
#  (see LICENSE file at the root of this source code package).

# pylint: disable=W0613
# pylint: disable=W0221

from __future__ import annotations

from typing import TYPE_CHECKING

if TYPE_CHECKING:
    from geoapps.driver_base.params import BaseParams

import numpy as np
import SimPEG.electromagnetics.time_domain as tdem
from scipy.interpolate import interp1d

from geoapps.utils.surveys import extract_dcip_survey

from .receiver_factory import ReceiversFactory
from .simpeg_factory import SimPEGFactory
from .source_factory import SourcesFactory


def receiver_group(txi, potential_electrodes):
    """
    Group receivers by common transmitter id.

    :param: txi : transmitter index number.
    :param: potential_electrodes : geoh5py object that holds potential electrodes
        ab_map and ab_cell_id for a dc survey.

    :return: ids : list of ids of potential electrodes used with transmitter txi.
    """

    index_map = potential_electrodes.ab_map.map
    index_map = {int(v): k for k, v in index_map.items() if v != "Unknown"}
    ids = np.where(
        potential_electrodes.ab_cell_id.values.astype(int) == index_map[txi]
    )[0]

    return ids


def group_locations(obj, ids):
    """
    Return vertex locations for possible group of cells.

    :param obj : geoh5py object containing cells, vertices structure.
    :param ids : list of ids (or possibly single id) that indexes cells array.

    :return locations : tuple of n locations arrays where n is length of second
        dimension of cells array.
    """
    return (obj.vertices[obj.cells[ids, i]] for i in range(obj.cells.shape[1]))


class SurveyFactory(SimPEGFactory):
    """Build SimPEG sources objects based on factory type."""

    dummy = -999.0

    def __init__(self, params: BaseParams):
        """
        :param params: Params object containing SimPEG object parameters.
        """
        super().__init__(params)
        self.simpeg_object = self.concrete_object()
        self.local_index = None
        self.survey = None
        self.ordering = None

    def concrete_object(self):
        if self.factory_type in ["magnetic vector", "magnetic scalar"]:
            from SimPEG.potential_fields.magnetics import survey

        elif self.factory_type == "gravity":
            from SimPEG.potential_fields.gravity import survey

        elif "direct current" in self.factory_type:
            from SimPEG.electromagnetics.static.resistivity import survey

        elif "induced polarization" in self.factory_type:
            from SimPEG.electromagnetics.static.induced_polarization import survey

        elif "fem" in self.factory_type:
            from SimPEG.electromagnetics.frequency_domain import survey

        elif "tdem" in self.factory_type:
            from SimPEG.electromagnetics.time_domain import survey

        elif self.factory_type in ["magnetotellurics", "tipper"]:
            from SimPEG.electromagnetics.natural_source import survey

        return survey.Survey

    def assemble_arguments(self, data=None, mesh=None, local_index=None, channel=None):
        """Provides implementations to assemble arguments for receivers object."""
        receiver_entity = data.entity

        if local_index is None:
            if "current" in self.factory_type or "polarization" in self.factory_type:
                n_data = receiver_entity.n_cells
<<<<<<< HEAD
            elif self.factory_type in ["tdem"]:
                transmitter_id = data.entity.get_data("Transmitter ID")
                if transmitter_id:
                    n_data = len(np.unique(transmitter_id[0].values))
                else:
                    n_data = receiver_entity.n_vertices
=======
>>>>>>> 23ced339
            else:
                n_data = receiver_entity.n_vertices

            self.local_index = np.arange(n_data)
        else:
            self.local_index = local_index

        if "current" in self.factory_type or "polarization" in self.factory_type:
            return self._dcip_arguments(data=data, local_index=local_index)
        elif self.factory_type in ["tdem"]:
            return self._tdem_arguments(data=data, mesh=mesh, local_index=local_index)
        elif self.factory_type in ["magnetotellurics", "tipper"]:
            return self._natural_source_arguments(
                data=data, mesh=mesh, frequency=channel
            )
        elif self.factory_type in ["fem"]:
            return self._fem_arguments(data=data, mesh=mesh, channel=channel)
        else:
            receivers = ReceiversFactory(self.params).build(
                locations=data.locations,
                data=data.observed,
                local_index=self.local_index,
            )
            sources = SourcesFactory(self.params).build(receivers)
            return [sources]

    def assemble_keyword_arguments(self, **_):
        """Implementation of abstract method from SimPEGFactory."""
        return {}

    def build(
        self,
        data=None,
        mesh=None,
        local_index=None,
        indices=None,
        channel=None,
    ):
        """Overloads base method to add dobs, std attributes to survey class instance."""

        survey = super().build(
            data=data,
            local_index=local_index,
            mesh=mesh,
            channel=channel,
        )

        if not self.params.forward_only:
            if local_index is None or "2d" in self.factory_type:
                self._add_data(survey, data, self.local_index, channel)
            else:
                self._add_data(survey, data, local_index, channel)

        survey.dummy = self.dummy

        return survey, self.local_index, self.ordering

    def _get_local_data(self, data, channel, local_index):
        local_data = {}
        local_uncertainties = {}

        components = list(data.observed.keys())
        for comp in components:
            comp_name = comp
            if self.factory_type == "magnetotellurics":
                comp_name = {
                    "zxx_real": "zyy_real",
                    "zxx_imag": "zyy_imag",
                    "zxy_real": "zyx_real",
                    "zxy_imag": "zyx_imag",
                    "zyx_real": "zxy_real",
                    "zyx_imag": "zxy_imag",
                    "zyy_real": "zxx_real",
                    "zyy_imag": "zxx_imag",
                }[comp]

            key = "_".join([str(channel), str(comp_name)])
            local_data[key] = data.observed[comp][channel][local_index]
            local_uncertainties[key] = data.uncertainties[comp][channel][local_index]

        return local_data, local_uncertainties

    def _add_data(self, survey, data, local_index, channel):
        if self.factory_type in ["fem", "tdem"]:
            dobs = []
            uncerts = []

            data_stack = [np.vstack(list(k.values())) for k in data.observed.values()]
            uncert_stack = [
                np.vstack(list(k.values())) for k in data.uncertainties.values()
            ]
            for order in self.ordering:
                channel_id, component_id, rx_id = order
                dobs.append(data_stack[component_id][channel_id, rx_id])
                uncerts.append(uncert_stack[component_id][channel_id, rx_id])

            survey.dobs = np.vstack([dobs]).flatten()
            survey.std = np.vstack([uncerts]).flatten()

        elif self.factory_type in ["magnetotellurics", "tipper"]:
            local_data = {}
            local_uncertainties = {}

            if channel is None:
                channels = np.unique([list(v.keys()) for v in data.observed.values()])
                for chan in channels:
                    dat, unc = self._get_local_data(data, chan, local_index)
                    local_data.update(dat)
                    local_uncertainties.update(unc)

            else:
                dat, unc = self._get_local_data(data, channel, local_index)
                local_data.update(dat)
                local_uncertainties.update(unc)

            data_vec = self._stack_channels(local_data, "row")
            uncertainty_vec = self._stack_channels(local_uncertainties, "row")
            uncertainty_vec[np.isnan(data_vec)] = np.inf
            data_vec[
                np.isnan(data_vec)
            ] = self.dummy  # Nan's handled by inf uncertainties
            survey.dobs = data_vec
            survey.std = uncertainty_vec

        else:
            index_map = (
                data.global_map[local_index]
                if data.global_map is not None
                else local_index
            )
            local_data = {k: v[index_map] for k, v in data.observed.items()}
            local_uncertainties = {
                k: v[local_index] for k, v in data.uncertainties.items()
            }

            data_vec = self._stack_channels(local_data, "column")
            uncertainty_vec = self._stack_channels(local_uncertainties, "column")
            uncertainty_vec[np.isnan(data_vec)] = np.inf
            data_vec[
                np.isnan(data_vec)
            ] = self.dummy  # Nan's handled by inf uncertainties
            survey.dobs = data_vec
            survey.std = uncertainty_vec

    def _stack_channels(self, channel_data: dict[str, np.ndarray], mode: str):
        """
        Convert dictionary of data/uncertainties to stacked array.

        parameters:
        ----------

        channel_data: Array of data to stack
        mode: Stacks rows or columns before flattening. Must be either 'row' or 'column'.


        notes:
        ------
        If mode is row the components will be clustered in the resulting 1D array.
        Column stacking results in the locations being clustered.

        """
        if mode == "column":
            return np.column_stack(list(channel_data.values())).ravel()
        elif mode == "row":
            return np.row_stack(list(channel_data.values())).ravel()

    def _dcip_arguments(self, data=None, local_index=None):
        if getattr(data, "entity", None) is None:
            return None

        receiver_entity = data.entity
        if "2d" in self.factory_type:
            receiver_entity = extract_dcip_survey(
                self.params.geoh5,
                receiver_entity,
                self.params.line_object.values,
                self.params.line_id,
            )
            self.local_index = np.arange(receiver_entity.n_cells)
            data.global_map = [
                k for k in receiver_entity.children if k.name == "Global Map"
            ][0].values

        source_ids, order = np.unique(
            receiver_entity.ab_cell_id.values[self.local_index], return_index=True
        )
        currents = receiver_entity.current_electrodes

        if "2d" in self.params.inversion_type:
            receiver_locations = receiver_entity.vertices
            source_locations = currents.vertices
            if local_index is not None:
                receiver_locations = data.drape_locations(receiver_locations)
                source_locations = data.drape_locations(source_locations)

        else:
            receiver_locations = data.locations
            source_locations = currents.vertices

        # TODO hook up tile_spatial to handle local_index handling
        sources = []
        self.local_index = []
        for source_id in source_ids[np.argsort(order)]:  # Cycle in original order
            receiver_indices = receiver_group(source_id, receiver_entity)
            receivers = ReceiversFactory(self.params).build(
                locations=receiver_locations,
                local_index=receiver_entity.cells[receiver_indices],
            )

            if receivers.nD == 0:
                continue

            if "induced polarization" in self.factory_type:
                receivers.data_type = "apparent_chargeability"

            cell_ind = int(np.where(currents.ab_cell_id.values == source_id)[0])
            source = SourcesFactory(self.params).build(
                receivers=receivers,
                locations=source_locations[currents.cells[cell_ind]],
            )

            sources.append(source)
            self.local_index.append(receiver_indices)

        self.local_index = np.hstack(self.local_index)

        if "2d" in self.factory_type:
            current_entity = receiver_entity.current_electrodes
            self.params.geoh5.remove_entity(receiver_entity)
            self.params.geoh5.remove_entity(current_entity)

        return [sources]

    def _tdem_arguments(self, data=None, local_index=None, mesh=None):
        receivers = data.entity
        transmitters = receivers.transmitters
        transmitter_id = receivers.get_data("Transmitter ID")

        if transmitter_id:
            tx_rx = transmitter_id[0].values
            tx_ids = transmitters.get_data("Transmitter ID")[0].values
            rx_lookup = {}
            tx_locs_lookup = {}
            for k in np.unique(tx_rx[self.local_index]):
                rx_lookup[k] = np.where(tx_rx == k)[0]
                tx_ind = tx_ids == k
                loop_cells = transmitters.cells[
                    np.all(tx_ind[transmitters.cells], axis=1), :
                ]
                loop_ind = np.r_[loop_cells[:, 0], loop_cells[-1, 1]]
                tx_locs = transmitters.vertices[loop_ind, :]
                tx_locs_lookup[k] = tx_locs
        else:
            rx_lookup = {k: [k] for k in self.local_index}
            tx_locs_lookup = {k: transmitters.vertices[k, :] for k in self.local_index}

        wave_function = interp1d(
            (receivers.waveform[:, 0] - receivers.timing_mark)
            * self.params.unit_conversion,
            receivers.waveform[:, 1],
            fill_value="extrapolate",
        )

        waveform = tdem.sources.RawWaveform(
            waveform_function=wave_function, offTime=0.0
        )

        self.ordering = []
        tx_list = []
        rx_factory = ReceiversFactory(self.params)
        tx_factory = SourcesFactory(self.params)
        for tx_id, rx_ids in rx_lookup.items():
            locs = receivers.vertices[rx_ids, :]

            rx_list = []
            for component_id, component in enumerate(data.components):
                rx_obj = rx_factory.build(
                    locations=locs,
                    local_index=self.local_index,
                    data=data,
                    mesh=mesh,
                    component=component,
                )
                rx_list.append(rx_obj)

                for time_id in range(len(receivers.channels)):
                    for rx_id in rx_ids:
                        self.ordering.append([time_id, component_id, rx_id])

            tx_list.append(
                tx_factory.build(
                    rx_list, locations=tx_locs_lookup[tx_id], waveform=waveform
                )
            )

        return [tx_list]

    def _fem_arguments(self, data=None, mesh=None, channel=None):
        frequencies = data.entity.channels if channel is None else [channel]
        rx_locs = data.entity.vertices
        tx_locs = data.entity.transmitters.vertices
        freqs = data.entity.transmitters.workspace.get_entity("Tx frequency")[0]
        freqs = np.array([int(freqs.value_map[f]) for f in freqs.values])

        self.ordering = []
        sources = []
        rx_factory = ReceiversFactory(self.params)
        tx_factory = SourcesFactory(self.params)
        for receiver_id in self.local_index:
            for component_id, component in enumerate(data.components):
                receiver = rx_factory.build(
                    locations=rx_locs[receiver_id, :],
                    data=data,
                    mesh=mesh,
                    component=component,
                )

                for frequency in frequencies:
                    channels = np.array(data.entity.channels)
                    frequency_id = np.where(frequency == channels)[0][0]
                    locs = tx_locs[frequency == freqs, :][receiver_id, :]
                    sources.append(
                        tx_factory.build(
                            [receiver],
                            locations=locs,
                            frequency=frequency,
                        )
                    )
                    self.ordering.append([frequency_id, component_id, receiver_id])

        return [sources]

    def _natural_source_arguments(self, data=None, mesh=None, frequency=None):
        receivers = []
        sources = []
        rx_factory = ReceiversFactory(self.params)
        tx_factory = SourcesFactory(self.params)
        for comp in data.components:
            receivers.append(
                rx_factory.build(
                    locations=data.locations,
                    local_index=self.local_index,
                    data=data,
                    mesh=mesh,
                    component=comp,
                )
            )

        if frequency is None:
            frequencies = np.unique([list(v) for v in data.observed.values()])
            for frequency in frequencies:
                sources.append(tx_factory.build(receivers, frequency=frequency))
        else:
            sources.append(tx_factory.build(receivers, frequency=frequency))

        return [sources]<|MERGE_RESOLUTION|>--- conflicted
+++ resolved
@@ -105,15 +105,6 @@
         if local_index is None:
             if "current" in self.factory_type or "polarization" in self.factory_type:
                 n_data = receiver_entity.n_cells
-<<<<<<< HEAD
-            elif self.factory_type in ["tdem"]:
-                transmitter_id = data.entity.get_data("Transmitter ID")
-                if transmitter_id:
-                    n_data = len(np.unique(transmitter_id[0].values))
-                else:
-                    n_data = receiver_entity.n_vertices
-=======
->>>>>>> 23ced339
             else:
                 n_data = receiver_entity.n_vertices
 
@@ -126,7 +117,7 @@
         elif self.factory_type in ["tdem"]:
             return self._tdem_arguments(data=data, mesh=mesh, local_index=local_index)
         elif self.factory_type in ["magnetotellurics", "tipper"]:
-            return self._natural_source_arguments(
+            return self._naturalsource_arguments(
                 data=data, mesh=mesh, frequency=channel
             )
         elif self.factory_type in ["fem"]:
@@ -446,7 +437,7 @@
 
         return [sources]
 
-    def _natural_source_arguments(self, data=None, mesh=None, frequency=None):
+    def _naturalsource_arguments(self, data=None, mesh=None, frequency=None):
         receivers = []
         sources = []
         rx_factory = ReceiversFactory(self.params)
