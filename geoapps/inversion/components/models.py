#  Copyright (c) 2024 Mira Geoscience Ltd.
#
#  This file is part of geoapps.
#
#  geoapps is distributed under the terms and conditions of the MIT License
#  (see LICENSE file at the root of this source code package).

from __future__ import annotations

from typing import TYPE_CHECKING

import numpy as np
from geoh5py.data import Data
from SimPEG.utils.mat_utils import (
    cartesian2amplitude_dip_azimuth,
    dip_azimuth2cartesian,
    mkvc,
)

from geoapps.driver_base.driver import BaseDriver
from geoapps.shared_utils.utils import rotate_xyz, weighted_average

if TYPE_CHECKING:
    from ..driver import InversionDriver


class InversionModelCollection:
    """
    Collection of inversion models.

    Methods
    -------
    remove_air: Use active cells vector to remove air cells from model.
    permute_2_octree: Reorder model values stored in cell centers of a TreeMesh to
        their original octree mesh sorting.
    permute_2_treemesh: Reorder model values stored in cell centers of an octree mesh to
        TreeMesh sorting.

    """

    model_types = [
        "starting",
        "reference",
        "lower_bound",
        "upper_bound",
        "conductivity",
    ]

    def __init__(self, driver):
        """
        :param driver: Parental InversionDriver class.
        """
        self._driver: InversionDriver | None = None
        self._active_cells = None
        self.is_sigma = None
        self.is_vector = None
        self.n_blocks = None
        self._starting = None
        self._reference = None
        self._lower_bound = None
        self._upper_bound = None
        self._conductivity = None
        self._initialize(driver)

    @property
    def n_active(self):
        """Number of active cells."""
        return int(self.active_cells.sum())

    @property
    def driver(self):
        return self._driver

    @driver.setter
    def driver(self, driver):
        if not isinstance(driver, BaseDriver):
            raise ValueError("'driver' must be an InversionDriver object.")

        self._driver = driver

    @property
    def active_cells(self):
        """Active cells vector."""
        if self._active_cells is None:
            # Build active cells array and reduce models active set
            if (
                self.driver.inversion_mesh is not None
                and self.driver.inversion_data is not None
            ):
                self.active_cells = self.driver.inversion_topography.active_cells(
                    self.driver.inversion_mesh, self.driver.inversion_data
                )
        return self._active_cells

    @active_cells.setter
    def active_cells(self, active_cells):
        if self._active_cells is not None:
            raise ValueError("'active_cells' can only be set once.")

        if not isinstance(active_cells, np.ndarray) or active_cells.dtype != bool:
            raise ValueError("active_cells must be a boolean numpy array.")

        self.edit_ndv_model(active_cells[self.driver.inversion_mesh.permutation])
        self.remove_air(active_cells)
        self.driver.inversion_mesh.entity.add_data(
            {
                "active_cells": {
                    "values": active_cells[
                        self.driver.inversion_mesh.permutation
                    ].astype(np.int32)
                }
            }
        )
        self._active_cells = active_cells

    @property
    def starting(self) -> np.ndarray | None:
        if self._starting.model is None:
            return None

        mstart = self._starting.model.copy()

        if mstart is not None and self.is_sigma:
            mstart = mstart.copy()
            mstart = np.log(mstart)

        return mstart

    @property
    def reference(self) -> np.ndarray | None:
        mref = self._reference.model

        if self.driver.params.forward_only:
            return mref

<<<<<<< HEAD
        if mref is None:
            mref = self.starting
            self.driver.params.alpha_s = 0.0
        else:
            mref = mref.copy()
            if self.is_sigma & (all(mref == 0)):
                mref = self.starting
                self.driver.params.alpha_s = 0.0
            else:
                mref = np.log(mref) if self.is_sigma else mref
        return mref
=======
        if mref is None or (self.is_sigma and all(mref == 0)):
            mref = self.starting
            self.driver.params.alpha_s = 0.0
>>>>>>> e53da5c9

        ref_model = mref.copy()
        ref_model = np.log(ref_model) if self.is_sigma else ref_model

        return ref_model

    @property
    def lower_bound(self) -> np.ndarray | None:
        if self._lower_bound.model is None:
            return -np.inf

<<<<<<< HEAD
        lbound = lbound.copy()
=======
        lbound = self._lower_bound.model.copy()
>>>>>>> e53da5c9

        if self.is_sigma:
            is_finite = np.isfinite(lbound)
            lbound[is_finite] = np.log(lbound[is_finite])
        return lbound

    @property
    def upper_bound(self) -> np.ndarray | None:
        if self._upper_bound.model is None:
            return np.inf

<<<<<<< HEAD
        ubound = ubound.copy()
=======
        ubound = self._upper_bound.model.copy()

>>>>>>> e53da5c9
        if self.is_sigma:
            is_finite = np.isfinite(ubound)
            ubound[is_finite] = np.log(ubound[is_finite])

        return ubound

    @property
    def conductivity(self) -> np.ndarray | None:
        if self._conductivity.model is None:
            return None

<<<<<<< HEAD
        if mstart is not None and self.is_sigma:
            mstart = mstart.copy()
            mstart = np.log(mstart)
=======
        cond_model = self._conductivity.model.copy()
>>>>>>> e53da5c9

        if cond_model is not None and self.is_sigma:
            cond_model = np.log(cond_model)

        return cond_model

    def _initialize(self, driver):
        self.driver = driver
        self.is_sigma = self.driver.params.physical_property == "conductivity"
        self.is_vector = (
            True if self.driver.params.inversion_type == "magnetic vector" else False
        )
        self.n_blocks = (
            3 if self.driver.params.inversion_type == "magnetic vector" else 1
        )
        self._starting = InversionModel(driver, "starting")
        self._reference = InversionModel(driver, "reference")
        self._lower_bound = InversionModel(driver, "lower_bound")
        self._upper_bound = InversionModel(driver, "upper_bound")
        self._conductivity = InversionModel(driver, "conductivity")

    def _model_method_wrapper(self, method, name=None, **kwargs):
        """wraps individual model's specific method and applies in loop over model types."""
        returned_items = {}
        for mtype in self.model_types:
            model = self.__getattribute__(f"_{mtype}")
            if model.model is not None:
                f = getattr(model, method)
                returned_items[mtype] = f(**kwargs)

        if name is not None:
            return returned_items[name]

    def remove_air(self, active_cells: np.ndarray):
        """Use active cells vector to remove air cells from model"""
        self._model_method_wrapper("remove_air", active_cells=active_cells)

    def permute_2_octree(self, name):
        """
        Reorder model values stored in cell centers of a TreeMesh to
        their original octree mesh sorting.

        :param: name: model type name ("starting", "reference",
            "lower_bound", or "upper_bound").

        :return: Vector of model values reordered for octree mesh.
        """
        return self._model_method_wrapper("permute_2_octree", name=name)

    def permute_2_treemesh(self, model, name):
        """
        Reorder model values stored in cell centers of an octree mesh to
        TreeMesh sorting.

        :param model: octree sorted model.
        :param name: model type name ("starting", "reference",
            "lower_bound", or "upper_bound").

        :return: Vector of model values reordered for TreeMesh.
        """
        return self._model_method_wrapper("permute_2_treemesh", name=name, model=model)

    def edit_ndv_model(self, actives: np.ndarray):
        """
        Change values in models recorded in geoh5 for no-data-values.

        :param actives: Array of bool defining the air: False | ground: True.
        """
        return self._model_method_wrapper("edit_ndv_model", name=None, model=actives)


class InversionModel:
    """
    A class for constructing and storing models defined on the cell centers
    of an inversion mesh.

    Methods
    -------
    remove_air: Use active cells vector to remove air cells from model.
    permute_2_octree: Reorder model values stored in cell centers of a TreeMesh to
        their original octree mesh sorting.
    permute_2_treemesh: Reorder model values stored in cell centers of an octree mesh to
        TreeMesh sorting.
    """

    model_types = [
        "starting",
        "reference",
        "lower_bound",
        "upper_bound",
        "conductivity",
    ]

    def __init__(
        self,
        driver: InversionDriver,
        model_type: str,
    ):
        """
        :param driver: InversionDriver object.
        :param model_type: Type of inversion model, can be any of "starting", "reference",
            "lower_bound", "upper_bound".
        """
        self.driver = driver
        self.model_type = model_type
        self.model = None
        self.is_vector = None
        self.n_blocks = None
        self._initialize()

    def _initialize(self):
        """
        Build the model vector from params data.

        If params.inversion_type is "magnetic vector" and no inclination/declination
        are provided, then values are projected onto the direction of the
        inducing field.
        """

        self.is_vector = (
            True if self.driver.params.inversion_type == "magnetic vector" else False
        )
        self.n_blocks = (
            3 if self.driver.params.inversion_type == "magnetic vector" else 1
        )

        if self.model_type in ["starting", "reference", "conductivity"]:
            model = self._get(self.model_type + "_model")

            if self.is_vector:
                inclination = self._get(self.model_type + "_inclination")
                declination = self._get(self.model_type + "_declination")

                if inclination is None:
                    inclination = (
                        np.ones(self.driver.inversion_mesh.n_cells)
                        * self.driver.params.inducing_field_inclination
                    )

                if declination is None:
                    declination = (
                        np.ones(self.driver.inversion_mesh.n_cells)
                        * self.driver.params.inducing_field_declination
                    )

                if self.driver.inversion_mesh.rotation is not None:
                    declination += self.driver.inversion_mesh.rotation["angle"]

                inclination[np.isnan(inclination)] = 0
                declination[np.isnan(declination)] = 0
                field_vecs = dip_azimuth2cartesian(
                    inclination,
                    declination,
                )

                if model is not None:
                    model += 1e-8  # make sure the incl/decl don't zero out
                    model = (field_vecs.T * model).T

        else:
            model = self._get(self.model_type)

            if (
                model is not None
                and self.is_vector
                and model.shape[0] == self.driver.inversion_mesh.n_cells
            ):
                model = np.tile(model, self.n_blocks)

        if model is not None:
            self.model = mkvc(model)
            self.save_model()

    def remove_air(self, active_cells):
        """Use active cells vector to remove air cells from model"""

        self.model = self.model[np.tile(active_cells, self.n_blocks)]

    def permute_2_octree(self):
        """
        Reorder model values stored in cell centers of a TreeMesh to
        its original octree mesh order.

        :return: Vector of model values reordered for octree mesh.
        """
        if self.is_vector:
            return mkvc(
                self.model.reshape((-1, 3), order="F")[
                    self.driver.inversion_mesh.permutation, :
                ]
            )
        return self.model[self.driver.inversion_mesh.permutation]

    def permute_2_treemesh(self, model):
        """
        Reorder model values stored in cell centers of an octree mesh to
        TreeMesh order in self.driver.inversion_mesh.

        :param model: octree sorted model
        :return: Vector of model values reordered for TreeMesh.
        """
        return model[np.argsort(self.driver.inversion_mesh.permutation)]

    def save_model(self):
        """Resort model to the octree object's ordering and save to workspace."""
        remapped_model = self.permute_2_octree()
        if self.is_vector:
            if self.model_type in ["starting", "reference"]:
                aid = cartesian2amplitude_dip_azimuth(remapped_model)
                aid[np.isnan(aid[:, 0]), 1:] = np.nan
                entity = self.driver.inversion_mesh.entity.add_data(
                    {f"{self.model_type}_inclination": {"values": aid[:, 1]}}
                )
                setattr(self.driver.params, f"{self.model_type}_inclination", entity)
                entity = self.driver.inversion_mesh.entity.add_data(
                    {f"{self.model_type}_declination": {"values": aid[:, 2]}}
                )
                setattr(self.driver.params, f"{self.model_type}_declination", entity)
                remapped_model = aid[:, 0]
            else:
                remapped_model = np.linalg.norm(
                    remapped_model.reshape((-1, 3), order="F"), axis=1
                )

        entity = self.driver.inversion_mesh.entity.add_data(
            {f"{self.model_type}_model": {"values": remapped_model}}
        )
        model_type = self.model_type

        # TODO: Standardize names for upper_model and lower_model
        if model_type in ["starting", "reference", "conductivity"]:
            model_type += "_model"

        setattr(self.driver.params, model_type, entity)

    def edit_ndv_model(self, model):
        """Change values to NDV on models and save to workspace."""
        for field in ["model", "inclination", "declination"]:
            data_obj = self.driver.inversion_mesh.entity.get_data(
                f"{self.model_type}_{field}"
            )
            if any(data_obj) and isinstance(data_obj[0], Data):
                values = data_obj[0].values
                values[~model] = np.nan
                data_obj[0].values = values

    def _get(self, name: str) -> np.ndarray | None:
        """
        Return model vector from value stored in params class.

        :param name: model name as stored in self.driver.params
        :return: vector with appropriate size for problem.
        """

        if hasattr(self.driver.params, name):
            model = getattr(self.driver.params, name)

            if "reference" in name and model is None:
                model = self._get("starting")

            model_values = self._get_value(model)

            return model_values

        return None

    def _get_value(self, model: float | Data):
        """
        Fills vector with model value to match size of inversion mesh.

        :param model: Float value to fill vector with.
        :return: Vector of model float repeated nC times, where nC is
            the number of cells in the inversion mesh.
        """
        if isinstance(model, Data):
            model = self._obj_2_mesh(model.values, model.parent)

        else:
            nc = self.driver.inversion_mesh.n_cells
            if isinstance(model, (int, float)):
                model *= np.ones(nc)

        return model

    def _obj_2_mesh(self, obj, parent):
        """
        Interpolates obj into inversion mesh using nearest neighbors of parent.

        :param obj: geoh5 entity object containing model data
        :param parent: parent geoh5 entity to model containing location data.
        :return: Vector of values nearest neighbor interpolated into
            inversion mesh.

        """
        xyz_out = self.driver.inversion_mesh.entity.centroids

        if hasattr(parent, "centroids"):
            xyz_in = parent.centroids
            if self.driver.inversion_mesh.rotation is not None:
                xyz_out = rotate_xyz(
                    xyz_out,
                    self.driver.inversion_mesh.rotation["origin"],
                    self.driver.inversion_mesh.rotation["angle"],
                )

        else:
            xyz_in = parent.vertices

        full_vector = weighted_average(xyz_in, xyz_out, [obj], n=1)[0]

        return full_vector[np.argsort(self.driver.inversion_mesh.permutation)]

    @property
    def model_type(self):
        return self._model_type

    @model_type.setter
    def model_type(self, v):
        if v not in self.model_types:
            msg = f"Invalid 'model_type'. Must be one of {*self.model_types,}."
            raise ValueError(msg)
        self._model_type = v<|MERGE_RESOLUTION|>--- conflicted
+++ resolved
@@ -121,7 +121,6 @@
         mstart = self._starting.model.copy()
 
         if mstart is not None and self.is_sigma:
-            mstart = mstart.copy()
             mstart = np.log(mstart)
 
         return mstart
@@ -133,23 +132,9 @@
         if self.driver.params.forward_only:
             return mref
 
-<<<<<<< HEAD
-        if mref is None:
-            mref = self.starting
-            self.driver.params.alpha_s = 0.0
-        else:
-            mref = mref.copy()
-            if self.is_sigma & (all(mref == 0)):
-                mref = self.starting
-                self.driver.params.alpha_s = 0.0
-            else:
-                mref = np.log(mref) if self.is_sigma else mref
-        return mref
-=======
         if mref is None or (self.is_sigma and all(mref == 0)):
             mref = self.starting
             self.driver.params.alpha_s = 0.0
->>>>>>> e53da5c9
 
         ref_model = mref.copy()
         ref_model = np.log(ref_model) if self.is_sigma else ref_model
@@ -161,11 +146,7 @@
         if self._lower_bound.model is None:
             return -np.inf
 
-<<<<<<< HEAD
-        lbound = lbound.copy()
-=======
         lbound = self._lower_bound.model.copy()
->>>>>>> e53da5c9
 
         if self.is_sigma:
             is_finite = np.isfinite(lbound)
@@ -177,12 +158,8 @@
         if self._upper_bound.model is None:
             return np.inf
 
-<<<<<<< HEAD
-        ubound = ubound.copy()
-=======
         ubound = self._upper_bound.model.copy()
 
->>>>>>> e53da5c9
         if self.is_sigma:
             is_finite = np.isfinite(ubound)
             ubound[is_finite] = np.log(ubound[is_finite])
@@ -194,13 +171,7 @@
         if self._conductivity.model is None:
             return None
 
-<<<<<<< HEAD
-        if mstart is not None and self.is_sigma:
-            mstart = mstart.copy()
-            mstart = np.log(mstart)
-=======
         cond_model = self._conductivity.model.copy()
->>>>>>> e53da5c9
 
         if cond_model is not None and self.is_sigma:
             cond_model = np.log(cond_model)
