# ''''''''''''''''''''''''''''''''''''''''''''''''''''''''''''''''''''''''''''''
#  Copyright (c) 2024 Mira Geoscience Ltd.                                     '
#                                                                              '
#  This file is part of geoapps.                                               '
#                                                                              '
#  geoapps is distributed under the terms and conditions of the MIT License    '
#  (see LICENSE file at the root of this source code package).                 '
<<<<<<< HEAD
# ''''''''''''''''''''''''''''''''''''''''''''''''''''''''''''''''''''''''''''''
=======
# ''''''''''''''''''''''''''''''''''''''''''''''''''''''''''''''''''''''''''''''

# flake8: noqa

from .gravity.params import GravityParams
from .magnetic_scalar.params import MagneticScalarParams
from .magnetic_vector.params import MagneticVectorParams
>>>>>>> 32098450
<|MERGE_RESOLUTION|>--- conflicted
+++ resolved
@@ -5,14 +5,6 @@
 #                                                                              '
 #  geoapps is distributed under the terms and conditions of the MIT License    '
 #  (see LICENSE file at the root of this source code package).                 '
-<<<<<<< HEAD
-# ''''''''''''''''''''''''''''''''''''''''''''''''''''''''''''''''''''''''''''''
-=======
 # ''''''''''''''''''''''''''''''''''''''''''''''''''''''''''''''''''''''''''''''
 
-# flake8: noqa
-
-from .gravity.params import GravityParams
-from .magnetic_scalar.params import MagneticScalarParams
-from .magnetic_vector.params import MagneticVectorParams
->>>>>>> 32098450
+# flake8: noqa