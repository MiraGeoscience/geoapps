--- conflicted
+++ resolved
@@ -762,25 +762,6 @@
         )
 
     @property
-<<<<<<< HEAD
-    def ga_group(self) -> SimPEGGroup | None:
-        if (
-            getattr(self, "_ga_group", None) is None
-            and isinstance(self.geoh5, Workspace)
-            and isinstance(self.out_group, str)
-        ):
-            self._ga_group = SimPEGGroup.create(self.geoh5, name=self.out_group)
-        elif isinstance(self.out_group, SimPEGGroup):
-            self._ga_group = self.out_group
-
-        if isinstance(self._ga_group, SimPEGGroup) and not self._ga_group.options:
-            self.update_group_options(self._ga_group)
-
-        return self._ga_group
-
-    @property
-=======
->>>>>>> 53995b74
     def distributed_workers(self):
         return self._distributed_workers
 
