--- conflicted
+++ resolved
@@ -768,16 +768,12 @@
     def distributed_workers(self, val):
         self.setter_validator("distributed_workers", val)
 
-<<<<<<< HEAD
-    def update_group_options(self):
-=======
     @property
     def unit_conversion(self):
         """Return unit conversion factor."""
         return None
-
-    def update_group_options(self, ga_group: SimPEGGroup):
->>>>>>> 19c07d1a
+        
+    def update_group_options(self):
         """
         Add options to the SimPEGGroup inversion using input file class.
         """
