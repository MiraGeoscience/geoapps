--- conflicted
+++ resolved
@@ -5,12 +5,6 @@
 #                                                                              '
 #  geoapps is distributed under the terms and conditions of the MIT License    '
 #  (see LICENSE file at the root of this source code package).                 '
-<<<<<<< HEAD
-# ''''''''''''''''''''''''''''''''''''''''''''''''''''''''''''''''''''''''''''''
-=======
 # ''''''''''''''''''''''''''''''''''''''''''''''''''''''''''''''''''''''''''''''
 
-# flake8: noqa
-
-from .params import JointCrossGradientParams
->>>>>>> 32098450
+# flake8: noqa