#  Copyright (c) 2022 Mira Geoscience Ltd.
#
#  This file is part of geoapps.
#
#  geoapps is distributed under the terms and conditions of the MIT License
#  (see LICENSE file at the root of this source code package).

from __future__ import annotations

from typing import TYPE_CHECKING

if TYPE_CHECKING:
    from geoapps.inversion import InversionBaseParams

import multiprocessing
import os
import sys
from datetime import datetime
from multiprocessing.pool import ThreadPool
from uuid import UUID

import numpy as np
from dask import config as dconf
from dask.distributed import Client, LocalCluster, get_client
from geoh5py.ui_json import InputFile
from SimPEG import inverse_problem, inversion, maps, optimization, regularization
from SimPEG.utils import tile_locations

from .components import (
    InversionData,
    InversionMesh,
    InversionModelCollection,
    InversionTopography,
    InversionWindow,
)
from .components.factories import DirectivesFactory, MisfitFactory


class InversionDriver:
    def __init__(self, params: InversionBaseParams, warmstart=True):
        self.params = params
        self.warmstart = warmstart
        self.workspace = params.geoh5
        self.inversion_type = params.inversion_type
        self.inversion_window = None
        self.inversion_data = None
        self.inversion_topography = None
        self.inversion_mesh = None
        self.inversion_models = None
        self.inverse_problem = None
        self.survey = None
        self.active_cells = None
        self.running = False

    @property
    def window(self):
        return self.inversion_window.window

    @property
    def data(self):
        return self.inversion_data.observed

    @property
    def locations(self):
        return self.inversion_data.locations

    @property
    def topography(self):
        return self.inversion_topography.topography

    @property
    def mesh(self):
        return self.inversion_mesh.mesh

    @property
    def starting_model(self):
        return self.models.starting

    @property
    def reference_model(self):
        return self.models.reference

    @property
    def lower_bound(self):
        return self.models.lower_bound

    @property
    def upper_bound(self):
        return self.models.upper_bound

    def initialize(self):

        ### Collect inversion components ###

        self.configure_dask()

        self.inversion_window = InversionWindow(self.workspace, self.params)

        self.inversion_data = InversionData(self.workspace, self.params, self.window)

        self.inversion_topography = InversionTopography(
            self.workspace, self.params, self.window
        )

        self.inversion_mesh = InversionMesh(
            self.workspace, self.params, self.inversion_data, self.inversion_topography
        )

        self.models = InversionModelCollection(
            self.workspace, self.params, self.inversion_mesh
        )

        # TODO Need to setup/test workers with address
        if self.params.distributed_workers is not None:
            try:
                get_client()
            except ValueError:
                cluster = LocalCluster(processes=False)
                Client(cluster)

        # Build active cells array and reduce models active set
        self.active_cells = self.inversion_topography.active_cells(self.inversion_mesh)
        self.workspace.remove_entity(self.inversion_topography.entity)
        self.models.edit_ndv_model(
            self.inversion_mesh.entity.get_data("active_cells")[0].values.astype(bool)
        )
        self.models.remove_air(self.active_cells)
        self.active_cells_map = maps.InjectActiveCells(
            self.mesh, self.active_cells, np.nan
        )
        self.n_cells = int(np.sum(self.active_cells))
        self.is_vector = self.models.is_vector
        self.n_blocks = 3 if self.is_vector else 1
        self.is_rotated = False if self.inversion_mesh.rotation is None else True

        # Create SimPEG Survey object
        self.survey = self.inversion_data._survey

        # Tile locations
        self.tiles = self.get_tiles()  # [np.arange(len(self.survey.source_list))]#

        self.n_tiles = len(self.tiles)
        print(f"Setting up {self.n_tiles} tiles ...")
        # Build tiled misfits and combine to form global misfit

        self.global_misfit, self.sorting = MisfitFactory(
            self.params, models=self.models
        ).build(self.tiles, self.inversion_data, self.mesh, self.active_cells)
        print(f"Done.")

        # Create regularization
        self.regularization = self.get_regularization()

        # Specify optimization algorithm and set parameters
        self.optimization = optimization.ProjectedGNCG(
            maxIter=self.params.max_iterations,
            lower=self.lower_bound,
            upper=self.upper_bound,
            maxIterLS=self.params.max_line_search_iterations,
            maxIterCG=self.params.max_cg_iterations,
            tolCG=self.params.tol_cg,
            stepOffBoundsFact=1e-8,
            LSshorten=0.25,
        )

        # Create the default L2 inverse problem from the above objects
        self.inverse_problem = inverse_problem.BaseInvProblem(
            self.global_misfit,
            self.regularization,
            self.optimization,
            beta=self.params.initial_beta,
        )

        # Solve forward problem, and attach dpred to inverse problem or
        if self.params.forward_only:
            print("Running forward simulation ...")
        else:
            print("Pre-computing sensitivities ...")

        if self.warmstart or self.params.forward_only:
            self.inverse_problem.dpred = self.inversion_data.simulate(
                self.starting_model, self.inverse_problem, self.sorting
            )

        # If forward only option enabled, stop here
        if self.params.forward_only:
            return

        # Add a list of directives to the inversion
        self.directiveList = DirectivesFactory(self.params).build(
            self.inversion_data,
            self.inversion_mesh,
            self.active_cells,
            np.argsort(np.hstack(self.sorting)),
            self.global_misfit,
            self.regularization,
        )

        # Put all the parts together
        self.inversion = inversion.BaseInversion(
            self.inverse_problem, directiveList=self.directiveList
        )

    def run(self):
        """Run inversion from params"""

        if self.params.forward_only:
            return

        # Run the inversion
        self.start_inversion_message()
        self.running = True
        mrec = self.inversion.run(self.starting_model)

    def start_inversion_message(self):

        # SimPEG reports half phi_d, so we scale to match
        has_chi_start = self.params.starting_chi_factor is not None
        chi_start = (
            self.params.starting_chi_factor if has_chi_start else self.params.chi_factor
        )
        print(f"Starting {self.params.inversion_style} inversion...")
        print(
            "Target Misfit: {:.2e} ({} data with chifact = {}) / 2".format(
                0.5 * self.params.chi_factor * len(self.survey.std),
                len(self.survey.std),
                self.params.chi_factor,
            )
        )
        print(
            "IRLS Start Misfit: {:.2e} ({} data with chifact = {}) / 2".format(
                0.5 * chi_start * len(self.survey.std), len(self.survey.std), chi_start
            )
        )

    def get_regularization(self):

        if self.inversion_type == "magnetic vector":
            wires = maps.Wires(
                ("p", self.n_cells), ("s", self.n_cells), ("t", self.n_cells)
            )

            reg_p = regularization.Sparse(
                self.mesh,
                indActive=self.active_cells,
                mapping=wires.p,
                gradientType=self.params.gradient_type,
                alpha_s=self.params.alpha_s,
                alpha_x=self.params.alpha_x,
                alpha_y=self.params.alpha_y,
                alpha_z=self.params.alpha_z,
                norms=self.params.model_norms(),
                mref=self.reference_model,
            )
            reg_s = regularization.Sparse(
                self.mesh,
                indActive=self.active_cells,
                mapping=wires.s,
                gradientType=self.params.gradient_type,
                alpha_s=self.params.alpha_s,
                alpha_x=self.params.alpha_x,
                alpha_y=self.params.alpha_y,
                alpha_z=self.params.alpha_z,
                norms=self.params.model_norms(),
                mref=self.reference_model,
            )

            reg_t = regularization.Sparse(
                self.mesh,
                indActive=self.active_cells,
                mapping=wires.t,
                gradientType=self.params.gradient_type,
                alpha_s=self.params.alpha_s,
                alpha_x=self.params.alpha_x,
                alpha_y=self.params.alpha_y,
                alpha_z=self.params.alpha_z,
                norms=self.params.model_norms(),
                mref=self.reference_model,
            )

            # Assemble the 3-component regularizations
            reg = reg_p + reg_s + reg_t
            reg.mref = self.reference_model

        else:

            reg = regularization.Sparse(
                self.mesh,
                indActive=self.active_cells,
                mapping=maps.IdentityMap(nP=self.n_cells),
                gradientType=self.params.gradient_type,
                alpha_s=self.params.alpha_s,
                alpha_x=self.params.alpha_x,
                alpha_y=self.params.alpha_y,
                alpha_z=self.params.alpha_z,
                norms=self.params.model_norms(),
                mref=self.reference_model,
            )

        return reg

    def get_tiles(self):

        if self.params.inversion_type in ["direct current", "induced polarization"]:
            tiles = []
            potential_electrodes = self.inversion_data.entity
            current_electrodes = potential_electrodes.current_electrodes
            line_split = np.array_split(
                current_electrodes.unique_parts, self.params.tile_spatial
            )
            for split in line_split:
                split_ind = []
                for line in split:
                    electrode_ind = current_electrodes.parts == line
                    cells_ind = np.where(
                        np.any(electrode_ind[current_electrodes.cells], axis=1)
                    )[0]
                    split_ind.append(cells_ind)
                # Fetch all receivers attached to the currents
                logical = np.zeros(current_electrodes.n_cells, dtype="bool")
                if len(split_ind) > 0:
                    logical[np.hstack(split_ind)] = True
                    tiles.append(
                        np.where(logical[potential_electrodes.ab_cell_id.values - 1])[0]
                    )

            # TODO Figure out how to handle a tile_spatial object to replace above

        else:
            tiles = tile_locations(
                self.locations,
                self.params.tile_spatial,
                method="kmeans",
            )

        return tiles

    def fetch(self, p: str | UUID):
        """Fetch the object addressed by uuid from the workspace."""

        if isinstance(p, str):
            try:
                p = UUID(p)
            except:
                p = self.params.__getattribute__(p)

        try:
            return self.workspace.get_entity(p)[0].values
        except AttributeError:
            return self.workspace.get_entity(p)[0]

    def configure_dask(self):
        """Sets Dask config settings."""

        if self.params.parallelized:
            if self.params.n_cpu is None:
                self.params.n_cpu = int(multiprocessing.cpu_count() / 2)

            dconf.set({"array.chunk-size": str(self.params.max_chunk_size) + "MiB"})
            dconf.set(scheduler="threads", pool=ThreadPool(self.params.n_cpu))


class InversionLogger:
    def __init__(self, logfile, driver):
<<<<<<< HEAD
        self.terminal = sys.stdout
        self.log = open(logfile, "w")
        self.driver = driver
=======
        self.driver = driver
        self.terminal = sys.stdout
        self.log = open(self.get_path(logfile), "w")
>>>>>>> 95d2b97e

        date_time = datetime.now().strftime("%b-%d-%Y: %H:%M:%S\n")
        self.write(f"SimPEG {driver.inversion_type} inversion started {date_time}")

    def write(self, message):
        self.terminal.write(message)
        self.log.write(message)
        self.log.flush()

    def close(self):
        self.terminal.close()

    def flush(self):
        pass

<<<<<<< HEAD
=======
    def get_path(self, file):
        root_directory = os.path.dirname(self.driver.workspace.h5file)
        return os.path.join(root_directory, file)

>>>>>>> 95d2b97e

def start_inversion(filepath=None, **kwargs):
    """Starts inversion with parameters defined in input file."""

    if filepath is not None:
        input_file = InputFile.read_ui_json(filepath)
        inversion_type = input_file.data.get("inversion_type")
    else:
        inversion_type = kwargs.get("inversion_type")

    if inversion_type == "magnetic vector":
        from .potential_fields import MagneticVectorParams as ParamClass
        from .potential_fields.magnetic_vector.constants import validations

    elif inversion_type == "magnetic scalar":
        from .potential_fields import MagneticScalarParams as ParamClass
        from .potential_fields.magnetic_scalar.constants import validations

    elif inversion_type == "gravity":
        from .potential_fields import GravityParams as ParamClass
        from .potential_fields.gravity.constants import validations

    elif inversion_type == "magnetotellurics":
        from .magnetotellurics import MagnetotelluricsParams as ParamClass
        from .magnetotellurics.constants import validations

    elif inversion_type == "direct current":
        from .electricals import DirectCurrentParams as ParamClass
        from .electricals.direct_current.constants import validations

    elif inversion_type == "induced polarization":
        from .electricals import InducedPolarizationParams as ParamClass
        from .electricals.induced_polarization.constants import validations

    else:
        raise UserWarning("A supported 'inversion_type' must be provided.")

    input_file = InputFile.read_ui_json(filepath, validations=validations)
    params = ParamClass(input_file=input_file, **kwargs)
    driver = InversionDriver(params)
<<<<<<< HEAD
    sys.stdout = InversionLogger("SimPEG_inversion.log", driver)
=======
    sys.stdout = InversionLogger("SimPEG.log", driver)
>>>>>>> 95d2b97e
    driver.initialize()
    driver.run()
    sys.stdout.close()


if __name__ == "__main__":
    filepath = sys.argv[1]
    start_inversion(filepath)<|MERGE_RESOLUTION|>--- conflicted
+++ resolved
@@ -362,15 +362,9 @@
 
 class InversionLogger:
     def __init__(self, logfile, driver):
-<<<<<<< HEAD
-        self.terminal = sys.stdout
-        self.log = open(logfile, "w")
-        self.driver = driver
-=======
         self.driver = driver
         self.terminal = sys.stdout
         self.log = open(self.get_path(logfile), "w")
->>>>>>> 95d2b97e
 
         date_time = datetime.now().strftime("%b-%d-%Y: %H:%M:%S\n")
         self.write(f"SimPEG {driver.inversion_type} inversion started {date_time}")
@@ -386,13 +380,10 @@
     def flush(self):
         pass
 
-<<<<<<< HEAD
-=======
     def get_path(self, file):
         root_directory = os.path.dirname(self.driver.workspace.h5file)
         return os.path.join(root_directory, file)
 
->>>>>>> 95d2b97e
 
 def start_inversion(filepath=None, **kwargs):
     """Starts inversion with parameters defined in input file."""
@@ -433,11 +424,7 @@
     input_file = InputFile.read_ui_json(filepath, validations=validations)
     params = ParamClass(input_file=input_file, **kwargs)
     driver = InversionDriver(params)
-<<<<<<< HEAD
-    sys.stdout = InversionLogger("SimPEG_inversion.log", driver)
-=======
     sys.stdout = InversionLogger("SimPEG.log", driver)
->>>>>>> 95d2b97e
     driver.initialize()
     driver.run()
     sys.stdout.close()
