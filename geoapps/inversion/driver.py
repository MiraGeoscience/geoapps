#  Copyright (c) 2022 Mira Geoscience Ltd.
#
#  This file is part of geoapps.
#
#  geoapps is distributed under the terms and conditions of the MIT License
#  (see LICENSE file at the root of this source code package).

from __future__ import annotations

from typing import TYPE_CHECKING

if TYPE_CHECKING:
    from geoapps.inversion import InversionBaseParams

import multiprocessing
import os
import sys
from datetime import datetime, timedelta
from multiprocessing.pool import ThreadPool
from time import time

import numpy as np
from dask import config as dconf
from dask.distributed import Client, LocalCluster, get_client
from geoh5py.ui_json import InputFile
from SimPEG import dask  # pylint: disable=unused-import
from SimPEG import inverse_problem, inversion, maps, optimization, regularization
from SimPEG.utils import tile_locations

from geoapps.inversion.components import (
    InversionData,
    InversionMesh,
    InversionModelCollection,
    InversionTopography,
    InversionWindow,
)
from geoapps.inversion.components.factories import DirectivesFactory, MisfitFactory
from geoapps.inversion.params import InversionBaseParams


class InversionDriver:
    def __init__(self, params: InversionBaseParams, warmstart=True):
        self.params = params
        self.warmstart = warmstart
        self.workspace = params.geoh5
        self.inversion_type = params.inversion_type
        self.inversion_window = None
        self.inversion_data = None
        self.inversion_topography = None
        self.inversion_mesh = None
        self.inversion_models = None
        self.inverse_problem = None
        self.survey = None
        self.active_cells = None
        self.running = False

        self.logger = InversionLogger("SimPEG.log", self)
        sys.stdout = self.logger
        self.logger.start()

        with self.workspace.open(mode="r+"):
            self.initialize()

    @property
    def window(self):
        return self.inversion_window.window

    @property
    def locations(self):
        return self.inversion_data.locations

    @property
    def mesh(self):
        return self.inversion_mesh.mesh

    @property
    def starting_model(self):
        return self.models.starting

    @property
    def reference_model(self):
        return self.models.reference

    @property
    def lower_bound(self):
        return self.models.lower_bound

    @property
    def upper_bound(self):
        return self.models.upper_bound

    def initialize(self):

        ### Collect inversion components ###

        self.configure_dask()

        self.inversion_window = InversionWindow(self.workspace, self.params)

        self.inversion_data = InversionData(self.workspace, self.params, self.window)

        self.inversion_topography = InversionTopography(
            self.workspace, self.params, self.inversion_data, self.window
        )

        self.inversion_mesh = InversionMesh(
            self.workspace, self.params, self.inversion_data, self.inversion_topography
        )

        self.models = InversionModelCollection(
            self.workspace, self.params, self.inversion_mesh
        )

        # TODO Need to setup/test workers with address
        if self.params.distributed_workers is not None:
            try:
                get_client()
            except ValueError:
                cluster = LocalCluster(processes=False)
                Client(cluster)

        # Build active cells array and reduce models active set
        self.active_cells = self.inversion_topography.active_cells(
            self.inversion_mesh, self.inversion_data
        )

        self.models.edit_ndv_model(
            self.inversion_mesh.entity.get_data("active_cells")[0].values.astype(bool)
        )
        self.models.remove_air(self.active_cells)
        self.active_cells_map = maps.InjectActiveCells(
            self.mesh, self.active_cells, np.nan
        )
        self.n_cells = int(np.sum(self.active_cells))
        self.is_vector = self.models.is_vector
        self.n_blocks = 3 if self.is_vector else 1
        self.is_rotated = False if self.inversion_mesh.rotation is None else True

        # Create SimPEG Survey object
        self.survey = self.inversion_data._survey  # pylint: disable=protected-access

        # Tile locations
        self.tiles = self.get_tiles()  # [np.arange(len(self.survey.source_list))]#

        self.n_tiles = len(self.tiles)
        print(f"Setting up {self.n_tiles} tile(s) ...")
        # Build tiled misfits and combine to form global misfit

        self.global_misfit, self.sorting = MisfitFactory(
            self.params, models=self.models
        ).build(self.tiles, self.inversion_data, self.mesh, self.active_cells)
        print("Done.")

        # Create regularization
        self.regularization = self.get_regularization()

        # Specify optimization algorithm and set parameters
        self.optimization = optimization.ProjectedGNCG(
            maxIter=self.params.max_iterations,
            lower=self.lower_bound,
            upper=self.upper_bound,
            maxIterLS=self.params.max_line_search_iterations,
            maxIterCG=self.params.max_cg_iterations,
            tolCG=self.params.tol_cg,
            stepOffBoundsFact=1e-8,
            LSshorten=0.25,
        )

        # Create the default L2 inverse problem from the above objects
        self.inverse_problem = inverse_problem.BaseInvProblem(
            self.global_misfit,
            self.regularization,
            self.optimization,
            beta=self.params.initial_beta,
        )

        if self.warmstart and not self.params.forward_only:
            print("Pre-computing sensitivities ...")
            self.inverse_problem.dpred = self.inversion_data.simulate(  # pylint: disable=assignment-from-no-return
                self.starting_model, self.inverse_problem, self.sorting
            )

        # If forward only option enabled, stop here
        if self.params.forward_only:
            return

        # Add a list of directives to the inversion
        self.directive_list = DirectivesFactory(self.params).build(
            self.inversion_data,
            self.inversion_mesh,
            self.active_cells,
            np.argsort(np.hstack(self.sorting)),
            self.global_misfit,
            self.regularization,
        )

        # Put all the parts together
        self.inversion = inversion.BaseInversion(
            self.inverse_problem, directiveList=self.directive_list
        )

    def run(self):
        """Run inversion from params"""

        if self.params.forward_only:
            print("Running the forward simulation ...")
            self.inversion_data.simulate(
                self.starting_model, self.inverse_problem, self.sorting
            )
            self.logger.end()
            return

        # Run the inversion
        self.start_inversion_message()
        self.running = True
        self.inversion.run(self.starting_model)
        self.logger.end()

    def start_inversion_message(self):

        # SimPEG reports half phi_d, so we scale to match
        has_chi_start = self.params.starting_chi_factor is not None
        chi_start = (
            self.params.starting_chi_factor if has_chi_start else self.params.chi_factor
        )
        print(
            "Target Misfit: {:.2e} ({} data with chifact = {}) / 2".format(
                0.5 * self.params.chi_factor * len(self.survey.std),
                len(self.survey.std),
                self.params.chi_factor,
            )
        )
        print(
            "IRLS Start Misfit: {:.2e} ({} data with chifact = {}) / 2".format(
                0.5 * chi_start * len(self.survey.std), len(self.survey.std), chi_start
            )
        )

    def get_regularization(self):

        if self.inversion_type == "magnetic vector":
            wires = maps.Wires(
                ("p", self.n_cells), ("s", self.n_cells), ("t", self.n_cells)
            )

            reg_p = regularization.Sparse(
                self.mesh,
                indActive=self.active_cells,
                mapping=wires.p,  # pylint: disable=no-member
                gradientType=self.params.gradient_type,
                alpha_s=self.params.alpha_s,
                alpha_x=self.params.alpha_x,
                alpha_y=self.params.alpha_y,
                alpha_z=self.params.alpha_z,
                norms=self.params.model_norms(),
                mref=self.reference_model,
            )
            reg_s = regularization.Sparse(
                self.mesh,
                indActive=self.active_cells,
                mapping=wires.s,  # pylint: disable=no-member
                gradientType=self.params.gradient_type,
                alpha_s=self.params.alpha_s,
                alpha_x=self.params.alpha_x,
                alpha_y=self.params.alpha_y,
                alpha_z=self.params.alpha_z,
                norms=self.params.model_norms(),
                mref=self.reference_model,
            )

            reg_t = regularization.Sparse(
                self.mesh,
                indActive=self.active_cells,
                mapping=wires.t,  # pylint: disable=no-member
                gradientType=self.params.gradient_type,
                alpha_s=self.params.alpha_s,
                alpha_x=self.params.alpha_x,
                alpha_y=self.params.alpha_y,
                alpha_z=self.params.alpha_z,
                norms=self.params.model_norms(),
                mref=self.reference_model,
            )

            # Assemble the 3-component regularizations
            reg = reg_p + reg_s + reg_t
            reg.mref = self.reference_model

        else:

            reg = regularization.Sparse(
                self.mesh,
                indActive=self.active_cells,
                mapping=maps.IdentityMap(nP=self.n_cells),
                gradientType=self.params.gradient_type,
                alpha_s=self.params.alpha_s,
                alpha_x=self.params.alpha_x,
                alpha_y=self.params.alpha_y,
                alpha_z=self.params.alpha_z,
                norms=self.params.model_norms(),
                mref=self.reference_model,
            )

        return reg

    def get_tiles(self):

        if self.params.inversion_type in [
            "direct current",
            "induced polarization",
        ]:
            tiles = []
            potential_electrodes = self.inversion_data.entity
            current_electrodes = potential_electrodes.current_electrodes
            line_split = np.array_split(
                current_electrodes.unique_parts, self.params.tile_spatial
            )
            for split in line_split:
                split_ind = []
                for line in split:
                    electrode_ind = current_electrodes.parts == line
                    cells_ind = np.where(
                        np.any(electrode_ind[current_electrodes.cells], axis=1)
                    )[0]
                    split_ind.append(cells_ind)
                # Fetch all receivers attached to the currents
                logical = np.zeros(current_electrodes.n_cells, dtype="bool")
                if len(split_ind) > 0:
                    logical[np.hstack(split_ind)] = True
                    tiles.append(
                        np.where(logical[potential_electrodes.ab_cell_id.values - 1])[0]
                    )

            # TODO Figure out how to handle a tile_spatial object to replace above

        elif "2d" in self.params.inversion_type:
            tiles = [self.inversion_data.indices]
        else:
            tiles = tile_locations(
                self.locations,
                self.params.tile_spatial,
                method="kmeans",
            )

        return tiles

    def configure_dask(self):
        """Sets Dask config settings."""

        if self.params.parallelized:
            if self.params.n_cpu is None:
                self.params.n_cpu = int(multiprocessing.cpu_count() / 2)

            dconf.set({"array.chunk-size": str(self.params.max_chunk_size) + "MiB"})
            dconf.set(scheduler="threads", pool=ThreadPool(self.params.n_cpu))


class InversionLogger:
    def __init__(self, logfile, driver):
        self.driver = driver
        self.terminal = sys.stdout
        self.log = open(self.get_path(logfile), "w", encoding="utf8")
        self.initial_time = time()

    def start(self):
        date_time = datetime.now().strftime("%b-%d-%Y:%H:%M:%S")
        self.write(
            f"SimPEG {self.driver.inversion_type} inversion started {date_time}\n"
        )

    def end(self):
        elapsed_time = timedelta(seconds=time() - self.initial_time).seconds
        days, hours, minutes, seconds = self.format_seconds(elapsed_time)
        self.write(
            f"Total runtime: {days} days, {hours} hours, {minutes} minutes, and {seconds} seconds.\n"
        )

    def write(self, message):
        self.terminal.write(message)
        self.log.write(message)
        self.log.flush()

    def format_seconds(self, seconds):
        days = seconds // (24 * 3600)
        seconds = seconds % (24 * 3600)
        hours = seconds // 3600
        seconds = seconds % 3600
        minutes = seconds // 60
        seconds = seconds % 60
        return days, hours, minutes, seconds

    def close(self):
        self.terminal.close()

    def flush(self):
        pass

    def get_path(self, file):
        root_directory = os.path.dirname(self.driver.workspace.h5file)
        return os.path.join(root_directory, file)


def start_inversion(filepath=None, **kwargs) -> InversionDriver:
    """Starts inversion with parameters defined in input file."""

    if filepath is not None:
        input_file = InputFile.read_ui_json(filepath)
        inversion_type = input_file.data.get("inversion_type")
    else:
        input_file = None
        inversion_type = kwargs.get("inversion_type")

    if inversion_type == "magnetic vector":
        from geoapps.inversion.potential_fields import (
            MagneticVectorParams as ParamClass,
        )
        from geoapps.inversion.potential_fields.magnetic_vector.constants import (
            validations,
        )

    elif inversion_type == "magnetic scalar":
        from geoapps.inversion.potential_fields import (
            MagneticScalarParams as ParamClass,
        )
        from geoapps.inversion.potential_fields.magnetic_scalar.constants import (
            validations,
        )

    elif inversion_type == "gravity":
        from geoapps.inversion.potential_fields import GravityParams as ParamClass
        from geoapps.inversion.potential_fields.gravity.constants import validations

    elif inversion_type == "magnetotellurics":
        from geoapps.inversion.natural_sources import (
            MagnetotelluricsParams as ParamClass,
        )
        from geoapps.inversion.natural_sources.magnetotellurics.constants import (
            validations,
        )

    elif inversion_type == "tipper":
        from geoapps.inversion.natural_sources import TipperParams as ParamClass
        from geoapps.inversion.natural_sources.tipper.constants import validations

    elif inversion_type == "direct current":
<<<<<<< HEAD
        from geoapps.inversion.electricals.direct_current.three_dimensions.constants import (
            validations,
        )

        from .electricals.direct_current.three_dimensions.params import (
            DirectCurrent3DParams as ParamClass,
        )
    elif inversion_type == "direct current 2d":
        from .electricals.direct_current.two_dimensions.constants import validations
        from .electricals.direct_current.two_dimensions.params import (
            DirectCurrent2DParams as ParamClass,
        )

    elif inversion_type == "induced polarization":
        from .electricals.induced_polarization.constants import validations
        from .electricals.induced_polarization.params import (
            InducedPolarizationParams as ParamClass,
        )
=======
        from geoapps.inversion.electricals import DirectCurrentParams as ParamClass
        from geoapps.inversion.electricals.direct_current.constants import validations

    elif inversion_type == "induced polarization":
        from geoapps.inversion.electricals import (
            InducedPolarizationParams as ParamClass,
        )
        from geoapps.inversion.electricals.induced_polarization.constants import (
            validations,
        )
>>>>>>> aa801a96

    else:
        raise UserWarning("A supported 'inversion_type' must be provided.")

    input_file = InputFile.read_ui_json(filepath, validations=validations)
    params = ParamClass(input_file=input_file, **kwargs)

    driver = InversionDriver(params)

    with params.geoh5.open(mode="r+"):
        driver.run()

    return driver


if __name__ == "__main__":
    start_inversion(sys.argv[1])
    sys.stdout.close()<|MERGE_RESOLUTION|>--- conflicted
+++ resolved
@@ -442,28 +442,19 @@
         from geoapps.inversion.natural_sources.tipper.constants import validations
 
     elif inversion_type == "direct current":
-<<<<<<< HEAD
         from geoapps.inversion.electricals.direct_current.three_dimensions.constants import (
             validations,
         )
-
-        from .electricals.direct_current.three_dimensions.params import (
+        from geoapps.inversion.electricals.direct_current.three_dimensions.params import (
             DirectCurrent3DParams as ParamClass,
         )
     elif inversion_type == "direct current 2d":
-        from .electricals.direct_current.two_dimensions.constants import validations
-        from .electricals.direct_current.two_dimensions.params import (
+        from geoapps.inversion.electricals.direct_current.two_dimensions.constants import (
+            validations,
+        )
+        from geoapps.inversion.electricals.direct_current.two_dimensions.params import (
             DirectCurrent2DParams as ParamClass,
         )
-
-    elif inversion_type == "induced polarization":
-        from .electricals.induced_polarization.constants import validations
-        from .electricals.induced_polarization.params import (
-            InducedPolarizationParams as ParamClass,
-        )
-=======
-        from geoapps.inversion.electricals import DirectCurrentParams as ParamClass
-        from geoapps.inversion.electricals.direct_current.constants import validations
 
     elif inversion_type == "induced polarization":
         from geoapps.inversion.electricals import (
@@ -472,7 +463,9 @@
         from geoapps.inversion.electricals.induced_polarization.constants import (
             validations,
         )
->>>>>>> aa801a96
+        from geoapps.inversion.electricals.induced_polarization.params import (
+            InducedPolarizationParams as ParamClass,
+        )
 
     else:
         raise UserWarning("A supported 'inversion_type' must be provided.")
