--- conflicted
+++ resolved
@@ -12,7 +12,6 @@
 if TYPE_CHECKING:
     from geoapps.inversion import InversionBaseParams
 
-import json
 import multiprocessing
 import os
 import sys
@@ -23,6 +22,7 @@
 import numpy as np
 from dask import config as dconf
 from dask.distributed import Client, LocalCluster, get_client
+from geoh5py.ui_json import InputFile
 from SimPEG import inverse_problem, inversion, maps, optimization, regularization
 from SimPEG.utils import tile_locations
 
@@ -406,17 +406,9 @@
 
     from geoapps.inversion import DRIVER_MAP
 
-<<<<<<< HEAD
     filepath = os.path.abspath(sys.argv[1])
     ifile = InputFile.read_ui_json(filepath)
     inversion_type = ifile.data["inversion_type"]
-=======
-    filepath = sys.argv[1]
-
-    with open(filepath, encoding="utf-8") as ifile:
-        inversion_type = json.load(ifile)["inversion_type"]
-
->>>>>>> 4a422302
     inversion_driver = DRIVER_MAP.get(inversion_type, None)
     if inversion_driver is None:
         msg = f"Inversion type {inversion_type} is not supported."
