#  Copyright (c) 2022 Mira Geoscience Ltd.
#
#  This file is part of geoapps.
#
#  geoapps is distributed under the terms and conditions of the MIT License
#  (see LICENSE file at the root of this source code package).

from __future__ import annotations

from typing import TYPE_CHECKING

if TYPE_CHECKING:
    from geoapps.inversion import InversionBaseParams

import multiprocessing
import os
import sys
from datetime import datetime, timedelta
from multiprocessing.pool import ThreadPool
from time import time

import numpy as np
from dask import config as dconf
from dask.distributed import Client, LocalCluster, get_client
from geoh5py.ui_json import InputFile
# pylint: disable=unused-import
from SimPEG import dask, inverse_problem, inversion, maps, optimization, regularization
from SimPEG.utils import tile_locations

from geoapps.inversion.components import (
    InversionData,
    InversionMesh,
    InversionModelCollection,
    InversionTopography,
    InversionWindow,
)
from geoapps.inversion.components.factories import DirectivesFactory, MisfitFactory
from geoapps.inversion.params import InversionBaseParams


class InversionDriver:
    def __init__(self, params: InversionBaseParams, warmstart=True):
        self.params = params
        self.warmstart = warmstart
        self.workspace = params.geoh5
        self.inversion_type = params.inversion_type
        self.inversion_window = None
        self.inversion_data = None
        self.inversion_topography = None
        self.inversion_mesh = None
        self.inversion_models = None
        self.inverse_problem = None
        self.survey = None
        self.active_cells = None
        self.running = False

        self.logger = InversionLogger("SimPEG.log", self)
        sys.stdout = self.logger
        self.logger.start()

        with self.workspace.open(mode="r+"):
            self.initialize()

    @property
    def window(self):
        return self.inversion_window.window

    @property
    def locations(self):
        return self.inversion_data.locations

    @property
<<<<<<< HEAD
    def topography(self):
        return self.inversion_topography.locations

    @property
=======
>>>>>>> 2d8b9d37
    def mesh(self):
        return self.inversion_mesh.mesh

    @property
    def starting_model(self):
        return self.models.starting

    @property
    def reference_model(self):
        return self.models.reference

    @property
    def lower_bound(self):
        return self.models.lower_bound

    @property
    def upper_bound(self):
        return self.models.upper_bound

    def initialize(self):

        ### Collect inversion components ###

        self.configure_dask()

        self.inversion_window = InversionWindow(self.workspace, self.params)

        self.inversion_data = InversionData(self.workspace, self.params, self.window)

        self.inversion_topography = InversionTopography(
            self.workspace, self.params, self.window
        )

        self.inversion_mesh = InversionMesh(
            self.workspace, self.params, self.inversion_data, self.inversion_topography
        )

        self.models = InversionModelCollection(
            self.workspace, self.params, self.inversion_mesh
        )

        # TODO Need to setup/test workers with address
        if self.params.distributed_workers is not None:
            try:
                get_client()
            except ValueError:
                cluster = LocalCluster(processes=False)
                Client(cluster)

        # Build active cells array and reduce models active set
        self.active_cells = self.inversion_topography.active_cells(
            self.inversion_mesh, self.inversion_data
        )
        self.workspace.remove_entity(self.inversion_topography.entity)
        self.models.edit_ndv_model(
            self.inversion_mesh.entity.get_data("active_cells")[0].values.astype(bool)
        )
        self.models.remove_air(self.active_cells)
        self.active_cells_map = maps.InjectActiveCells(
            self.mesh, self.active_cells, np.nan
        )
        self.n_cells = int(np.sum(self.active_cells))
        self.is_vector = self.models.is_vector
        self.n_blocks = 3 if self.is_vector else 1
        self.is_rotated = False if self.inversion_mesh.rotation is None else True

        # Create SimPEG Survey object
        self.survey = self.inversion_data._survey  # pylint: disable=protected-access

        # Tile locations
        self.tiles = self.get_tiles()  # [np.arange(len(self.survey.source_list))]#

        self.n_tiles = len(self.tiles)
        print(f"Setting up {self.n_tiles} tile(s) ...")
        # Build tiled misfits and combine to form global misfit

        self.global_misfit, self.sorting = MisfitFactory(
            self.params, models=self.models
        ).build(self.tiles, self.inversion_data, self.mesh, self.active_cells)
        print("Done.")

        # Create regularization
        self.regularization = self.get_regularization()

        # Specify optimization algorithm and set parameters
        self.optimization = optimization.ProjectedGNCG(
            maxIter=self.params.max_iterations,
            lower=self.lower_bound,
            upper=self.upper_bound,
            maxIterLS=self.params.max_line_search_iterations,
            maxIterCG=self.params.max_cg_iterations,
            tolCG=self.params.tol_cg,
            stepOffBoundsFact=1e-8,
            LSshorten=0.25,
        )

        # Create the default L2 inverse problem from the above objects
        self.inverse_problem = inverse_problem.BaseInvProblem(
            self.global_misfit,
            self.regularization,
            self.optimization,
            beta=self.params.initial_beta,
        )

        if self.warmstart and not self.params.forward_only:
            print("Pre-computing sensitivities ...")
            self.inverse_problem.dpred = self.inversion_data.simulate(  # pylint: disable=assignment-from-no-return
                self.starting_model, self.inverse_problem, self.sorting
            )

        # If forward only option enabled, stop here
        if self.params.forward_only:
            return

        # Add a list of directives to the inversion
        self.directive_list = DirectivesFactory(self.params).build(
            self.inversion_data,
            self.inversion_mesh,
            self.active_cells,
            np.argsort(np.hstack(self.sorting)),
            self.global_misfit,
            self.regularization,
        )

        # Put all the parts together
        self.inversion = inversion.BaseInversion(
            self.inverse_problem, directiveList=self.directive_list
        )

    def run(self):
        """Run inversion from params"""

        if self.params.forward_only:
            print("Running the forward simulation ...")
            self.inversion_data.simulate(
                self.starting_model, self.inverse_problem, self.sorting
            )
            self.logger.end()
            return

        # Run the inversion
        self.start_inversion_message()
        self.running = True
        self.inversion.run(self.starting_model)
        self.logger.end()

    def start_inversion_message(self):

        # SimPEG reports half phi_d, so we scale to match
        has_chi_start = self.params.starting_chi_factor is not None
        chi_start = (
            self.params.starting_chi_factor if has_chi_start else self.params.chi_factor
        )
        print(
            "Target Misfit: {:.2e} ({} data with chifact = {}) / 2".format(
                0.5 * self.params.chi_factor * len(self.survey.std),
                len(self.survey.std),
                self.params.chi_factor,
            )
        )
        print(
            "IRLS Start Misfit: {:.2e} ({} data with chifact = {}) / 2".format(
                0.5 * chi_start * len(self.survey.std), len(self.survey.std), chi_start
            )
        )

    def get_regularization(self):

        if self.inversion_type == "magnetic vector":
            wires = maps.Wires(
                ("p", self.n_cells), ("s", self.n_cells), ("t", self.n_cells)
            )

            reg_p = regularization.Sparse(
                self.mesh,
                indActive=self.active_cells,
                mapping=wires.p,  # pylint: disable=no-member
                gradientType=self.params.gradient_type,
                alpha_s=self.params.alpha_s,
                alpha_x=self.params.alpha_x,
                alpha_y=self.params.alpha_y,
                alpha_z=self.params.alpha_z,
                norms=self.params.model_norms(),
                mref=self.reference_model,
            )
            reg_s = regularization.Sparse(
                self.mesh,
                indActive=self.active_cells,
                mapping=wires.s,  # pylint: disable=no-member
                gradientType=self.params.gradient_type,
                alpha_s=self.params.alpha_s,
                alpha_x=self.params.alpha_x,
                alpha_y=self.params.alpha_y,
                alpha_z=self.params.alpha_z,
                norms=self.params.model_norms(),
                mref=self.reference_model,
            )

            reg_t = regularization.Sparse(
                self.mesh,
                indActive=self.active_cells,
                mapping=wires.t,  # pylint: disable=no-member
                gradientType=self.params.gradient_type,
                alpha_s=self.params.alpha_s,
                alpha_x=self.params.alpha_x,
                alpha_y=self.params.alpha_y,
                alpha_z=self.params.alpha_z,
                norms=self.params.model_norms(),
                mref=self.reference_model,
            )

            # Assemble the 3-component regularizations
            reg = reg_p + reg_s + reg_t
            reg.mref = self.reference_model

        else:

            reg = regularization.Sparse(
                self.mesh,
                indActive=self.active_cells,
                mapping=maps.IdentityMap(nP=self.n_cells),
                gradientType=self.params.gradient_type,
                alpha_s=self.params.alpha_s,
                alpha_x=self.params.alpha_x,
                alpha_y=self.params.alpha_y,
                alpha_z=self.params.alpha_z,
                norms=self.params.model_norms(),
                mref=self.reference_model,
            )

        return reg

    def get_tiles(self):

        if self.params.inversion_type in ["direct current", "induced polarization"]:
            tiles = []
            potential_electrodes = self.inversion_data.entity
            current_electrodes = potential_electrodes.current_electrodes
            line_split = np.array_split(
                current_electrodes.unique_parts, self.params.tile_spatial
            )
            for split in line_split:
                split_ind = []
                for line in split:
                    electrode_ind = current_electrodes.parts == line
                    cells_ind = np.where(
                        np.any(electrode_ind[current_electrodes.cells], axis=1)
                    )[0]
                    split_ind.append(cells_ind)
                # Fetch all receivers attached to the currents
                logical = np.zeros(current_electrodes.n_cells, dtype="bool")
                if len(split_ind) > 0:
                    logical[np.hstack(split_ind)] = True
                    tiles.append(
                        np.where(logical[potential_electrodes.ab_cell_id.values - 1])[0]
                    )

            # TODO Figure out how to handle a tile_spatial object to replace above

        else:
            tiles = tile_locations(
                self.locations,
                self.params.tile_spatial,
                method="kmeans",
            )

        return tiles

    def configure_dask(self):
        """Sets Dask config settings."""

        if self.params.parallelized:
            if self.params.n_cpu is None:
                self.params.n_cpu = int(multiprocessing.cpu_count() / 2)

            dconf.set({"array.chunk-size": str(self.params.max_chunk_size) + "MiB"})
            dconf.set(scheduler="threads", pool=ThreadPool(self.params.n_cpu))


class InversionLogger:
    def __init__(self, logfile, driver):
        self.driver = driver
        self.terminal = sys.stdout
        self.log = open(self.get_path(logfile), "w", encoding="utf8")
        self.initial_time = time()

    def start(self):
        date_time = datetime.now().strftime("%b-%d-%Y:%H:%M:%S")
        self.write(
            f"SimPEG {self.driver.inversion_type} inversion started {date_time}\n"
        )

    def end(self):
        elapsed_time = timedelta(seconds=time() - self.initial_time).seconds
        days, hours, minutes, seconds = self.format_seconds(elapsed_time)
        self.write(
            f"Total runtime: {days} days, {hours} hours, {minutes} minutes, and {seconds} seconds.\n"
        )

    def write(self, message):
        self.terminal.write(message)
        self.log.write(message)
        self.log.flush()

    def format_seconds(self, seconds):
        days = seconds // (24 * 3600)
        seconds = seconds % (24 * 3600)
        hours = seconds // 3600
        seconds = seconds % 3600
        minutes = seconds // 60
        seconds = seconds % 60
        return days, hours, minutes, seconds

    def close(self):
        self.terminal.close()

    def flush(self):
        pass

    def get_path(self, file):
        root_directory = os.path.dirname(self.driver.workspace.h5file)
        return os.path.join(root_directory, file)


def start_inversion(filepath=None, **kwargs) -> InversionDriver:
    """Starts inversion with parameters defined in input file."""

    if filepath is not None:
        input_file = InputFile.read_ui_json(filepath)
        inversion_type = input_file.data.get("inversion_type")
    else:
        input_file = None
        inversion_type = kwargs.get("inversion_type")

    if inversion_type == "magnetic vector":
        from .potential_fields import MagneticVectorParams as ParamClass
        from .potential_fields.magnetic_vector.constants import validations

    elif inversion_type == "magnetic scalar":
        from .potential_fields import MagneticScalarParams as ParamClass
        from .potential_fields.magnetic_scalar.constants import validations

    elif inversion_type == "gravity":
        from geoapps.inversion.potential_fields import GravityParams as ParamClass
        from geoapps.inversion.potential_fields.gravity.constants import validations

    elif inversion_type == "magnetotellurics":
        from .natural_sources import MagnetotelluricsParams as ParamClass
        from .natural_sources.magnetotellurics.constants import validations

    elif inversion_type == "tipper":
        from .natural_sources import TipperParams as ParamClass
        from .natural_sources.tipper.constants import validations

    elif inversion_type == "direct current":
        from .electricals import DirectCurrentParams as ParamClass
        from .electricals.direct_current.constants import validations

    elif inversion_type == "induced polarization":
        from .electricals import InducedPolarizationParams as ParamClass
        from .electricals.induced_polarization.constants import validations

    else:
        raise UserWarning("A supported 'inversion_type' must be provided.")

    input_file = InputFile.read_ui_json(filepath, validations=validations)
    params = ParamClass(input_file=input_file, **kwargs)
    params.geoh5.close()
    driver = InversionDriver(params)
    driver.run()

    return driver


if __name__ == "__main__":
    start_inversion(sys.argv[1])
    sys.stdout.close()<|MERGE_RESOLUTION|>--- conflicted
+++ resolved
@@ -70,13 +70,6 @@
         return self.inversion_data.locations
 
     @property
-<<<<<<< HEAD
-    def topography(self):
-        return self.inversion_topography.locations
-
-    @property
-=======
->>>>>>> 2d8b9d37
     def mesh(self):
         return self.inversion_mesh.mesh
 
