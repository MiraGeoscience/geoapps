# ''''''''''''''''''''''''''''''''''''''''''''''''''''''''''''''''''''''''''''''
#  Copyright (c) 2024-2025 Mira Geoscience Ltd.                                '
#                                                                              '
#  This file is part of geoapps.                                               '
#                                                                              '
#  geoapps is distributed under the terms and conditions of the MIT License    '
#  (see LICENSE file at the root of this source code package).                 '
# ''''''''''''''''''''''''''''''''''''''''''''''''''''''''''''''''''''''''''''''

from __future__ import annotations

import warnings

import numpy as np
from discretize import TreeMesh
from scipy.spatial import ConvexHull, cKDTree
from simpeg.electromagnetics.frequency_domain.sources import (
    LineCurrent as FEMLineCurrent,
)
from simpeg.electromagnetics.time_domain.sources import LineCurrent as TEMLineCurrent
from simpeg.survey import BaseSurvey
from simpeg.utils import mkvc

from geoapps.utils.surveys import get_intersecting_cells, get_unique_locations


def calculate_2D_trend(
    points: np.ndarray, values: np.ndarray, order: int = 0, method: str = "all"
):
    """
    detrend2D(points, values, order=0, method='all')

    Function to remove a trend from 2D scatter points with values

    Parameters:
    ----------

    points: array or floats, shape(*, 2)
        Coordinates of input points

    values: array of floats, shape(*,)
        Values to be de-trended

    order: Order of the polynomial to be used

    method: str
        Method to be used for the detrending
            "all": USe all points
            "perimeter": Only use points on the convex hull


    Returns
    -------

    trend: array of floats, shape(*,)
        Calculated trend

    coefficients: array of floats, shape(order+1)
        Coefficients for the polynomial describing the trend

        trend = c[0] + points[:, 0] * c[1] +  points[:, 1] * c[2]
    """
    if not isinstance(order, int) or order < 0:
        raise ValueError(
            f"Polynomial 'order' should be an integer > 0. Value of {order} provided."
        )

    ind_nan = ~np.isnan(values)
    loc_xy = points[ind_nan, :]
    values = values[ind_nan]

    if method == "perimeter":
        hull = ConvexHull(loc_xy[:, :2])
        # Extract only those points that make the ConvexHull
        loc_xy = loc_xy[hull.vertices, :2]
        values = values[hull.vertices]
    elif not method == "all":
        raise ValueError(
            f"'method' must be either 'all', or 'perimeter'. Value {method} provided"
        )

    # Compute center of mass
    center_x = np.sum(loc_xy[:, 0] * np.abs(values)) / np.sum(np.abs(values))
    center_y = np.sum(loc_xy[:, 1] * np.abs(values)) / np.sum(np.abs(values))

    polynomial = []
    xx, yy = np.triu_indices(order + 1)
<<<<<<< HEAD
    for x, y in zip(xx, yy, strict=True):
=======
    for x, y in zip(xx, yy, strict=False):
>>>>>>> 042c7d8d
        polynomial.append(
            (loc_xy[:, 0] - center_x) ** float(x)
            * (loc_xy[:, 1] - center_y) ** float(y - x)
        )
    polynomial = np.vstack(polynomial).T

    if polynomial.shape[0] <= polynomial.shape[1]:
        raise ValueError(
            "The number of input values must be greater than the number of coefficients in the polynomial. "
            f"Provided {polynomial.shape[0]} values for a {order}th order polynomial with {polynomial.shape[1]} coefficients."
        )

    params, _, _, _ = np.linalg.lstsq(polynomial, values, rcond=None)
    data_trend = np.zeros(points.shape[0])
<<<<<<< HEAD
    for count, (x, y) in enumerate(zip(xx, yy, strict=True)):
=======
    for count, (x, y) in enumerate(zip(xx, yy, strict=False)):
>>>>>>> 042c7d8d
        data_trend += (
            params[count]
            * (points[:, 0] - center_x) ** float(x)
            * (points[:, 1] - center_y) ** float(y - x)
        )
    print(
        f"Removed {order}th order polynomial trend with mean: {np.mean(data_trend):.6g}"
    )
    return data_trend, params


def create_nested_mesh(
    survey: BaseSurvey,
    base_mesh: TreeMesh,
    padding_cells: int = 8,
    minimum_level: int = 3,
    finalize: bool = True,
):
    """
    Create a nested mesh with the same extent as the input global mesh.
    Refinement levels are preserved only around the input locations (local survey).

    Parameters
    ----------

    locations: Array of coordinates for the local survey shape(*, 3).
    base_mesh: Input global TreeMesh object.
    padding_cells: Used for 'method'= 'padding_cells'. Number of cells in each concentric shell.
    minimum_level: Minimum octree level to preserve everywhere outside the local survey area.
    finalize: Return a finalized local treemesh.
    """
    locations = get_unique_locations(survey)
    nested_mesh = TreeMesh(
        [base_mesh.h[0], base_mesh.h[1], base_mesh.h[2]], x0=base_mesh.x0
    )
    base_level = base_mesh.max_level - minimum_level
    base_refinement = base_mesh.cell_levels_by_index(np.arange(base_mesh.nC))
    base_refinement[base_refinement > base_level] = base_level
    nested_mesh.insert_cells(
        base_mesh.gridCC,
        base_refinement,
        finalize=False,
    )
    base_cell = np.min([base_mesh.h[0][0], base_mesh.h[1][0]])
    tx_loops = []
    for source in survey.source_list:
        if isinstance(source, (TEMLineCurrent, FEMLineCurrent)):
            mesh_indices = get_intersecting_cells(source.location, base_mesh)
            tx_loops.append(base_mesh.cell_centers[mesh_indices, :])

    if tx_loops:
        locations = np.vstack([locations] + tx_loops)

    tree = cKDTree(locations[:, :2])
    rad, _ = tree.query(base_mesh.gridCC[:, :2])
    pad_distance = 0.0
    for ii in range(minimum_level):
        pad_distance += base_cell * 2**ii * padding_cells
        indices = np.where(rad < pad_distance)[0]
        levels = base_mesh.cell_levels_by_index(indices)
        levels[levels > (base_mesh.max_level - ii)] = base_mesh.max_level - ii
        nested_mesh.insert_cells(
            base_mesh.gridCC[indices, :],
            levels,
            finalize=False,
        )

    if finalize:
        nested_mesh.finalize()

    return nested_mesh


def tile_locations(
    locations,
    n_tiles,
    minimize=True,
    method="kmeans",
    bounding_box=False,
    count=False,
    unique_id=False,
):
    """
    Function to tile a survey points into smaller square subsets of points

    :param numpy.ndarray locations: n x 2 array of locations [x,y]
    :param integer n_tiles: number of tiles (for 'cluster'), or number of
        refinement steps ('other')
    :param Bool minimize: shrink tile sizes to minimum
    :param string method: set to 'kmeans' to use better quality clustering, or anything
        else to use more memory efficient method for large problems
    :param bounding_box: bool [False]
        Return the SW and NE corners of each tile.
    :param count: bool [False]
        Return the number of locations in each tile.
    :param unique_id: bool [False]
        Return the unique identifiers of all tiles.

    RETURNS:
    :param list: Return a list of arrays with the for the SW and NE
                        limits of each tiles
    :param integer binCount: Number of points in each tile
    :param list labels: Cluster index of each point n=0:(nTargetTiles-1)
    :param numpy.array tile_numbers: Vector of tile numbers for each count in binCount

    NOTE: All X Y and xy products are legacy now values, and are only used
    for plotting functions. They are not used in any calculations and could
    be dropped from the return calls in future versions.


    """

    if method == "kmeans":
        # Best for smaller problems
        # Cluster
        # TODO turn off filter once sklearn has dealt with the issue causing the warning
        with warnings.catch_warnings():
            warnings.simplefilter("ignore", category=UserWarning)
            from sklearn.cluster import KMeans

            cluster = KMeans(n_clusters=n_tiles, random_state=0, n_init="auto")
            cluster.fit_predict(locations[:, :2])

        labels = cluster.labels_

        # nData in each tile
        binCount = np.zeros(int(n_tiles))

        # x and y limits on each tile
        X1 = np.zeros_like(binCount)
        X2 = np.zeros_like(binCount)
        Y1 = np.zeros_like(binCount)
        Y2 = np.zeros_like(binCount)

        for ii in range(int(n_tiles)):
            mask = cluster.labels_ == ii
            X1[ii] = locations[mask, 0].min()
            X2[ii] = locations[mask, 0].max()
            Y1[ii] = locations[mask, 1].min()
            Y2[ii] = locations[mask, 1].max()
            binCount[ii] = mask.sum()

        xy1 = np.c_[X1[binCount > 0], Y1[binCount > 0]]
        xy2 = np.c_[X2[binCount > 0], Y2[binCount > 0]]

        # Get the tile numbers that exist, for compatibility with the next method
        tile_id = np.unique(cluster.labels_)

    else:
        # Works on larger problems
        # Initialize variables
        # Test each refinement level for maximum space coverage
        nTx = 1
        nTy = 1
        for ii in range(int(n_tiles + 1)):
            nTx += 1
            nTy += 1

            testx = np.percentile(locations[:, 0], np.arange(0, 100, 100 / nTx))
            testy = np.percentile(locations[:, 1], np.arange(0, 100, 100 / nTy))

            # if ii > 0:
            dx = testx[:-1] - testx[1:]
            dy = testy[:-1] - testy[1:]

            if np.mean(dx) > np.mean(dy):
                nTx -= 1
            else:
                nTy -= 1

            print(nTx, nTy)
        tilex = np.percentile(locations[:, 0], np.arange(0, 100, 100 / nTx))
        tiley = np.percentile(locations[:, 1], np.arange(0, 100, 100 / nTy))

        X1, Y1 = np.meshgrid(tilex, tiley)
        X2, Y2 = np.meshgrid(
            np.r_[tilex[1:], locations[:, 0].max()],
            np.r_[tiley[1:], locations[:, 1].max()],
        )

        # Plot data and tiles
        X1, Y1, X2, Y2 = mkvc(X1), mkvc(Y1), mkvc(X2), mkvc(Y2)
        binCount = np.zeros_like(X1)
        labels = np.zeros_like(locations[:, 0])
        for ii in range(X1.shape[0]):
            mask = (
                (locations[:, 0] >= X1[ii])
                * (locations[:, 0] <= X2[ii])
                * (locations[:, 1] >= Y1[ii])
                * (locations[:, 1] <= Y2[ii])
            ) == 1

            # Re-adjust the window size for tight fit
            if minimize:
                if mask.sum():
                    X1[ii], X2[ii] = (
                        locations[:, 0][mask].min(),
                        locations[:, 0][mask].max(),
                    )
                    Y1[ii], Y2[ii] = (
                        locations[:, 1][mask].min(),
                        locations[:, 1][mask].max(),
                    )

            labels[mask] = ii
            binCount[ii] = mask.sum()

        xy1 = np.c_[X1[binCount > 0], Y1[binCount > 0]]
        xy2 = np.c_[X2[binCount > 0], Y2[binCount > 0]]

        # Get the tile numbers that exist
        # Since some tiles may have 0 data locations, and are removed by
        # [binCount > 0], the tile numbers are no longer contiguous 0:nTiles
        tile_id = np.unique(labels)

    tiles = []
    for tid in tile_id.tolist():
        tiles += [np.where(labels == tid)[0]]

    out = [tiles]

    if bounding_box:
        out.append([xy1, xy2])

    if count:
        out.append(binCount[binCount > 0])

    if unique_id:
        out.append(tile_id)

    if len(out) == 1:
        return out[0]
    return tuple(out)<|MERGE_RESOLUTION|>--- conflicted
+++ resolved
@@ -85,11 +85,7 @@
 
     polynomial = []
     xx, yy = np.triu_indices(order + 1)
-<<<<<<< HEAD
     for x, y in zip(xx, yy, strict=True):
-=======
-    for x, y in zip(xx, yy, strict=False):
->>>>>>> 042c7d8d
         polynomial.append(
             (loc_xy[:, 0] - center_x) ** float(x)
             * (loc_xy[:, 1] - center_y) ** float(y - x)
@@ -104,11 +100,7 @@
 
     params, _, _, _ = np.linalg.lstsq(polynomial, values, rcond=None)
     data_trend = np.zeros(points.shape[0])
-<<<<<<< HEAD
     for count, (x, y) in enumerate(zip(xx, yy, strict=True)):
-=======
-    for count, (x, y) in enumerate(zip(xx, yy, strict=False)):
->>>>>>> 042c7d8d
         data_trend += (
             params[count]
             * (points[:, 0] - center_x) ** float(x)
