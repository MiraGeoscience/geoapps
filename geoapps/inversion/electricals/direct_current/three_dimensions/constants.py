#  Copyright (c) 2022 Mira Geoscience Ltd.
#
#  This file is part of geoapps.
#
#  geoapps is distributed under the terms and conditions of the MIT License
#  (see LICENSE file at the root of this source code package).

from __future__ import annotations

from uuid import UUID

from geoh5py.objects.surveys.direct_current import PotentialElectrode

from geoapps.inversion.constants import default_ui_json as base_default_ui_json
from geoapps.inversion.constants import validations as base_validations

inversion_defaults = {
    "title": "Direct Current 3d inversion",
    "documentation": "https://geoapps.readthedocs.io/en/stable/content/applications/dcip_inversion.html",
    "icon": "PotentialElectrode",
    "inversion_type": "direct current 3d",
    "geoh5": None,  # Must remain at top of list for notebook app initialization
    "forward_only": False,
    "topography_object": None,
    "topography": None,
    "data_object": None,
    "resolution": None,
    "z_from_topo": True,
    "receivers_offset_x": None,
    "receivers_offset_y": None,
    "receivers_offset_z": None,
    "receivers_radar_drape": None,
    "gps_receivers_offset": None,
    "potential_channel": None,
    "potential_uncertainty": 1.0,
    "mesh": None,
    "starting_model": 1e-3,
    "reference_model": 1e-3,
    "lower_bound": None,
    "upper_bound": None,
    "output_tile_files": False,
    "ignore_values": None,
    "detrend_order": None,
    "detrend_type": None,
    "window_center_x": None,
    "window_center_y": None,
    "window_width": None,
    "window_height": None,
    "window_azimuth": None,
    "inversion_style": "voxel",
    "chi_factor": 1.0,
    "initial_beta_ratio": 10.0,
    "initial_beta": None,
    "coolingRate": 2,
    "coolingFactor": 2.0,
    "max_global_iterations": 50,
    "max_line_search_iterations": 20,
    "max_cg_iterations": 30,
    "tol_cg": 1e-4,
    "alpha_s": 1.0,
    "alpha_x": 1.0,
    "alpha_y": 1.0,
    "alpha_z": 1.0,
    "s_norm": 0.0,
    "x_norm": 2.0,
    "y_norm": 2.0,
    "z_norm": 2.0,
    "gradient_type": "total",
    "max_irls_iterations": 25,
    "starting_chi_factor": None,
    "f_min_change": 1e-4,
    "beta_tol": 0.5,
    "prctile": 95,
    "coolEps_q": True,
    "coolEpsFact": 1.2,
    "beta_search": False,
    "sens_wts_threshold": 80.0,
    "every_iteration_bool": True,
    "parallelized": True,
    "n_cpu": None,
    "tile_spatial": 1,
    "store_sensitivities": "ram",
    "max_ram": None,
    "max_chunk_size": 128,
    "chunk_by_rows": True,
    "out_group": "DirectCurrentInversion",
    "generate_sweep": False,
    "monitoring_directory": None,
    "workspace_geoh5": None,
    "run_command": "geoapps.inversion.driver",
    "conda_environment": "geoapps",
    "distributed_workers": None,
    "potential_channel_bool": True,
}
forward_defaults = {
<<<<<<< HEAD
    "title": "Direct Current (DC) forward",
=======
    "title": "Direct Current 2d forward",
>>>>>>> 6e3de4b0
    "documentation": "https://geoapps.readthedocs.io/en/stable/content/applications/dcip_inversion.html",
    "icon": "PotentialElectrode",
    "inversion_type": "direct current 3d",
    "geoh5": None,  # Must remain at top of list for notebook app initialization
    "forward_only": True,
    "topography_object": None,
    "topography": None,
    "data_object": None,
    "resolution": None,
    "z_from_topo": True,
    "receivers_offset_x": None,
    "receivers_offset_y": None,
    "receivers_offset_z": None,
    "receivers_radar_drape": None,
    "gps_receivers_offset": None,
    "potential_channel_bool": True,
    "mesh": None,
    "starting_model": 1e-3,
    "output_tile_files": False,
    "window_center_x": None,
    "window_center_y": None,
    "window_width": None,
    "window_height": None,
    "window_azimuth": None,
    "parallelized": True,
    "n_cpu": None,
    "tile_spatial": 1,
    "max_chunk_size": 128,
    "chunk_by_rows": True,
    "out_group": "DirectCurrentForward",
    "generate_sweep": False,
    "monitoring_directory": None,
    "workspace_geoh5": None,
    "run_command": "geoapps.inversion.driver",
    "conda_environment": "geoapps",
    "distributed_workers": None,
    "gradient_type": "total",
    "alpha_s": 1.0,
    "alpha_x": 1.0,
    "alpha_y": 1.0,
    "alpha_z": 1.0,
    "s_norm": 0.0,
    "x_norm": 2.0,
    "y_norm": 2.0,
    "z_norm": 2.0,
}

inversion_ui_json = {
    "potential_channel_bool": True,
}

forward_ui_json = {
    "starting_model": {
        "association": ["Cell", "Vertex"],
        "dataType": "Float",
        "group": "Mesh and Models`",
        "main": True,
        "isValue": False,
        "parent": "mesh",
        "label": "Conductivity (S/m)",
        "property": None,
        "value": 0.0,
    },
    "gradient_type": "total",
    "alpha_s": 1.0,
    "alpha_x": 1.0,
    "alpha_y": 1.0,
    "alpha_z": 1.0,
    "s_norm": 0.0,
    "x_norm": 2.0,
    "y_norm": 2.0,
    "z_norm": 2.0,
}

default_ui_json = {
    "title": "SimPEG Direct Current inversion",
    "documentation": "https://geoapps.readthedocs.io/en/stable/content/applications/dcip_inversion.html",
    "icon": "PotentialElectrode",
    "inversion_type": "direct current 3d",
    "data_object": {
        "main": True,
        "group": "Data",
        "label": "Object",
        "meshType": "{275ecee9-9c24-4378-bf94-65f3c5fbe163}",
        "value": None,
    },
    "z_from_topo": {
        "group": "Data",
        "main": True,
        "label": "Surface survey",
        "tooltip": "Uncheck if borehole data is present",
        "value": True,
    },
    "potential_channel_bool": True,
    "potential_channel": {
        "association": ["Cell", "Vertex"],
        "dataType": "Float",
        "group": "Data",
        "main": True,
        "label": "Potential (V/I)",
        "parent": "data_object",
        "value": None,
    },
    "potential_uncertainty": {
        "association": ["Cell", "Vertex"],
        "dataType": "Float",
        "group": "Data",
        "main": True,
        "isValue": True,
        "label": "Uncertainty",
        "parent": "data_object",
        "property": None,
        "value": 1.0,
    },
    "starting_model": {
        "association": ["Cell", "Vertex"],
        "dataType": "Float",
        "group": "Mesh and Models`",
        "main": True,
        "isValue": False,
        "parent": "mesh",
        "label": "Initial conductivity (S/m)",
        "property": None,
        "value": 1e-1,
    },
    "reference_model": {
        "association": ["Cell", "Vertex"],
        "main": True,
        "dataType": "Float",
        "group": "Mesh and Models",
        "isValue": True,
        "parent": "mesh",
        "label": "Reference conductivity (S/m)",
        "property": None,
        "value": 0.0,
    },
    "lower_bound": {
        "association": ["Cell", "Vertex"],
        "main": True,
        "dataType": "Float",
        "group": "Mesh and Models",
        "isValue": True,
        "parent": "mesh",
        "label": "Lower bound (S/m)",
        "property": None,
        "optional": True,
        "value": 1e-8,
        "enabled": False,
    },
    "upper_bound": {
        "association": ["Cell", "Vertex"],
        "main": True,
        "dataType": "Float",
        "group": "Mesh and Models",
        "isValue": True,
        "parent": "mesh",
        "label": "Upper bound (S/m)",
        "property": None,
        "optional": True,
        "value": 100.0,
        "enabled": False,
    },
    "receivers_offset_z": {
        "group": "Data pre-processing",
        "label": "Z static offset",
        "optional": True,
        "enabled": False,
        "value": 0.0,
        "visible": False,
    },
    "receivers_radar_drape": {
        "association": ["Cell", "Vertex"],
        "dataType": "Float",
        "group": "Data pre-processing",
        "label": "Z radar offset",
        "tooltip": "Apply a non-homogeneous offset to survey object from radar channel.",
        "optional": True,
        "parent": "data_object",
        "value": None,
        "enabled": False,
        "visible": False,
    },
    "resolution": None,
    "detrend_order": None,
    "detrend_type": None,
    "out_group": {"label": "Results group name", "value": "DirectCurrentInversion"},
}

default_ui_json = dict(base_default_ui_json, **default_ui_json)


################ Validations #################

validations = {
    "inversion_type": {
        "required": True,
        "values": ["direct current 3d"],
    },
    "data_object": {"required": True, "types": [UUID, PotentialElectrode]},
}

validations = dict(base_validations, **validations)

app_initializer = {
    "geoh5": "../../../assets/FlinFlon_dcip.geoh5",
    "data_object": UUID("{6e14de2c-9c2f-4976-84c2-b330d869cb82}"),
    "potential_channel": UUID("{502e7256-aafa-4016-969f-5cc3a4f27315}"),
    "potential_uncertainty": UUID("{62746129-3d82-427e-a84c-78cded00c0bc}"),
    "mesh": UUID("{da109284-aa8c-4824-a647-29951109b058}"),
    "reference_model": 1e-1,
    "starting_model": 1e-1,
    "resolution": None,
    "window_center_x": None,
    "window_center_y": None,
    "window_width": None,
    "window_height": None,
    "window_azimuth": None,
    "octree_levels_topo": [0, 0, 0, 2],
    "octree_levels_obs": [5, 5, 5, 5],
    "depth_core": 500.0,
    "horizontal_padding": 1000.0,
    "vertical_padding": 1000.0,
    "s_norm": 0.0,
    "x_norm": 2.0,
    "y_norm": 2.0,
    "z_norm": 2.0,
    "upper_bound": 100.0,
    "lower_bound": 1e-5,
    "max_global_iterations": 25,
    "sens_wts_threshold": 80.0,
    "topography_object": UUID("{ab3c2083-6ea8-4d31-9230-7aad3ec09525}"),
    "topography": UUID("{a603a762-f6cb-4b21-afda-3160e725bf7d}"),
    "z_from_topo": True,
    "receivers_offset_x": 0.0,
    "receivers_offset_y": 0.0,
    "receivers_offset_z": 0.0,
}<|MERGE_RESOLUTION|>--- conflicted
+++ resolved
@@ -93,11 +93,7 @@
     "potential_channel_bool": True,
 }
 forward_defaults = {
-<<<<<<< HEAD
-    "title": "Direct Current (DC) forward",
-=======
-    "title": "Direct Current 2d forward",
->>>>>>> 6e3de4b0
+    "title": "Direct Current 3d forward",
     "documentation": "https://geoapps.readthedocs.io/en/stable/content/applications/dcip_inversion.html",
     "icon": "PotentialElectrode",
     "inversion_type": "direct current 3d",
