# ''''''''''''''''''''''''''''''''''''''''''''''''''''''''''''''''''''''''''''''
#  Copyright (c) 2024-2025 Mira Geoscience Ltd.                                '
#                                                                              '
#  This file is part of geoapps.                                               '
#                                                                              '
#  geoapps is distributed under the terms and conditions of the MIT License    '
#  (see LICENSE file at the root of this source code package).                 '
# ''''''''''''''''''''''''''''''''''''''''''''''''''''''''''''''''''''''''''''''

from __future__ import annotations

import time
import types
import uuid
from pathlib import Path
from shutil import copyfile

from geoapps_utils.driver.params import BaseParams
from geoh5py.groups import Group
from geoh5py.objects import ObjectBase
from geoh5py.shared.utils import (
    dict_mapper,
    entity2uuid,
    fetch_active_workspace,
    list2str,
    str2uuid,
)
from geoh5py.ui_json import InputFile
from geoh5py.ui_json.utils import monitored_directory_copy
from geoh5py.workspace import Workspace
from traitlets import TraitError

from geoapps.utils import warn_module_not_found


with warn_module_not_found():
    from ipyfilechooser import FileChooser

with warn_module_not_found():
    from ipywidgets import (
        Button,
        Checkbox,
        HBox,
        Label,
        Text,
        ToggleButton,
        VBox,
        Widget,
    )


class BaseApplication:
    """
    Base class for geoapps applications
    """

    _h5file = None
    _main = None
    _workspace = None
    _working_directory = None
    _workspace_geoh5 = None
    _monitoring_directory = None
    _ga_group_name = None
    _trigger = None
    _figure = None
    _refresh = None
    _params: BaseParams | None = None
    _defaults: dict | None = None
    plot_result = False

    def __init__(self, **kwargs):
        self.defaults.update(**kwargs)
        self._file_browser = FileChooser()
        self._file_browser._select.on_click(self.file_browser_change)
        self._file_browser._select.style = {"description_width": "initial"}
        self._copy_trigger = Button(
            description="Create copy:",
            style={"description_width": "initial"},
        )
        self._copy_trigger.on_click(self.create_copy)
        self.project_panel = VBox(
            [
                Label("Workspace", style={"description_width": "initial"}),
                HBox(
                    [
                        self._file_browser,
                        self._copy_trigger,
                    ]
                ),
            ]
        )
        self._live_link = Checkbox(
            description="Geoscience ANALYST Pro - Live link",
            value=False,
            indent=False,
            style={"description_width": "initial"},
        )
        self._live_link.observe(self.live_link_choice)
        self._export_directory = FileChooser(show_only_dirs=True)
        self._export_directory._select.on_click(self.export_browser_change)
        self.monitoring_panel = VBox(
            [
                Label("Save to:", style={"description_width": "initial"}),
                self.export_directory,
            ]
        )
        self.live_link_panel = VBox([self.live_link, self.monitoring_panel])
        self.output_panel = VBox(
            [VBox([self.trigger, self.ga_group_name]), self.live_link_panel]
        )
        self.trigger.on_click(self.trigger_click)

        self.__populate__(**self.defaults)

        for key in list(self.__dict__):
            attr = getattr(self, key, None)
            if isinstance(attr, Widget) and hasattr(attr, "style"):
                attr.style = {"description_width": "initial"}

    def __call__(self):
        return self.main

    def __populate__(self, **kwargs):
        mappers = [entity2uuid, str2uuid]
        workspace = getattr(getattr(self, "params", None), "geoh5", None)

        with fetch_active_workspace(workspace):
            for key, value in kwargs.items():
                if key[0] == "_":
                    key = key[1:]
                if hasattr(self, "_" + key) or hasattr(self, key):
                    if isinstance(value, list):
                        value = [dict_mapper(val, mappers) for val in value]
                    else:
                        value = dict_mapper(value, mappers)

                    try:
                        if isinstance(
                            getattr(self, key, None), Widget
                        ) and not isinstance(value, Widget):
                            widget = getattr(self, key)

                            if isinstance(widget, Text):
                                value = list2str(value)

                            widget.value = value
                            if hasattr(widget, "style"):
                                widget.style = {"description_width": "initial"}

                        elif isinstance(value, BaseApplication) and isinstance(
                            getattr(self, "_" + key, None), BaseApplication
                        ):
                            setattr(self, "_" + key, value)
                        elif type(getattr(self, key, None)) is types.MethodType:
                            getattr(self, key, None)(key, value)
                        else:
                            setattr(self, key, value)
                    except (AttributeError, TypeError, TraitError, AssertionError):
                        pass

    @property
    def defaults(self):
        """
        Dictionary of default values.
        """
        if self._defaults is None:
            self._defaults = {}

        return self._defaults

    def file_browser_change(self, _):
        """
        Change the target h5file
        """
        if (
            self.file_browser._select.disabled  # pylint: disable="protected-access"
            or self.file_browser.selected is None
        ):
            return

        extension = Path(self.file_browser.selected).suffix

<<<<<<< HEAD
        if isinstance(self.geoh5, Workspace):
            self.geoh5.close()
=======
            if extension == ".json" and getattr(self, "_param_class", None) is not None:
                self.params = self._param_class(
                    InputFile.read_ui_json(self.file_browser.selected)
                )
                self.refresh.value = False
                self.params.geoh5.open(mode="r")
                self.__populate__(**self.params.to_dict())
                self.refresh.value = True
>>>>>>> 042c7d8d

        if extension == ".json" and getattr(self, "_param_class", None) is not None:
            self.params = self._param_class(
                InputFile.read_ui_json(self.file_browser.selected)
            )
            self.refresh.value = False
            self.params.geoh5.open(mode="r")
            self.__populate__(**self.params.to_dict())
            self.refresh.value = True

        elif extension == ".geoh5":
            self.h5file = self.file_browser.selected

    def export_browser_change(self, _):
        """
        Change the target h5file
        """
        if (
            not self.export_directory._select.disabled  # pylint: disable="protected-access"
        ):
            self._monitoring_directory = self.export_directory.selected

    @staticmethod
    def live_link_output(filepath: str, entity: ObjectBase | Group):
        """
        Create a temporary geoh5 file in the monitoring folder and export an
        entity for update.

        :param filepath: Monitoring directory.
        :param entity: Entity to be updated.
        """
        monitored_directory_copy(filepath, entity)

    def live_link_choice(self, _):
        """
        Enable the monitoring folder
        """
        if self.live_link.value:
            if (self.h5file is not None) and (self.monitoring_directory is None):
                self.monitoring_directory = str(
                    (Path(self.h5file).parent / "Temp").resolve()
                )

            if getattr(self, "_params", None) is not None:
                self.params.monitoring_directory = self.monitoring_directory
            self.monitoring_panel.children[0].value = "Monitoring path:"
        else:
            self.monitoring_panel.children[0].value = "Save to:"

    @property
    def main(self):
        """
        :obj:`ipywidgets.VBox`: A box containing all widgets forming the application.
        """
        if self._main is None:
            self._main = VBox([self.project_panel, self.output_panel])

        return self._main

    @property
    def monitoring_directory(self):
        """
        Set the monitoring directory for live link
        """

        if getattr(self, "_monitoring_directory", None) is None:
            self._monitoring_directory = self.export_directory.selected_path

        return self._monitoring_directory

    @monitoring_directory.setter
    def monitoring_directory(self, live_path: str | Path):
        live_path = Path(live_path)
        live_path.mkdir(exist_ok=True)

        live_path_str = str(live_path.resolve())
        self.export_directory._set_form_values(  # pylint: disable=protected-access
            live_path_str, ""
        )
        self.export_directory._apply_selection()  # pylint: disable=protected-access

        self._monitoring_directory = live_path_str

    @property
    def copy_trigger(self):
        """
        :obj:`ipywidgets.Checkbox`: Create a working copy of the target geoh5 file
        """
        return self._copy_trigger

    @property
    def file_browser(self):
        """
        :obj:`ipyfilechooser.FileChooser` widget
        """
        return self._file_browser

    @property
    def ga_group_name(self) -> Text:
        """
        Widget to assign a group name to export to
        """
        if getattr(self, "_ga_group_name", None) is None:
            self._ga_group_name = Text(
                value="",
                description="Group:",
                continuous_update=False,
                style={"description_width": "initial"},
            )
        return self._ga_group_name

    @property
    def geoh5(self) -> [Workspace | str]:
        """
        Alias for workspace or h5file property
        """
        return self.workspace if self.workspace is not None else self.h5file

    @geoh5.setter
    def geoh5(self, value: Workspace | Path | str):
        if isinstance(value, Workspace):
            self.workspace = value
        elif isinstance(value, str):
            self.h5file = value
        elif isinstance(value, Path):
            self.h5file = str(value)
        else:
            raise TypeError

    @staticmethod
    def get_output_workspace(
        live_link, workpath: str | Path = Path(), name: str = "Temp.geoh5"
    ):
        """
        Create an active workspace with check for GA monitoring directory
        """
        if Path(name).suffix != ".geoh5":
            name += ".geoh5"
        workspace = Workspace.create(Path(workpath) / name)
        workspace.close()
        new_live_link = False
        time.sleep(1)
        # Check if GA digested the file already
        if not Path(workspace.h5file).is_file():
            workpath = Path(workpath) / ".working"
            workpath.mkdir(parents=True, exist_ok=True)
            workspace = Workspace.create(workpath / name)
            workspace.close()
            new_live_link = True
            if not live_link:
                print(
                    "ANALYST Pro active live link found. Switching to monitoring directory..."
                )
        elif live_link:
            print(
                "ANALYST Pro 'monitoring directory' inactive. Reverting to standalone mode..."
            )
        workspace.open()
        # return new live link
        return workspace, new_live_link

    @property
    def h5file(self):
        """
        :obj:`str`: Target geoh5 project file.
        """
        if getattr(self, "_h5file", None) is None:
            if self._workspace is not None:
                self.h5file = self._workspace.h5file

            elif self.file_browser.selected is not None:
                h5file = self.file_browser.selected
                self.h5file = h5file

        return self._h5file

    @h5file.setter
    def h5file(self, value):
        self._h5file = value
        self._workspace_geoh5 = value
        self._working_directory = None

        if value is not None:
            self.workspace = Workspace(self._h5file, mode="r")

    @property
    def live_link(self) -> Checkbox:
        """
        Activate the live link between an application and Geoscience ANALYST
        """
        return self._live_link

    @property
    def export_directory(self) -> FileChooser:
        """
        File chooser for the monitoring directory.
        """
        return self._export_directory

    @property
    def params(self) -> BaseParams:
        """
        Application parameters
        """
        return self._params

    @params.setter
    def params(self, params: BaseParams):
        assert isinstance(params, BaseParams), (
            f"Input parameters must be an instance of {BaseParams}"
        )

        self._params = params

    @property
    def refresh(self) -> ToggleButton:
        """
        Generic toggle button to control a refresh of the application
        """
        if getattr(self, "_refresh", None) is None:
            self._refresh = ToggleButton(value=False)
        return self._refresh

    @property
    def trigger(self) -> Button:
        """
        Widget for generic trigger of computations.
        """
        if getattr(self, "_trigger", None) is None:
            self._trigger = Button(
                description="Compute",
                button_style="danger",
                tooltip="Run computation",
                icon="check",
            )
        return self._trigger

    @property
    def workspace(self):
        """
        Target geoh5py workspace
        """
        if (
            getattr(self, "_workspace", None) is None
            and getattr(self, "_h5file", None) is not None
        ):
            self.workspace = Workspace(self.h5file, mode="r")
        return self._workspace

    @workspace.setter
    def workspace(self, workspace):
        assert isinstance(workspace, Workspace), (
            f"Workspace must be of class {Workspace}"
        )
        self.base_workspace_changes(workspace)

    @property
    def working_directory(self):
        """
        Target geoh5py workspace
        """
        if (
            getattr(self, "_working_directory", None) is None
            and getattr(self, "_h5file", None) is not None
        ):
            self._working_directory = str(Path(self.h5file).parent.resolve())
        return self._working_directory

    @property
    def workspace_geoh5(self):
        """
        Target geoh5py workspace
        """
        if (
            getattr(self, "_workspace_geoh5", None) is None
            and getattr(self, "_h5file", None) is not None
        ):
            self._workspace_geoh5 = str(Path(self.h5file).resolve())
        return self._workspace_geoh5

    @workspace_geoh5.setter
    def workspace_geoh5(self, file_path: str | Path):
        self._workspace_geoh5 = str(Path(file_path).resolve())

    def create_copy(self, _):
        if self.h5file is not None:
            value = working_copy(self.h5file)
            self.h5file = value

    def trigger_click(self, _):
        new_params = self.collect_parameter_values()
        new_params.write_input_file(name=new_params.ga_group_name)
        self.run(new_params)

        if self.live_link.value:
            print("Live link active. Check your ANALYST session for new mesh.")

    def collect_parameter_values(self):
        param_dict = {}
        for key in self.__dict__:
            try:
                if isinstance(getattr(self, key), Widget) and hasattr(self.params, key):
                    value = getattr(self, key).value
                    if key[0] == "_":
                        key = key[1:]

                    if (
                        isinstance(value, uuid.UUID)
                        and self.workspace.get_entity(value)[0] is not None
                    ):
                        value = self.workspace.get_entity(value)[0]

                    param_dict[key] = value

            except AttributeError:
                continue

        temp_geoh5 = f"{self.ga_group_name.value}_{time.time():.0f}.geoh5"
        ws, self.live_link.value = BaseApplication.get_output_workspace(
            self.live_link.value, self.export_directory.selected_path, temp_geoh5
        )
        with ws as new_workspace:
            param_dict["geoh5"] = new_workspace

            with fetch_active_workspace(self.workspace):
                for key, value in param_dict.items():
                    if isinstance(value, ObjectBase):
                        obj = new_workspace.get_entity(value.uid)[0]
                        if obj is None:
                            obj = value.copy(parent=new_workspace, copy_children=True)
                        param_dict[key] = obj

            if self.live_link.value:
                param_dict["monitoring_directory"] = self.monitoring_directory

        new_params = type(self.params)(**param_dict)

        return new_params

    @classmethod
    def run(cls, params: BaseParams):
        """
        Static run method.
        """

    def base_workspace_changes(self, workspace: Workspace):
        self._workspace = workspace
        self._h5file = workspace.h5file
        h5_file_path = Path(self._h5file).resolve()
        self._file_browser.reset(
            path=self.working_directory,
            filename=h5_file_path.name,
        )
        self._file_browser._apply_selection()  # pylint: disable=protected-access

        export_path = h5_file_path.parent / "Temp"
        export_path.mkdir(exist_ok=True)

        self.export_directory._set_form_values(  # pylint: disable=protected-access
            str(export_path), ""
        )
        self.export_directory._apply_selection()  # pylint: disable=protected-access

    def is_computational(self, attr):
        """True if app attribute is required for the driver (belongs in params)."""
        return isinstance(getattr(self, attr), Widget) & hasattr(self.params, attr)

    def get_param_dict(self):
        """Return a dictionary of parameters and their associated widget values."""

        param_dict = {}
        for key in self.__dict__:
            try:
                if self.is_computational(key):
                    value = getattr(self, key).value
                    if key[0] == "_":
                        key = key[1:]

                    if (
                        isinstance(value, uuid.UUID)
                        and self.workspace.get_entity(value)[0] is not None
                    ):
                        value = self.workspace.get_entity(value)[0]

                    param_dict[key] = value

            except AttributeError:
                continue

        return param_dict


def working_copy(h5file):
    """
    Create a copy of the geoh5 project and remove "working_copy" from list
    of arguments for future use
    """
    h5file = copyfile(h5file, h5file[:-6] + "_work.geoh5")
    return h5file<|MERGE_RESOLUTION|>--- conflicted
+++ resolved
@@ -180,19 +180,8 @@
 
         extension = Path(self.file_browser.selected).suffix
 
-<<<<<<< HEAD
         if isinstance(self.geoh5, Workspace):
             self.geoh5.close()
-=======
-            if extension == ".json" and getattr(self, "_param_class", None) is not None:
-                self.params = self._param_class(
-                    InputFile.read_ui_json(self.file_browser.selected)
-                )
-                self.refresh.value = False
-                self.params.geoh5.open(mode="r")
-                self.__populate__(**self.params.to_dict())
-                self.refresh.value = True
->>>>>>> 042c7d8d
 
         if extension == ".json" and getattr(self, "_param_class", None) is not None:
             self.params = self._param_class(
