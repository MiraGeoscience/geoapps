#  Copyright (c) 2022 Mira Geoscience Ltd.
#
#  This file is part of geoapps.
#
#  geoapps is distributed under the terms and conditions of the MIT License
#  (see LICENSE file at the root of this source code package).

from __future__ import annotations

import time
import types
from os import makedirs, mkdir, path
from shutil import copyfile

from geoh5py.groups import ContainerGroup
from geoh5py.io.utils import dict_mapper, entity2uuid, str2uuid
from geoh5py.shared import Entity
from geoh5py.ui_json import InputFile
<<<<<<< HEAD
=======
from geoh5py.ui_json.utils import monitored_directory_copy
>>>>>>> a04d5750
from geoh5py.workspace import Workspace
from ipyfilechooser import FileChooser
from ipywidgets import (
    Button,
    Checkbox,
    Dropdown,
    HBox,
    Label,
    SelectMultiple,
    Text,
    ToggleButton,
    VBox,
    Widget,
)

from geoapps.base.params import BaseParams
from geoapps.utils.formatters import string_name


class BaseApplication:
    """
    Base class for geoapps applications
    """

    defaults = {
        "h5file": "../../assets/FlinFlon.geoh5",
    }
    _geoh5 = None
    _h5file = None
    _main = None
    _workspace = None
    _working_directory = None
    _workspace_geoh5 = None
    _monitoring_directory = None
    _ga_group_name = None
    _ga_group = None
    _trigger = None
    _figure = None
    _refresh = None
    _params: BaseParams | None = None
    plot_result = False

    def __init__(self, **kwargs):
        self.defaults.update(**kwargs)
        self._file_browser = FileChooser()
        self._file_browser._select.on_click(self.file_browser_change)
        self._file_browser._select.style = {"description_width": "initial"}
        self._copy_trigger = Button(
            description="Create copy:",
            style={"description_width": "initial"},
        )
        self._copy_trigger.on_click(self.create_copy)
        self.project_panel = VBox(
            [
                Label("Workspace", style={"description_width": "initial"}),
                HBox(
                    [
                        self._file_browser,
                        self._copy_trigger,
                    ]
                ),
            ]
        )
        self._live_link = Checkbox(
            description="Geoscience ANALYST Pro - Live link",
            value=False,
            indent=False,
            style={"description_width": "initial"},
        )
        self._live_link.observe(self.live_link_choice)
        self._export_directory = FileChooser(show_only_dirs=True)
        self._export_directory._select.on_click(self.export_browser_change)
        self.live_link_panel = VBox([self.live_link])
        self.output_panel = VBox(
            [VBox([self.trigger, self.ga_group_name]), self.live_link_panel]
        )
        self.monitoring_panel = VBox(
            [
                Label("Monitoring folder", style={"description_width": "initial"}),
                self.export_directory,
            ]
        )
        self.trigger.on_click(self.trigger_click)
        self.ga_group_name.observe(self.ga_group_name_update)
        self.__populate__(**self.defaults)

        for key in list(self.__dict__.keys()):
            attr = getattr(self, key, None)
            if isinstance(attr, Widget) and hasattr(attr, "style"):
                attr.style = {"description_width": "initial"}

    def __call__(self):
        return self.main

    def __populate__(self, **kwargs):
        mappers = [entity2uuid, str2uuid]

        for key, value in kwargs.items():
            if key[0] == "_":
                key = key[1:]
            if hasattr(self, "_" + key) or hasattr(self, key):
                try:
                    if isinstance(getattr(self, key, None), Widget) and not isinstance(
                        value, Widget
                    ):
                        widget = getattr(self, key)

                        if isinstance(widget, (Dropdown, SelectMultiple)):
                            if isinstance(value, list):
                                value = [dict_mapper(val, mappers) for val in value]
                            else:
                                value = dict_mapper(value, mappers)

                        setattr(widget, "value", value)
                        if hasattr(widget, "style"):
                            widget.style = {"description_width": "initial"}

                    elif isinstance(value, BaseApplication) and isinstance(
                        getattr(self, "_" + key, None), BaseApplication
                    ):
                        setattr(self, "_" + key, value)
                    elif type(getattr(self, key, None)) is types.MethodType:
                        getattr(self, key, None)(key, value)
                    else:
                        setattr(self, key, value)
                except:
                    pass

    def file_browser_change(self, _):
        """
        Change the target h5file
        """
        if not self.file_browser._select.disabled:
            _, extension = path.splitext(self.file_browser.selected)

            if extension == ".json" and getattr(self, "_param_class", None) is not None:
                self.params = getattr(self, "_param_class")(
                    InputFile(self.file_browser.selected)
                )
                self.refresh.value = False
                self.__populate__(**self.params.to_dict(ui_json_format=False))
                self.refresh.value = True

            elif extension == ".geoh5":
                self.h5file = self.file_browser.selected

    def export_browser_change(self, _):
        """
        Change the target h5file
        """
        if not self.export_directory._select.disabled:
            self._monitoring_directory = self.export_directory.selected

    @staticmethod
    def live_link_output(selected_path, entity: Entity):
        """
        Create a temporary geoh5 file in the monitoring folder and export entity for update.

        :param entity: Entity to be updated
        :param data: Data name and values to be added as data to the entity on export {"name": values}
        """
        monitored_directory_copy(selected_path, entity)

    def live_link_choice(self, _):
        """
        Enable the monitoring folder
        """
        if self.live_link.value:

            if (self.h5file is not None) and (self.monitoring_directory is None):
                live_path = path.join(path.abspath(path.dirname(self.h5file)), "Temp")
                self.monitoring_directory = live_path

            if getattr(self, "_params", None) is not None:
                setattr(self.params, "monitoring_directory", self.monitoring_directory)

            self.live_link_panel.children = [self.live_link, self.monitoring_panel]
        else:
            self.live_link_panel.children = [self.live_link]

    @property
    def main(self):
        """
        :obj:`ipywidgets.VBox`: A box containing all widgets forming the application.
        """
        if self._main is None:
            self._main = VBox([self.project_panel, self.output_panel])

        return self._main

    @property
    def monitoring_directory(self):
        """
        Set the monitoring directory for live link
        """

        if getattr(self, "_monitoring_directory", None) is None:
            self._monitoring_directory = self.export_directory.selected_path

        return self._monitoring_directory

    @monitoring_directory.setter
    def monitoring_directory(self, live_path: str):

        if not path.exists(live_path):
            mkdir(live_path)

        live_path = path.abspath(live_path)
        self.export_directory._set_form_values(live_path, "")
        self.export_directory._apply_selection()

        self._monitoring_directory = live_path

    @property
    def copy_trigger(self):
        """
        :obj:`ipywidgets.Checkbox`: Create a working copy of the target geoh5 file
        """
        return self._copy_trigger

    @property
    def file_browser(self):
        """
        :obj:`ipyfilechooser.FileChooser` widget
        """
        return self._file_browser

    @property
    def ga_group(self):

        if getattr(self, "_ga_group", None) is None:

            groups = [
                group
                for group in self.workspace.groups
                if group.name == self.ga_group_name.value
            ]
            if any(groups):
                self._ga_group = groups[0]
            elif self.ga_group_name.value == "":
                self._ga_group = self.workspace.root
            else:
                self._ga_group = ContainerGroup.create(
                    self.workspace, name=string_name(self.ga_group_name.value)
                )
                if self.live_link.value:
                    self.live_link_output(
                        self.export_directory.selected_path, self._ga_group
                    )

        return self._ga_group

    @property
    def ga_group_name(self) -> Text:
        """
        Widget to assign a group name to export to
        """
        if getattr(self, "_ga_group_name", None) is None:
            self._ga_group_name = Text(
                value="",
                description="Group:",
                continuous_update=False,
                style={"description_width": "initial"},
            )
        return self._ga_group_name

    @property
    def geoh5(self):
        """
        Alias for workspace or h5file property
        """
        return self._geoh5

    @geoh5.setter
    def geoh5(self, value):
        if isinstance(value, Workspace):
            self.workspace = value
        elif isinstance(value, str):
            self.h5file = value
        else:
            raise ValueError

    def get_output_workspace(self, workpath: str = "./", name: str = "Temp.geoh5"):
        """
        Create an active workspace with check for GA monitoring directory
        """
        if not name.endswith(".geoh5"):
            name += ".geoh5"

        workspace = Workspace(path.join(workpath, name))
        live_link = False
        time.sleep(1)
        # Check if GA digested the file already
        if not path.exists(workspace.h5file):
            workpath = path.join(workpath, ".working")
            if not path.exists(workpath):
                makedirs(workpath)
            workspace = Workspace(path.join(workpath, name))
            live_link = True
            if not self.live_link.value:
                print(
                    "ANALYST Pro active live link found. Switching to monitoring directory..."
                )
        elif self.live_link.value:
            print(
                "ANALYST Pro 'monitoring directory' inactive. Reverting to standalone mode..."
            )

        self.live_link.value = live_link
        return workspace

    @property
    def h5file(self):
        """
        :obj:`str`: Target geoh5 project file.
        """
        if getattr(self, "_h5file", None) is None:

            if self._workspace is not None:
                self.h5file = self._workspace.h5file

            elif self.file_browser.selected is not None:
                h5file = self.file_browser.selected
                self.h5file = h5file

        return self._h5file

    @h5file.setter
    def h5file(self, value):
        self._h5file = value
        self._workspace_geoh5 = value
        self._working_directory = None
        self.workspace = Workspace(self._h5file)

    @property
    def live_link(self):
        """
        :obj:`ipywidgets.Checkbox`: Activate the live link between an application and Geoscience ANALYST
        """
        return self._live_link

    @property
    def export_directory(self):
        """
        :obj:`ipyfilechooser.FileChooser`: Path for the monitoring folder to be copied to Geoscience ANALYST preferences.
        """
        return self._export_directory

    @property
    def params(self) -> BaseParams:
        """
        Application parameters
        """
        return self._params

    @params.setter
    def params(self, params: BaseParams):
        assert isinstance(
            params, BaseParams
        ), f"Input parameters must be an instance of {BaseParams}"

        self._params = params

    @property
    def refresh(self):
        """
        Generic toggle button to control a refresh of the application
        """
        if getattr(self, "_refresh", None) is None:
            self._refresh = ToggleButton(value=False)
        return self._refresh

    @property
    def trigger(self) -> Button:
        """
        Widget for generic trigger of computations.
        """
        if getattr(self, "_trigger", None) is None:
            self._trigger = Button(
                description="Compute",
                button_style="danger",
                tooltip="Run computation",
                icon="check",
            )
        return self._trigger

    @property
    def workspace(self):
        """
        Target geoh5py workspace
        """
        if (
            getattr(self, "_workspace", None) is None
            and getattr(self, "_h5file", None) is not None
        ):
            self.workspace = Workspace(self.h5file)
        return self._workspace

    @workspace.setter
    def workspace(self, workspace):
        assert isinstance(workspace, Workspace), f"Workspace must of class {Workspace}"
        self.base_workspace_changes(workspace)

    @property
    def working_directory(self):
        """
        Target geoh5py workspace
        """
        if (
            getattr(self, "_working_directory", None) is None
            and getattr(self, "_h5file", None) is not None
        ):
            self._working_directory = path.abspath(path.dirname(self.h5file))
        return self._working_directory

    @property
    def workspace_geoh5(self):
        """
        Target geoh5py workspace
        """
        if (
            getattr(self, "_workspace_geoh5", None) is None
            and getattr(self, "_h5file", None) is not None
        ):
            self._workspace_geoh5 = path.abspath(self.h5file)
        return self._workspace_geoh5

    @workspace_geoh5.setter
    def workspace_geoh5(self, file_path):
        self._workspace_geoh5 = path.abspath(file_path)

    def create_copy(self, _):
        if self.h5file is not None:
            value = working_copy(self.h5file)
            self.h5file = value

    def ga_group_name_update(self, _):
        self._ga_group = None

    def trigger_click(self, _):
        for key, value in self.__dict__.items():
            try:
                if isinstance(getattr(self, key), Widget):
                    setattr(self.params, key, getattr(self, key).value)
            except AttributeError:
                continue

        self.params.write_input_file(name=self.params.ga_group_name)
        self.run(self.params)

    @staticmethod
    def run(cls, params):
        ...

    def base_workspace_changes(self, workspace: Workspace):
        self._workspace = workspace
        self._h5file = workspace.h5file
        self._file_browser.reset(
            path=self.working_directory,
            filename=path.basename(self._h5file),
        )
        self._file_browser._apply_selection()

        export_path = path.join(path.abspath(path.dirname(self.h5file)), "Temp")
        if not path.exists(export_path):
            mkdir(export_path)

        self.export_directory._set_form_values(export_path, "")
        self.export_directory._apply_selection()


def working_copy(h5file):
    """
    Create a copy of the geoh5 project and remove "working_copy" from list
    of arguments for future use
    """
    h5file = copyfile(h5file, h5file[:-6] + "_work.geoh5")
    return h5file<|MERGE_RESOLUTION|>--- conflicted
+++ resolved
@@ -16,10 +16,7 @@
 from geoh5py.io.utils import dict_mapper, entity2uuid, str2uuid
 from geoh5py.shared import Entity
 from geoh5py.ui_json import InputFile
-<<<<<<< HEAD
-=======
 from geoh5py.ui_json.utils import monitored_directory_copy
->>>>>>> a04d5750
 from geoh5py.workspace import Workspace
 from ipyfilechooser import FileChooser
 from ipywidgets import (
