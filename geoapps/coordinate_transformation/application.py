--- conflicted
+++ resolved
@@ -10,39 +10,30 @@
 import uuid
 from time import time
 
-import numpy as np
+import numpy
 from geoh5py.data import FloatData
 from geoh5py.groups import ContainerGroup
 from geoh5py.objects import Curve, Grid2D, Points, Surface
-<<<<<<< HEAD
-from geoh5py.workspace import Workspace
-=======
 from geoh5py.ui_json.utils import monitored_directory_copy
-from ipywidgets import HBox, Layout, SelectMultiple, Text, Textarea, VBox
->>>>>>> ecb77abb
-
-from geoapps.base.selection import ObjectDataSelection
-from geoapps.utils import soft_import
-from geoapps.utils.io import export_grid_2_geotiff
-from geoapps.utils.plotting import plot_plan_data_selection
-
-from .utils import geotiff_2_grid
+
+from geoapps.utils.importing import soft_import
 
 (HBox, Layout, SelectMultiple, Text, Textarea, VBox) = soft_import(
     "ipywidgets",
     objects=["HBox", "Layout", "SelectMultiple", "Text", "Textarea", "VBox"],
 )
-plt = soft_import("matplotlib", objects=["pyplot"])
+
+
 transform = soft_import("fiona.transform", objects=["transform"])
 gdal, osr = soft_import("osgeo", objects=["gdal", "osr"])
 
-<<<<<<< HEAD
-=======
+
 from geoapps.base.selection import ObjectDataSelection
+from geoapps.utils.io import export_grid_2_geotiff
 from geoapps.utils.plotting import plot_plan_data_selection
-from geoapps.utils.utils import export_grid_2_geotiff, geotiff_2_grid
-
->>>>>>> ecb77abb
+
+from .utils import geotiff_2_grid
+
 
 class CoordinateTransformation(ObjectDataSelection):
     """"""
@@ -92,6 +83,8 @@
         """
         Run the coordinate transformation
         """
+        import matplotlib.pyplot as plt
+
         if self.wkt_in.value != "" and self.wkt_out.value != "":
 
             if self.plot_result:
@@ -174,18 +167,12 @@
                             y,
                         )
 
-<<<<<<< HEAD
-                    new_obj = obj.copy(parent=self.ga_group, copy_children=True)
-                    new_obj.vertices = np.c_[x2, y2, obj.vertices[:, 2]]
-                    new_obj.name = new_obj.name + self.code_out.value.replace(":", "_")
-=======
                         new_obj = obj.copy(parent=out_entity, copy_children=True)
                         new_obj.uid = uuid.uuid4()
                         new_obj.vertices = numpy.c_[x2, y2, obj.vertices[:, 2]]
                         new_obj.name = new_obj.name + self.code_out.value.replace(
                             ":", "_"
                         )
->>>>>>> ecb77abb
 
                     if self.plot_result:
                         plot_plan_data_selection(obj, obj.children[0], axis=ax1)
