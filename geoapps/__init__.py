# ''''''''''''''''''''''''''''''''''''''''''''''''''''''''''''''''''''''''''''''
#  Copyright (c) 2024 Mira Geoscience Ltd.                                     '
#                                                                              '
#  This file is part of geoapps.                                               '
#                                                                              '
#  geoapps is distributed under the terms and conditions of the MIT License    '
#  (see LICENSE file at the root of this source code package).                 '
# ''''''''''''''''''''''''''''''''''''''''''''''''''''''''''''''''''''''''''''''

__version__ = "0.13.0-alpha.1"


import os
import warnings
from pathlib import Path


def assets_path() -> Path:
    """Return the path to the assets folder."""

    assets_dir_env_var = "GEOAPPS_ASSETS_DIR"
    assets_dirname = os.environ.get(assets_dir_env_var, None)
    if assets_dirname:
        assets_folder = Path(assets_dirname)
        if not assets_folder.is_dir():
            warnings.warn(
                f"Custom assets folder not found: {assets_dir_env_var}={assets_dirname}"
            )
        else:
            return assets_folder

    parent = Path(__file__).parent
    folder_name = f"{parent.name}-assets"
    assets_folder = parent.parent / folder_name
    if not assets_folder.is_dir():
        raise RuntimeError(f"Assets folder not found: {assets_folder}")
<<<<<<< HEAD
=======
    print(assets_folder)  # Temporaty DEBUG
>>>>>>> 32a11848
    return assets_folder<|MERGE_RESOLUTION|>--- conflicted
+++ resolved
@@ -34,8 +34,5 @@
     assets_folder = parent.parent / folder_name
     if not assets_folder.is_dir():
         raise RuntimeError(f"Assets folder not found: {assets_folder}")
-<<<<<<< HEAD
-=======
     print(assets_folder)  # Temporaty DEBUG
->>>>>>> 32a11848
     return assets_folder