--- conflicted
+++ resolved
@@ -837,11 +837,7 @@
             if indices is not None:
                 indices = np.array(indices)
 
-<<<<<<< HEAD
-            if color_maps == "kmeans" and kmeans is not None:
-=======
             if color_maps == "kmeans" and kmeans is not None and len(kmeans) > 0:
->>>>>>> 74a2deca
                 # Update color_maps
                 color_maps = Clustering.update_colormap(n_clusters, color_pickers)
             if color_maps is None:
@@ -852,7 +848,7 @@
             axes = [x, y, z, color, size]
 
             for i in range(len(axes)):
-                if axes[i] == "kmeans" and kmeans is not None:
+                if axes[i] == "kmeans" and kmeans is not None and kmeans != []:
                     axis_values[i] = PlotData(axes[i], kmeans[indices].astype(float))
                 elif axes[i] is not None:
                     axis_name = Clustering.get_name(axes[i], channel_options)
