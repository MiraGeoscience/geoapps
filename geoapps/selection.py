--- conflicted
+++ resolved
@@ -7,71 +7,6 @@
 from geoapps import utils
 
 
-<<<<<<< HEAD
-class LineOptions(BaseApplication):
-    """
-    Unique lines selection from selected data channel
-    """
-
-    def __init__(self, **kwargs):
-
-        if "select_multiple_lines" in kwargs.keys():
-            self._lines = widgets.SelectMultiple(description="Select lines:",)
-        else:
-            self._lines = widgets.Dropdown(description="Select line:",)
-
-        self._selection = ObjectDataSelection(**kwargs)
-        self._objects = self.selection.objects
-        self._data = self.selection.data
-        self._data.description = "Lines field"
-
-        def update_list(_):
-            self.update_list()
-
-        self._data.observe(update_list, names="value")
-        self._widget = VBox([self._data, self._lines])
-        super().__init__(**kwargs)
-
-        # if "value" in kwargs.keys() and kwargs["value"] in self._data.options:
-        #     self._data.value = kwargs["value"]
-
-        # update_list("")
-
-    @property
-    def lines(self):
-        return self._lines
-
-    @property
-    def objects(self):
-        return self._objects
-
-    @property
-    def selection(self):
-        return self._selection
-
-    @property
-    def select_multiple(self):
-        """
-        :obj:`bool` ALlow to select multiple data fields
-        """
-        return self._select_multiple
-
-    def update_list(self):
-        _, data = self.selection.get_selected_entities()
-        if getattr(data, "values", None) is not None:
-            self._lines.options = np.unique(data.values).tolist()
-
-    @property
-    def data(self):
-        return self._data
-
-    @property
-    def widget(self):
-        return self._widget
-
-
-=======
->>>>>>> 532cd925
 class ObjectDataSelection(BaseApplication):
     """
     Application to select an object and corresponding data
@@ -90,24 +25,7 @@
 
         self.objects.observe(update_data_list, names="value")
         super().__init__(**self.apply_defaults(**kwargs))
-
-<<<<<<< HEAD
-        if self.h5file is not None:
-            if len(self.object_types) > 0:
-                self.objects.options = [""] + [
-                    obj.name
-                    for obj in self.workspace.all_objects()
-                    if isinstance(obj, self.object_types)
-                ]
-            else:
-                self.objects.options = [""] + list(
-                    self.workspace.list_objects_name.values()
-                )
-
-        super().__init__(**kwargs)
-=======
         self._widget = VBox([self.objects, self.data])
->>>>>>> 532cd925
 
     @property
     def add_groups(self):
@@ -255,18 +173,13 @@
             self.objects.value
         ):
             obj = self.workspace.get_entity(self.objects.value)[0]
-<<<<<<< HEAD
-            options = [""] + [
-                name for name in obj.get_data_list() if name != "Visual Parameters"
-            ]
-
-=======
+
             options = (
                 [""]
                 + [name for name in obj.get_data_list() if name != "Visual Parameters"]
                 + ["Z"]
             )
->>>>>>> 532cd925
+
             if self.add_groups and obj.property_groups:
                 options = (
                     ["-- Groups --"]
