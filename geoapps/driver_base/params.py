#  Copyright (c) 2023 Mira Geoscience Ltd.
#
#  This file is part of geoapps.
#
#  geoapps is distributed under the terms and conditions of the MIT License
#  (see LICENSE file at the root of this source code package).

from __future__ import annotations

<<<<<<< HEAD
from copy import deepcopy
from pathlib import Path
=======
import os
>>>>>>> 29dd1dd3
from typing import Any
from uuid import UUID

from geoh5py.shared.utils import fetch_active_workspace, str2uuid, uuid2entity
from geoh5py.ui_json import InputFile, InputValidation, utils
from geoh5py.workspace import Workspace

import geoapps


class BaseParams:
    """
    Stores input parameters to drive a ui.json application.

    Methods
    -------
    is_uuid(p) :
        Returns True if string is valid uuid.
    parent(child_id) :
        Returns parent id for provided child id.
    active() :
        Returns parameters that are not None.
    default(default_ui, param) :
        return default value for param stored in default_ui.

    """

    _defaults = None
    _default_ui_json = None
    _free_parameter_keys: list[str] | None = None
    _free_parameter_identifier: str | None = None
    _input_file: InputFile = None
    _monitoring_directory = None
    _ui_json = None
    _validate = True
    _validations = None
    _validation_options = None
    _validator: InputValidation = None
    _version = geoapps.__version__

    def __init__(
        self,
        input_file=None,
        validate=True,
        validation_options=None,
        workpath=None,
        **kwargs,
    ):
        self._monitoring_directory: str = None
        self._workspace_geoh5: str = None
        self._geoh5 = None
        self._run_command: str = None
        self._title = None
        self._conda_environment: str = None
        self._conda_environment_boolean: bool = None
        self.workpath = workpath
        self.input_file = input_file
        self.validate = validate
        self.validation_options = validation_options

        self._initialize(**kwargs)

    def _initialize(self, **kwargs):
        """Custom actions to initialize the class and deal with input values."""
        # Set data on inputfile
        original_validate_state = self.validate
        self.validate = False

        if self._input_file is None:
            self.input_file = InputFile(
                ui_json=self._default_ui_json,
                validations=self.validations,
                validate=False,
            )
        self.update(self.input_file.data)
        self.validate = original_validate_state
        self.param_names = list(self.input_file.data.keys())

        # Apply user input
        if any(kwargs):
            self.update(kwargs)

    @property
    def version(self):
        return self._version

    @version.setter
    def version(self, val):
        self._version = val

    @property
    def defaults(self):
        """
        Dictionary of default values.
        """
        return self._defaults

    @property
    def ui_json(self):
        """The default ui_json structure stored on InputFile."""
        if getattr(self, "_ui_json", None) is None and self.input_file is not None:
            self._ui_json = self.input_file.ui_json

        return self._ui_json

    def update(self, params_dict: dict[str, Any]):
        """Update parameters with dictionary contents."""
        params_dict = self.input_file.numify(params_dict)
        if params_dict.get("geoh5", None) is not None and self.input_file.geoh5 is None:
            setattr(self, "geoh5", params_dict.pop("geoh5"))

        with fetch_active_workspace(self.geoh5):
            params_dict = self.input_file.promote(params_dict)  # pylint: disable=W0212

            for key, value in params_dict.items():
                if key not in self.ui_json.keys():
                    continue  # ignores keys not in default_ui_json

                setattr(self, key, value)

            # Set all parameters belonging to groupOptional disabled.
            for key in utils.find_all(self.ui_json, "groupOptional"):
                if key in params_dict and params_dict[key] is None:
                    for elem in utils.collect(
                        self.ui_json, "group", self.ui_json[key]["group"]
                    ):
                        setattr(self, elem, None)

    @property
    def workpath(self):
        """
        Working directory.
        """
        if (
            getattr(self, "_workpath", None) is None
            and getattr(self, "_geoh5", None) is not None
        ):
            self._workpath = str(Path(self.geoh5.h5file).parent)
        return self._workpath

    @workpath.setter
    def workpath(self, val: str | None):
        if val is not None:
            if not Path(val).is_dir():
                raise ValueError("Provided 'workpath' is not a valid path.")
            val = str(Path(val).resolve())

        self._workpath = val

    @property
    def validation_options(self):
        """Optional validation directives."""
        if self._validation_options is None:
            return {}

        return self._validation_options

    @validation_options.setter
    def validation_options(self, value: dict | None):
        if not isinstance(value, (dict, type(None))):
            raise UserWarning(
                "Input 'validation_options' must a dictionary of options or None."
            )

        self._validation_options = value

    @property
    def validate(self):
        """Return True if validation is enabled."""
        return self._validate

    @validate.setter
    def validate(self, value: bool):
        """Set validation state."""
        if not isinstance(value, bool):
            raise UserWarning("Input 'validate' must be a boolean.")

        self._validate = value

        if self.input_file is not None:
            self.input_file.validate = value

    def to_dict(self, ui_json_format=False):
        """Return params and values dictionary."""
        if ui_json_format:
            return self.input_file.stringify(
                self.input_file.demote(self.input_file.ui_json)
            )

        return {k: getattr(self, k) for k in self.param_names if hasattr(self, k)}

    def active_set(self):
        """Return list of parameters with non-null entries."""
        return [k for k, v in self.to_dict().items() if v is not None]

    def is_uuid(self, p: str) -> bool:
        """Return true if string contains valid UUID."""
        if isinstance(p, str):
            private_attr = self.__getattribute__("_" + p)
            return True if isinstance(private_attr, UUID) else False
        else:
            pass

    @property
    def free_parameter_dict(self):
        """
        Extract groups of free parameters from the ui_json dictionary that match
        the 'free_parameter_identifier' and 'free_parameter_keys'.
        """
        free_parameter_dict = {}
        if (
            getattr(self, "_free_parameter_keys", None) is not None
            and getattr(self, "_free_parameter_identifier", None) is not None
            and getattr(self, "_ui_json", None) is not None
        ):
            ui_groups = list(
                {
                    form["group"]
                    for form in utils.collect(self.ui_json, "group").values()
                    if form["group"] is not None
                }
            )
            ui_groups.sort()
            for group in ui_groups:
                if self._free_parameter_identifier in group.lower():
                    # TODO Create a geoh5py validation for "allof" -> ["object", "levels", "type", "distance"]
                    free_parameter_dict[group] = {}
                    forms = utils.collect(self.ui_json, "group", group)
                    for label, key in zip(forms, self._free_parameter_keys):
                        if key not in label.lower():
                            raise ValueError(
                                f"Malformed input refinement group {group}. "
                                f"Must contain forms for all of {self._free_parameter_keys} in this order."
                            )
                        free_parameter_dict[group][key] = label

        return free_parameter_dict

    @property
    def free_parameter_keys(self) -> list | None:
        """
        String identifiers for free form parameters.
        """
        return self._free_parameter_keys

    @property
    def validations(self) -> dict[str, Any]:
        """Encoded parameter validator type and associated validations."""
        if getattr(self, "_validations", None) is None:
            self._validations = self.input_file.validations
        return self._validations

    @validations.setter
    def validations(self, validations: dict[str, Any]):
        assert isinstance(
            validations, dict
        ), "Input value must be a dictionary of validations."
        self._validations = validations

    @property
    def geoh5(self):
        return self._geoh5

    @geoh5.setter
    def geoh5(self, val):
        if val is None:
            self._geoh5 = val
            return
        self.setter_validator(
            "geoh5", val, fun=lambda x: Workspace(x) if isinstance(val, str) else x
        )

    @property
    def run_command(self):
        return self._run_command

    @run_command.setter
    def run_command(self, val):
        self.setter_validator("run_command", val)

    @property
    def monitoring_directory(self):
        return self._monitoring_directory

    @monitoring_directory.setter
    def monitoring_directory(self, val):
        self.setter_validator("monitoring_directory", val)

    @property
    def conda_environment(self):
        return self._conda_environment

    @conda_environment.setter
    def conda_environment(self, val):
        self.setter_validator("conda_environment", val)

    @property
    def conda_environment_boolean(self):
        return self._conda_environment_boolean

    @conda_environment_boolean.setter
    def conda_environment_boolean(self, val):
        self.setter_validator("conda_environment_boolean", val)

    @property
    def title(self):
        return self._title

    @title.setter
    def title(self, val):
        self.setter_validator("title", val)

    @property
    def workspace_geoh5(self):
        """Source geoh5 file."""
        return self._workspace_geoh5

    @workspace_geoh5.setter
    def workspace_geoh5(self, val):
        self.setter_validator("workspace_geoh5", val)

    @property
    def input_file(self) -> InputFile | None:
        """
        An InputFile class holding the associated ui_json and validations.
        """
        return self._input_file

    @input_file.setter
    def input_file(self, ifile: InputFile | None):
        if not isinstance(ifile, (type(None), InputFile)):
            raise TypeError(
                f"Value for 'input_file' must be {InputFile} or None. "
                f"Provided {ifile} of type{type(ifile)}"
            )

        if ifile is not None:
            self.validator = ifile.validators
            self.validations = ifile.validations

        self._input_file = ifile

    def _uuid_promoter(self, uid):
        if self.geoh5 is None:
            return uid

        uid = str2uuid(uid)
        entity = uuid2entity(uid, self.geoh5)
        if entity is not None:
            return entity
        return uid

    def setter_validator(self, key: str, value, fun=lambda x: x):
        if value is None:
            setattr(self, f"_{key}", value)
            return

        value = fun(value)

        if value != self.input_file.data[key]:
            self.input_file.set_data_value(key, value)

        setattr(self, f"_{key}", value)

    def write_input_file(
        self,
        name: str | None = None,
        path: str | None = None,
        validate: bool = True,
    ) -> str:
        """Write out a ui.json with the current state of parameters"""
        original_validate_state = self.input_file.validate
        self.input_file.validate = validate
        self.input_file.data = self.to_dict()
        self.input_file.validate = original_validate_state
        return self.input_file.write_ui_json(name=name, path=path)<|MERGE_RESOLUTION|>--- conflicted
+++ resolved
@@ -7,12 +7,7 @@
 
 from __future__ import annotations
 
-<<<<<<< HEAD
-from copy import deepcopy
 from pathlib import Path
-=======
-import os
->>>>>>> 29dd1dd3
 from typing import Any
 from uuid import UUID
 
