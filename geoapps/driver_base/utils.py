--- conflicted
+++ resolved
@@ -8,7 +8,6 @@
 from __future__ import annotations
 
 import numpy as np
-import scipy.interpolate
 from geoh5py.objects import DrapeModel, Octree
 from scipy.interpolate import LinearNDInterpolator, NearestNDInterpolator
 from scipy.spatial import Delaunay, cKDTree
@@ -141,17 +140,7 @@
     if any(ind_nan):
         tree = cKDTree(topo)
         _, ind = tree.query(locations[ind_nan, :])
-<<<<<<< HEAD
-        z_xyz[ind_nan] = xyz[ind, -1]
-
-    # Create an active bool of all True
-    n_cells = mesh.n_cells if isinstance(mesh, (DrapeModel, Octree)) else mesh.nC
-    active = getattr(np, logical)(
-        (locations[:, -1] < z_xyz).reshape((n_cells, -1), order="F"), axis=1
-    )
-=======
         z_locations[ind_nan] = topo[ind, -1]
->>>>>>> 64079a47
 
     # Return the active cell array
     return locations[:, -1] < z_locations