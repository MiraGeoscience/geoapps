--- conflicted
+++ resolved
@@ -121,11 +121,7 @@
     if mesh_dim == 2:
         z_offset = cell_size_z(mesh) / 2.0
     else:
-<<<<<<< HEAD
-        z_offset = mesh.octree_cells["NCells"] / (2.0 * mesh.w_cell_size)
-=======
         z_offset = mesh.octree_cells["NCells"] * np.abs(mesh.w_cell_size) / 2
->>>>>>> 03cee2d2
 
     # Shift cell center location to top or bottom of cell
     if grid_reference == "top":
@@ -137,11 +133,7 @@
     else:
         raise ValueError("'grid_reference' must be one of 'center', 'top', or 'bottom'")
 
-<<<<<<< HEAD
-    z_locations = z_interpolate(locations[:, :-1])
-=======
     z_locations = z_interpolate(locations[:, :2])
->>>>>>> 03cee2d2
 
     # Apply nearest neighbour if in extrapolation
     ind_nan = np.isnan(z_locations)
@@ -149,11 +141,8 @@
         tree = cKDTree(topo)
         _, ind = tree.query(locations[ind_nan, :])
         z_locations[ind_nan] = topo[ind, -1]
-<<<<<<< HEAD
-=======
 
     # fill_nan(locations, z_locations, filler=topo[:, -1])
->>>>>>> 03cee2d2
 
     # Return the active cell array
     return locations[:, -1] < z_locations