#  Copyright (c) 2022 Mira Geoscience Ltd.
#
#  This file is part of geoapps.
#
#  geoapps is distributed under the terms and conditions of the MIT License
#  (see LICENSE file at the root of this source code package).


from __future__ import annotations

import sys
from os import path

import numpy as np
from dask import delayed
from dask.distributed import Client, get_client
from geoh5py.groups import ContainerGroup
from geoh5py.objects import Curve, Points
from geoh5py.ui_json import InputFile, monitored_directory_copy
from tqdm import tqdm

<<<<<<< HEAD
=======
from geoapps.base.application import BaseApplication
from geoapps.peak_finder.params import PeakFinderParams
from geoapps.peak_finder.utils import default_groups_from_property_group, find_anomalies
>>>>>>> 2d8b9d37
from geoapps.shared_utils.utils import hex_to_rgb
from geoapps.utils import geophysical_systems
from geoapps.utils.formatters import string_name


class PeakFinderDriver:
    def __init__(self, params: PeakFinderParams):
        self.params: PeakFinderParams = params

    def run(self, output_group=None):

        print("Reading parameters...")
        try:
            client = get_client()
        except ValueError:
            client = Client()

        workspace = self.params.geoh5.open(mode="r+")
        survey = self.params.objects
        prop_group = [pg for pg in survey.property_groups if pg.uid == self.params.data]

        if self.params.tem_checkbox:
            system = geophysical_systems.parameters()[self.params.system]
            normalization = system["normalization"]
        else:
            normalization = [1]

        if output_group is None:
            output_group = ContainerGroup.create(
                workspace, name=string_name(self.params.ga_group_name)
            )

        line_field = self.params.line_field
        lines = np.unique(line_field.values)

        if self.params.group_auto and any(prop_group):
            channel_groups = default_groups_from_property_group(prop_group[0])
        else:
            channel_groups = self.params.groups_from_free_params()

        active_channels = {}
        for group in channel_groups.values():
            for channel in group["properties"]:
                obj = workspace.get_entity(channel)[0]
                active_channels[channel] = {"name": obj.name}

        for uid, channel_params in active_channels.items():
            obj = workspace.get_entity(uid)[0]
            if self.params.tem_checkbox:
                channel = [ch for ch in system["channels"] if ch in obj.name]
                if any(channel):
                    channel_params["time"] = system["channels"][channel[0]]
                else:
                    continue
            channel_params["values"] = client.scatter(
                obj.values.copy() * (-1.0) ** self.params.flip_sign
            )

        print("Submitting parallel jobs:")
        anomalies = []
        locations = client.scatter(survey.vertices.copy())

        for line_id in tqdm(list(lines)):
            line_indices = np.where(line_field.values == line_id)[0]

            anomalies += [
                client.compute(
                    delayed(find_anomalies)(
                        locations,
                        line_indices,
                        active_channels,
                        channel_groups,
                        data_normalization=normalization,
                        smoothing=self.params.smoothing,
                        min_amplitude=self.params.min_amplitude,
                        min_value=self.params.min_value,
                        min_width=self.params.min_width,
                        max_migration=self.params.max_migration,
                        min_channels=self.params.min_channels,
                        minimal_output=True,
                    )
                )
            ]
        (
            channel_group,
            tau,
            migration,
            azimuth,
            cox,
            amplitude,
            inflx_up,
            inflx_dwn,
            start,
            end,
            skew,
            peaks,
        ) = ([], [], [], [], [], [], [], [], [], [], [], [])

        print("Processing and collecting results:")
        for future_line in tqdm(anomalies):
            line = future_line.result()
            for group in line:
                if "channel_group" in group and len(group["cox"]) > 0:
                    channel_group += group["channel_group"]["label"]

                    if group["linear_fit"] is None:
                        tau += [0]
                    else:
                        tau += [np.abs(group["linear_fit"][0] ** -1.0)]
                    migration += [group["migration"]]
                    amplitude += [group["amplitude"]]
                    azimuth += [group["azimuth"]]
                    cox += [group["cox"]]
                    inflx_dwn += [group["inflx_dwn"]]
                    inflx_up += [group["inflx_up"]]
                    start += [group["start"]]
                    end += [group["end"]]
                    skew += [group["skew"]]
                    peaks += [group["peaks"]]

        print("Exporting...")
        if cox:
            channel_group = np.hstack(channel_group)  # Start count at 1

            # Create reference values and color_map
            group_map, color_map = {}, []
            for ind, (name, group) in enumerate(channel_groups.items()):
                group_map[ind + 1] = name
                color_map += [[ind + 1] + hex_to_rgb(group["color"]) + [1]]

            color_map = np.core.records.fromarrays(
                np.vstack(color_map).T, names=["Value", "Red", "Green", "Blue", "Alpha"]
            )
            points = Points.create(
                self.params.geoh5,
                name="PointMarkers",
                vertices=np.vstack(cox),
                parent=output_group,
            )
            points.entity_type.name = self.params.ga_group_name
            migration = np.hstack(migration)
            dip = migration / migration.max()
            dip = np.rad2deg(np.arccos(dip))
            skew = np.hstack(skew)
            azimuth = np.hstack(azimuth)
            points.add_data(
                {
                    "amplitude": {"values": np.hstack(amplitude)},
                    "skew": {"values": skew},
                }
            )

            if self.params.tem_checkbox:
                points.add_data(
                    {
                        "tau": {"values": np.hstack(tau)},
                        "azimuth": {"values": azimuth},
                        "dip": {"values": dip},
                    }
                )

            channel_group_data = points.add_data(
                {
                    "channel_group": {
                        "type": "referenced",
                        "values": np.hstack(channel_group),
                        "value_map": group_map,
                    }
                }
            )
            channel_group_data.entity_type.color_map = {
                "name": "Time Groups",
                "values": color_map,
            }

            if self.params.tem_checkbox:
                group = points.find_or_create_property_group(
                    name="AzmDip", property_group_type="Dip direction & dip"
                )
                group.properties = [
                    points.get_data("azimuth")[0].uid,
                    points.get_data("dip")[0].uid,
                ]

            # Add structural markers
            if self.params.structural_markers:

                if self.params.tem_checkbox:
                    markers = []

                    def rotation_2D(angle):
                        R = np.r_[
                            np.c_[
                                np.cos(np.pi * angle / 180),
                                -np.sin(np.pi * angle / 180),
                            ],
                            np.c_[
                                np.sin(np.pi * angle / 180), np.cos(np.pi * angle / 180)
                            ],
                        ]
                        return R

                    for azm, xyz, mig in zip(
                        np.hstack(azimuth).tolist(),
                        np.vstack(cox).tolist(),
                        migration.tolist(),
                    ):
                        marker = np.r_[
                            np.c_[-0.5, 0.0] * 50,
                            np.c_[0.5, 0] * 50,
                            np.c_[0.0, 0.0],
                            np.c_[0.0, 1.0] * mig,
                        ]

                        marker = (
                            np.c_[np.dot(rotation_2D(-azm), marker.T).T, np.zeros(4)]
                            + xyz
                        )
                        markers.append(marker.squeeze())

                    curves = Curve.create(
                        self.params.geoh5,
                        name="TickMarkers",
                        vertices=np.vstack(markers),
                        cells=np.arange(len(markers) * 4, dtype="uint32").reshape(
                            (-1, 2)
                        ),
                        parent=output_group,
                    )
                    channel_group_data = curves.add_data(
                        {
                            "channel_group": {
                                "type": "referenced",
                                "values": np.kron(np.hstack(channel_group), np.ones(4)),
                                "value_map": group_map,
                            }
                        }
                    )
                    channel_group_data.entity_type.color_map = {
                        "name": "Time Groups",
                        "values": color_map,
                    }
                inflx_pts = Points.create(
                    self.params.geoh5,
                    name="Inflections_Up",
                    vertices=np.vstack(inflx_up),
                    parent=output_group,
                )
                channel_group_data = inflx_pts.add_data(
                    {
                        "channel_group": {
                            "type": "referenced",
                            "values": np.repeat(
                                np.hstack(channel_group),
                                [i.shape[0] for i in inflx_up],
                            ),
                            "value_map": group_map,
                        }
                    }
                )
                channel_group_data.entity_type.color_map = {
                    "name": "Time Groups",
                    "values": color_map,
                }
                inflx_pts = Points.create(
                    self.params.geoh5,
                    name="Inflections_Down",
                    vertices=np.vstack(inflx_dwn),
                    parent=output_group,
                )
                channel_group_data.copy(parent=inflx_pts)

                start_pts = Points.create(
                    self.params.geoh5,
                    name="Starts",
                    vertices=np.vstack(start),
                    parent=output_group,
                )
                channel_group_data.copy(parent=start_pts)

                end_pts = Points.create(
                    self.params.geoh5,
                    name="Ends",
                    vertices=np.vstack(end),
                    parent=output_group,
                )
                channel_group_data.copy(parent=end_pts)

                Points.create(
                    self.params.geoh5,
                    name="Peaks",
                    vertices=np.vstack(peaks),
                    parent=output_group,
                )

        print("Process completed.")
        workspace.close()

        if self.params.monitoring_directory is not None and path.exists(
            self.params.monitoring_directory
        ):
            monitored_directory_copy(self.params.monitoring_directory, output_group)
        else:
            print(f"Result exported to: {self.params.geoh5.h5file}")


if __name__ == "__main__":
    file = sys.argv[1]
<<<<<<< HEAD
    peak_finder_params = PeakFinderParams(InputFile.read_ui_json(file))
    driver = PeakFinderDriver(peak_finder_params)
=======
    params = PeakFinderParams(InputFile.read_ui_json(file))
    params.geoh5.close()
    driver = PeakFinderDriver(params)
>>>>>>> 2d8b9d37
    driver.run()<|MERGE_RESOLUTION|>--- conflicted
+++ resolved
@@ -19,12 +19,8 @@
 from geoh5py.ui_json import InputFile, monitored_directory_copy
 from tqdm import tqdm
 
-<<<<<<< HEAD
-=======
-from geoapps.base.application import BaseApplication
 from geoapps.peak_finder.params import PeakFinderParams
 from geoapps.peak_finder.utils import default_groups_from_property_group, find_anomalies
->>>>>>> 2d8b9d37
 from geoapps.shared_utils.utils import hex_to_rgb
 from geoapps.utils import geophysical_systems
 from geoapps.utils.formatters import string_name
@@ -333,12 +329,7 @@
 
 if __name__ == "__main__":
     file = sys.argv[1]
-<<<<<<< HEAD
-    peak_finder_params = PeakFinderParams(InputFile.read_ui_json(file))
-    driver = PeakFinderDriver(peak_finder_params)
-=======
     params = PeakFinderParams(InputFile.read_ui_json(file))
     params.geoh5.close()
     driver = PeakFinderDriver(params)
->>>>>>> 2d8b9d37
     driver.run()