from os import path, mkdir
import re
import osr
import discretize
from ipywidgets import Dropdown, Text, FloatText, RadioButtons, Textarea, Layout
import matplotlib.pyplot as plt
import numpy as np
from geoh5py.objects import BlockModel, Curve, Octree
from geoh5py.workspace import Workspace
from ipywidgets.widgets import HBox, VBox
from geoapps.plotting import plot_plan_data_selection
from geoapps.selection import ObjectDataSelection
from geoapps.utils import (
    export_curve_2_shapefile,
    export_grid_2_geotiff,
    object_2_dataframe,
    octree_2_treemesh,
)


class Export(ObjectDataSelection):
    """
    General widget to export geoh5 objects to different file formats.
    Currently supported:
    shapefiles: *.shp
    """

    defaults = {
        "select_multiple": True,
        "h5file": "../../assets/FlinFlon.geoh5",
        "objects": "Gravity_Magnetics_drape60m",
        "data": ["Airborne_Gxx"],
        "epsg_code": "EPSG:26914",
        "file_type": "geotiff",
        "data_type": "RGB",
    }

    def __init__(self, **kwargs):
        kwargs = self.apply_defaults(**kwargs)
        self._file_type = Dropdown(
            options=["ESRI shapefile", "csv", "geotiff", "UBC format"],
            value="csv",
            description="Export type",
        )
        self._data_type = RadioButtons(options=["float", "RGB",], description="Type:")
        self._no_data_value = FloatText(
            description="No-Data-Value",
            value=-99999,
            style={"description_width": "initial"},
        )
        self._epsg_code = Text(
            description="Projection:", indent=False, continuous_update=False
        )
        self._export_as = Text(
            description="Save as:", indent=False, continuous_update=False
        )
        self._wkt_code = Textarea(
            description="WKT:", continuous_update=False, layout=Layout(width="75%")
        )
        self.epsg_code.observe(self.set_wkt, names="value")
        self.wkt_code.observe(self.set_authority_code, names="value")

        self.type_widget = VBox([self.file_type])

        def update_options(_):
            self.update_options()

        self.file_type.observe(update_options)

        def update_name(_):
            self.export_as.value = self.objects.value

        self.objects.observe(update_name, names="value")
        super().__init__(**kwargs)
        self.trigger.description = "Export"

        def save_selection(_):
            self.save_selection()

        self.trigger.on_click(save_selection)

        self._main = VBox(
            [
                self.project_panel,
<<<<<<< HEAD
                HBox([self.main, self.no_data_value]),
=======
                self.widget,
>>>>>>> 83549459
                self.type_widget,
                self.no_data_value,
                self.export_as,
                self.trigger,
                self.export_directory,
            ]
        )

    @property
    def wkt_code(self):
        if getattr(self, "_wkt_code", None) is None:
            self._wkt_code = Textarea(description="wkt")
        return self._wkt_code

    @property
    def file_type(self):
        """
        ipywidgets.Dropdown()
        """
        if getattr(self, "_file_type", None) is None:
            self._file_type = Dropdown(
                options=["ESRI shapefile", "csv", "geotiff", "UBC format"],
                value="csv",
                description="Export type",
            )
        return self._file_type

    @property
    def data_type(self):
        """
        ipywidgets.RadioButtons()
        """
        if getattr(self, "_data_type", None) is None:
            self._data_type = RadioButtons(
                options=["float", "RGB",], description="Type:"
            )

        return self._data_type

    @property
    def no_data_value(self):
        """
        ipywidgets.FloatText()
        """
        if getattr(self, "_no_data_value", None) is None:
            self._no_data_value = FloatText(description="no-data-value", value=-99999,)
        return self._no_data_value

    @property
    def epsg_code(self):
        """
        ipywidgets.Text()
        """
        if getattr(self, "_epsg_code", None) is None:
            self._epsg_code = Text(
                description="EPSG code:", indent=False, disabled=False
            )
        return self._epsg_code

    @property
    def export_as(self):
        """
        ipywidgets.Text()
        """
        if getattr(self, "_export_as", None) is None:
            self._export_as = Text(
                value=self.objects.value,
                description="Save as:",
                indent=False,
                disabled=False,
            )
        return self._export_as

    @property
    def workspace(self):
        """
        geoh5py.workspace.Workspace
        Target geoh5py workspace
        """
        if (
            getattr(self, "_workspace", None) is None
            and getattr(self, "_h5file", None) is not None
        ):
            self.workspace = Workspace(self.h5file)
        return self._workspace

    @workspace.setter
    def workspace(self, workspace):
        assert isinstance(workspace, Workspace), f"Workspace must of class {Workspace}"
        self._workspace = workspace
        self._h5file = workspace.h5file

        # Refresh the list of objects
        self.update_objects_list()

        export_path = path.abspath(path.dirname(self.h5file))
        if not path.exists(export_path):
            mkdir(export_path)

        self.export_directory._set_form_values(export_path, "")
        self.export_directory._apply_selection()

    def save_selection(self):
        if self.workspace.get_entity(self.objects.value):
            entity = self.workspace.get_entity(self.objects.value)[0]
        else:
            return

        if self.data.value:

            data_values = {}

            for key in self.data.value:
                if entity.get_data(key):
                    data_values[key] = entity.get_data(key)[0].values.copy()
                    data_values[key][
                        (data_values[key] > 1e-38) * (data_values[key] < 2e-38)
                    ] = self.no_data_value.value
        else:
            data_values = {}

        if self.file_type.value == "csv":
            dataframe = object_2_dataframe(entity, fields=list(data_values.keys()))
            dataframe.to_csv(
                f"{path.join(self.export_directory.selected_path, self.export_as.value)}"
                + ".csv",
                index=False,
            )

        elif self.file_type.value == "ESRI shapefile":

            assert isinstance(
                entity, Curve
            ), f"Only Curve objects are support for type {self.file_type.value}"

            if self.data.value:
                for key in self.data.value:
                    out_name = re.sub(
                        "[^0-9a-zA-Z]+", "_", self.export_as.value + "_" + key
                    )
                    export_curve_2_shapefile(
                        entity,
                        attribute=key,
                        file_name=path.join(
                            self.export_directory.selected_path, out_name
                        ),
                        wkt_code=self.wkt_code.value,
                    )
                    print(
                        f"Object saved to {path.join(self.export_directory.selected_path, out_name) + '.shp'}"
                    )
            else:
                out_name = re.sub("[^0-9a-zA-Z]+", "_", self.export_as.value)
                export_curve_2_shapefile(
                    entity,
                    file_name=path.join(self.export_directory.selected_path, out_name),
                    wkt_code=self.wkt_code.value,
                )
                print(
                    f"Object saved to {path.join(self.export_directory.selected_path, out_name) + '.shp'}"
                )

        elif self.file_type.value == "geotiff":
            for key in self.data.value:
                name = (
                    path.join(self.export_directory.selected_path, self.export_as.value)
                    + "_"
                    + key
                    + ".tif"
                )
                if entity.get_data(key):
                    export_grid_2_geotiff(
                        entity.get_data(key)[0],
                        name,
                        wkt_code=self.wkt_code.value,
                        data_type=self.data_type.value,
                    )

                    if self.data_type.value == "RGB":
                        fig, ax = plt.figure(), plt.subplot()
                        plt.gca().set_visible(False)
                        ax, im, _, _, _ = plot_plan_data_selection(
                            entity, entity.get_data(key)[0], ax=ax
                        )
                        plt.colorbar(im, fraction=0.02)
                        plt.savefig(
                            path.join(
                                self.export_directory.selected_path,
                                self.export_as.value,
                            )
                            + "_"
                            + key
                            + "_Colorbar.png",
                            dpi=300,
                            bbox_inches="tight",
                        )

                    print(f"Object saved to {name}")

        elif self.file_type.value == "UBC format":

            assert isinstance(
                entity, (Octree, BlockModel)
            ), "Export available for BlockModel or Octree only"
            if isinstance(entity, Octree):
                mesh = octree_2_treemesh(entity)

                models = {}
                for key, item in data_values.items():
                    ind = np.argsort(mesh._ubc_order)

                    data_obj = entity.get_data(key)[0]
                    models[
                        path.join(
                            self.export_directory.selected_path, self.export_as.value
                        )
                        + "_"
                        + key
                        + ".mod"
                    ] = item[ind]
                mesh.writeUBC(
                    path.join(self.export_directory.selected_path, self.export_as.value)
                    + ".msh",
                    models=models,
                )

            else:

                mesh = discretize.TensorMesh(
                    [
                        np.abs(entity.u_cells),
                        np.abs(entity.v_cells),
                        np.abs(entity.z_cells[::-1]),
                    ]
                )

                # Move the origin to the bottom SW corner
                mesh.x0 = [
                    entity.origin["x"] + entity.u_cells[entity.u_cells < 0].sum(),
                    entity.origin["y"] + entity.v_cells[entity.v_cells < 0].sum(),
                    entity.origin["z"] + entity.z_cells[entity.z_cells < 0].sum(),
                ]

                mesh.writeUBC(
                    path.join(self.export_directory.selected_path, self.export_as.value)
                    + ".msh"
                )

                if any(data_values):
                    for key, item in data_values.items():

                        if mesh.x0[2] == entity.origin["z"]:
                            values = item.copy()
                            values = values.reshape(
                                (mesh.nCz, mesh.nCx, mesh.nCy), order="F"
                            )[::-1, :, :]
                            values = values.reshape((-1, 1), order="F")
                        else:
                            values = item

                        np.savetxt(
                            path.join(self.export_directory.selected_path, key)
                            + ".mod",
                            values,
                        )

    def set_wkt(self, _):
        datasetSRS = osr.SpatialReference()
        datasetSRS.SetFromUserInput(self.epsg_code.value.upper())

        self.wkt_code.unobserve_all("value")
        self.wkt_code.value = datasetSRS.ExportToWkt()
        self.wkt_code.observe(self.set_authority_code, names="value")

    def set_authority_code(self, _):
        self.epsg_code.unobserve_all("value")
        code = re.findall(r'AUTHORITY\["(\D+","\d+)"\]', self.wkt_code.value)
        if code:
            self.epsg_code.value = code[-1].replace('","', ":")
        else:
            self.epsg_code.value = ""
        self.epsg_code.observe(self.set_wkt, names="value")

    def update_options(self):

        if self.file_type.value in ["ESRI shapefile"]:
            self.type_widget.children = [
                self.file_type,
                VBox([self.epsg_code, self.wkt_code]),
            ]
        elif self.file_type.value in ["geotiff"]:
            self.type_widget.children = [
                self.file_type,
                VBox([VBox([self.epsg_code, self.wkt_code])]),
                self.data_type,
            ]
        else:
            self.type_widget.children = [self.file_type]<|MERGE_RESOLUTION|>--- conflicted
+++ resolved
@@ -82,11 +82,7 @@
         self._main = VBox(
             [
                 self.project_panel,
-<<<<<<< HEAD
                 HBox([self.main, self.no_data_value]),
-=======
-                self.widget,
->>>>>>> 83549459
                 self.type_widget,
                 self.no_data_value,
                 self.export_as,
