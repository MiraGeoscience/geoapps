--- conflicted
+++ resolved
@@ -82,11 +82,7 @@
         self._main = VBox(
             [
                 self.project_panel,
-<<<<<<< HEAD
                 HBox([self.main, self.no_data_value]),
-=======
-                self.widget,
->>>>>>> bb5e3547
                 self.type_widget,
                 self.no_data_value,
                 self.export_as,
