# ''''''''''''''''''''''''''''''''''''''''''''''''''''''''''''''''''''''''''''''
#  Copyright (c) 2024-2025 Mira Geoscience Ltd.                                '
#                                                                              '
#  This file is part of geoapps.                                               '
#                                                                              '
#  geoapps is distributed under the terms and conditions of the MIT License    '
#  (see LICENSE file at the root of this source code package).                 '
# ''''''''''''''''''''''''''''''''''''''''''''''''''''''''''''''''''''''''''''''

from __future__ import annotations

from typing import TYPE_CHECKING

from simpeg.survey import BaseSurvey



if TYPE_CHECKING:
    from simpeg_drivers.components import InversionData

from collections.abc import Callable

import numpy as np
from discretize import TensorMesh, TreeMesh
from geoh5py.objects import PotentialElectrode
from geoh5py.objects.surveys.electromagnetics.base import LargeLoopGroundEMSurvey
from geoh5py.workspace import Workspace
from scipy.spatial import cKDTree


def get_containing_cells(
    mesh: TreeMesh | TensorMesh, data: InversionData
) -> np.ndarray:
    """
    Find indices of cells that contain data locations

    :param mesh: Computational mesh object
    :param data: Inversion data object
    """
    if isinstance(mesh, TreeMesh):
        inds = mesh._get_containing_cell_indexes(  # pylint: disable=protected-access
            data.locations
        )

        if isinstance(data.entity, LargeLoopGroundEMSurvey):
            line_ind = []
            transmitters = data.entity.transmitters
            for cell in transmitters.cells:
                line_ind.append(
                    mesh.get_cells_along_line(
                        transmitters.vertices[cell[0], :],
                        transmitters.vertices[cell[1], :],
                    )
                )
            inds = np.unique(np.r_[inds, np.hstack(line_ind)])

    elif isinstance(mesh, TensorMesh):
        locations = data.drape_locations(np.unique(data.locations, axis=0))
        xi = np.searchsorted(mesh.nodes_x, locations[:, 0]) - 1
        yi = np.searchsorted(mesh.nodes_y, locations[:, -1]) - 1
        inds = xi * mesh.shape_cells[1] + yi

    else:
        raise TypeError("Mesh must be 'TreeMesh' or 'TensorMesh'")

    return inds


def new_neighbors(distances: np.ndarray, neighbors: np.ndarray, nodes: list[int]):
    """
    Index into neighbor arrays excluding zero distance and past neighbors.

    :param: distances: previously computed distances
    :param: neighbors: Possible neighbors
    :param: nodes: Traversed point ids.
    """
    ind = [
        i in nodes if distances[neighbors.tolist().index(i)] != 0 else False
        for i in neighbors
    ]
    return np.where(ind)[0].tolist()


def next_neighbor(tree: cKDTree, point: list[float], nodes: list[int], n: int = 3):
    """
    Returns smallest distance neighbor that has not yet been traversed.

    :param: tree: kd-tree computed for the point cloud of possible neighbors.
    :param: point: Current point being traversed.
    :param: nodes: Traversed point ids.
    """
    distances, neighbors = tree.query(point, n)
    new_ids = new_neighbors(distances, neighbors, nodes)
    if any(new_ids):
        distances = distances[new_ids]
        neighbors = neighbors[new_ids]
        next_id = np.argmin(distances)
        return distances[next_id], neighbors[next_id]

    else:
        return next_neighbor(tree, point, nodes, n + 3)


def find_unique_tops(locations: np.ndarray):
    """
    Finds the uppermost trace of a 2D section of points.

    :param: locations: Cartesian coordinates for points lying in a 2d section.
    """

    locs, inds = np.unique(locations[:, :2], axis=0, return_inverse=True)

    if len(locs) != len(locations):
        tops = []
        for i in range(len(locs)):
            tops.append(locations[:, 2][np.where(inds == i)[0]].max())

        locations = np.c_[locs, tops]

    return locations


def traveling_salesman(locs: np.ndarray) -> np.ndarray:
    """
    Finds the order of a roughly linear point set.

    Uses the point furthest from the mean location as the starting point.

    :param: locs: Cartesian coordinates of points lying either roughly within a plane or a line.
    :param: return_index: Return the indices of the end points in the original array.
    """
    mean = locs[:, :2].mean(axis=0)
    current = np.argmax(np.linalg.norm(locs[:, :2] - mean, axis=1))
    order = [current]
    mask = np.ones(locs.shape[0], dtype=bool)
    mask[current] = False

    for _ in range(locs.shape[0] - 1):
        remaining = np.where(mask)[0]
        ind = np.argmin(np.linalg.norm(locs[current, :2] - locs[remaining, :2], axis=1))
        current = remaining[ind]
        order.append(current)
        mask[current] = False

    return np.asarray(order)


def compute_alongline_distance(points: np.ndarray, ordered: bool = True):
    """
    Convert from cartesian (x, y, values) points to (distance, values) locations.

    :param: points: Cartesian coordinates of points lying either roughly within a
        plane or a line.
    """
    if not ordered:
        order = traveling_salesman(points)
        points = points[order, :]

    distances = np.cumsum(
        np.r_[0, np.linalg.norm(np.diff(points[:, :2], axis=0), axis=1)]
    )
    if points.shape[1] == 3:
        distances = np.c_[distances, points[:, 2:]]

    return distances


def slice_and_map(obj: np.ndarray, slicer: np.ndarray | Callable):
    """
    Slice an array and return both sliced array and global to local map.

    :param object: Array to be sliced.
    :param slicer: Boolean index array, Integer index array,  or callable
        that provides a condition to keep or remove each row of object.
    :return: Sliced array.
    :return: Dictionary map from global to local indices.
    """

    if isinstance(slicer, np.ndarray):
        if slicer.dtype == bool:
            sliced_object = obj[slicer]
<<<<<<< HEAD
            g2l = dict(zip(np.where(slicer)[0], np.arange(len(obj)), strict=True))
        else:
            sliced_object = obj[slicer]
            g2l = dict(zip(slicer, np.arange(len(slicer)), strict=True))
=======
            g2l = dict(zip(np.where(slicer)[0], np.arange(len(obj)), strict=False))
        else:
            sliced_object = obj[slicer]
            g2l = dict(zip(slicer, np.arange(len(slicer)), strict=False))
>>>>>>> 042c7d8d

    elif callable(slicer):
        slicer = np.array([slicer(k) for k in obj])
        sliced_object = obj[slicer]
<<<<<<< HEAD
        g2l = dict(zip(np.where(slicer)[0], np.arange(len(obj)), strict=True))
=======
        g2l = dict(zip(np.where(slicer)[0], np.arange(len(obj)), strict=False))
>>>>>>> 042c7d8d

    return sliced_object, g2l


def extract_dcip_survey(
    workspace: Workspace, survey: PotentialElectrode, cell_mask: np.ndarray
):
    """
    Returns a survey containing data from a single line.

    :param workspace: geoh5py workspace containing a valid DCIP survey.
    :param survey: PotentialElectrode object.
    :param cell_mask: Boolean array of M-N pairs to include in the new survey.
    """

    if not np.any(cell_mask):
        raise ValueError("No cells found in the mask.")

    active_poles = np.zeros(survey.n_vertices, dtype=bool)
    active_poles[survey.cells[cell_mask, :].ravel()] = True
    potentials = survey.copy(parent=workspace, mask=active_poles, cell_mask=cell_mask)

    return potentials


def split_dcip_survey(
    survey: PotentialElectrode,
    lines: np.ndarray,
    workspace: Workspace | None = None,
):
    """
    Split survey into sub-surveys each containing a single line of data.

    :param: survey: PotentialElectrode object.
    :param: lines: Line indexer for survey.
    :param: name: Name prefix to assign to the new survey object (to be
        suffixed with the line number).
    :param: workspace: destination for the resulting survey object (if
        different from the parent of the survey argument).
    """

    ws = workspace if workspace is not None else survey.workspace

    with ws.open(mode="r+") as ws:
        line_surveys = []
        for line_id in np.unique(lines):
            cell_mask = lines == line_id
            line_survey = extract_dcip_survey(ws, survey, cell_mask)
            line_surveys.append(line_survey)

    return line_surveys


def get_unique_locations(survey: BaseSurvey) -> np.ndarray:
    """
    Get unique locations from a survey including sources and receivers when
    applicable.

    :param: survey: simpeg survey object.

    :return: Array of unique locations.
    """
    if survey.source_list:
        locations = []
        for source in survey.source_list:
            source_location = source.location
            if source_location is not None:
                if not isinstance(source_location, list):
                    locations += [[source_location]]
                else:
                    locations += [source_location]
            locations += [receiver.locations for receiver in source.receiver_list]
        locations = np.vstack([np.vstack(np.atleast_2d(*locs)) for locs in locations])
    else:
        locations = survey.receiver_locations

    return np.unique(locations, axis=0)


def get_intersecting_cells(locations: np.ndarray, mesh: TreeMesh) -> np.ndarray:
    """
    Find cells that intersect with a set of segments.

    :param: locations: Locations making a line path.
    :param: mesh: TreeMesh object.

    :return: Array of unique cell indices.
    """
    cell_index = []
    for ind in range(locations.shape[0] - 1):
        cell_index.append(mesh.get_cells_along_line(locations[ind], locations[ind + 1]))

    return np.unique(np.hstack(cell_index))<|MERGE_RESOLUTION|>--- conflicted
+++ resolved
@@ -12,7 +12,6 @@
 from typing import TYPE_CHECKING
 
 from simpeg.survey import BaseSurvey
-
 
 
 if TYPE_CHECKING:
@@ -179,26 +178,15 @@
     if isinstance(slicer, np.ndarray):
         if slicer.dtype == bool:
             sliced_object = obj[slicer]
-<<<<<<< HEAD
             g2l = dict(zip(np.where(slicer)[0], np.arange(len(obj)), strict=True))
         else:
             sliced_object = obj[slicer]
             g2l = dict(zip(slicer, np.arange(len(slicer)), strict=True))
-=======
-            g2l = dict(zip(np.where(slicer)[0], np.arange(len(obj)), strict=False))
-        else:
-            sliced_object = obj[slicer]
-            g2l = dict(zip(slicer, np.arange(len(slicer)), strict=False))
->>>>>>> 042c7d8d
 
     elif callable(slicer):
         slicer = np.array([slicer(k) for k in obj])
         sliced_object = obj[slicer]
-<<<<<<< HEAD
         g2l = dict(zip(np.where(slicer)[0], np.arange(len(obj)), strict=True))
-=======
-        g2l = dict(zip(np.where(slicer)[0], np.arange(len(obj)), strict=False))
->>>>>>> 042c7d8d
 
     return sliced_object, g2l
 
