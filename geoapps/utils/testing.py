--- conflicted
+++ resolved
@@ -255,11 +255,7 @@
             finalize=True,
         )
         entity = treemesh_2_octree(geoh5, mesh, name="mesh")
-<<<<<<< HEAD
-        active = active_from_xyz(entity, topography.vertices, grid_reference="top")
-=======
         active = active_from_xyz(entity, topography.vertices, grid_reference="center")
->>>>>>> 03cee2d2
         permutation = mesh._ubc_order  # pylint: disable=W0212
 
     # Model
