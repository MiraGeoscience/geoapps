--- conflicted
+++ resolved
@@ -15,14 +15,14 @@
 
 import numpy as np
 from discretize.utils import active_from_xyz, mesh_builder_xyz, refine_tree_xyz
-<<<<<<< HEAD
 from geoh5py.objects import (
-    CurrentElectrode, Points, PotentialElectrode, Surface, MTReceivers
+    CurrentElectrode,
+    MTReceivers,
+    Points,
+    PotentialElectrode,
+    Surface,
 )
-=======
-from geoh5py.objects import CurrentElectrode, Points, PotentialElectrode, Surface
 from geoh5py.ui_json import InputFile
->>>>>>> db9e9463
 from geoh5py.workspace import Workspace
 from scipy.spatial import Delaunay
 from SimPEG import utils
@@ -98,7 +98,9 @@
         geoh5, vertices=topo, cells=triang.simplices, name="topography"
     )
     # Observation points
-    n_electrodes = 4 if (inversion_type == "dcip") & (n_electrodes < 4) else n_electrodes
+    n_electrodes = (
+        4 if (inversion_type == "dcip") & (n_electrodes < 4) else n_electrodes
+    )
     xr = np.linspace(-100.0, 100.0, n_electrodes)
     yr = np.linspace(-100.0, 100.0, n_lines)
     X, Y = np.meshgrid(xr, yr)
@@ -146,8 +148,14 @@
 
     elif inversion_type == "magnetotellurics":
         components = [
-            "Zxx (real)", "Zxx (imag)", "Zxy (real)", "Zxy (imag)",
-            "Zyx (real)", "Zyx (imag)", "Zyy (real)", "Zyy (imag)"
+            "Zxx (real)",
+            "Zxx (imag)",
+            "Zxy (real)",
+            "Zxy (imag)",
+            "Zyx (real)",
+            "Zyx (imag)",
+            "Zyy (real)",
+            "Zyy (imag)",
         ]
         mt_receivers = MTReceivers.create(
             geoh5,
