--- conflicted
+++ resolved
@@ -96,14 +96,9 @@
     flatten=False,
     geoh5=None,
 ):
-<<<<<<< HEAD
-    project = str(Path(work_dir) / "inversion_test.geoh5")
-    geoh5 = Workspace(project)
-=======
     if geoh5 is None:
-        project = os.path.join(work_dir, "inversion_test.geoh5")
+        project = str(Path(work_dir) / "inversion_test.geoh5")
         geoh5 = Workspace(project)
->>>>>>> 29dd1dd3
     # Topography
     xx, yy = np.meshgrid(np.linspace(-200.0, 200.0, 50), np.linspace(-200.0, 200.0, 50))
     b = 100
