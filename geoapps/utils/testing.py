# ''''''''''''''''''''''''''''''''''''''''''''''''''''''''''''''''''''''''''''''
#  Copyright (c) 2024-2025 Mira Geoscience Ltd.                                '
#                                                                              '
#  This file is part of geoapps.                                               '
#                                                                              '
#  geoapps is distributed under the terms and conditions of the MIT License    '
#  (see LICENSE file at the root of this source code package).                 '
# ''''''''''''''''''''''''''''''''''''''''''''''''''''''''''''''''''''''''''''''

from __future__ import annotations

import warnings
from pathlib import Path
from uuid import UUID

import numpy as np
from discretize.utils import mesh_builder_xyz
from geoh5py.objects import (
    AirborneFEMReceivers,
    AirborneFEMTransmitters,
    AirborneTEMReceivers,
    AirborneTEMTransmitters,
    CurrentElectrode,
    LargeLoopGroundTEMReceivers,
    LargeLoopGroundTEMTransmitters,
    MTReceivers,
    Points,
    PotentialElectrode,
    Surface,
    TipperBaseStations,
    TipperReceivers,
)
from geoh5py.workspace import Workspace
from octree_creation_app.driver import OctreeDriver
from octree_creation_app.utils import treemesh_2_octree
from scipy.spatial import Delaunay
from simpeg import utils
<<<<<<< HEAD
from simpeg_drivers.utils.utils import active_from_xyz, get_drape_model
=======

from geoapps.driver_base.utils import active_from_xyz, treemesh_2_octree
from geoapps.utils.models import get_drape_model
>>>>>>> 74a2deca


class Geoh5Tester:
    """Create temp workspace, copy entities, and setup params class."""

    def __init__(self, geoh5, path, name, params_class=None):
        self.geoh5 = geoh5
        self.tmp_path = Path(path) / name
        self.ws = Workspace.create(self.tmp_path)

        if params_class is not None:
            self.params = params_class(validate=False, geoh5=self.ws)
            self.has_params = True
        else:
            self.has_params = False

    def copy_entity(self, uid):
        entity = self.ws.get_entity(uid)
        if not entity or entity[0] is None:
            return self.geoh5.get_entity(uid)[0].copy(parent=self.ws)
        return entity[0]

    def set_param(self, param, value):
        if self.has_params:
            try:
                uid = UUID(value)
                entity = self.copy_entity(uid)
                setattr(self.params, param, entity)
            except (AttributeError, ValueError):
                setattr(self.params, param, value)
        else:
            msg = "No params class has been initialized."
            raise (ValueError(msg))

    def make(self):
        if self.has_params:
            return self.ws, self.params
        else:
            return self.ws


def generate_dc_survey(workspace, x_loc, y_loc, z_loc=None):
    """
    Utility function to generate a DC survey.
    """
    # Create sources along line
    if z_loc is None:
        z_loc = np.zeros_like(x_loc)

    vertices = np.c_[x_loc.ravel(), y_loc.ravel(), z_loc.ravel()]
    parts = np.kron(np.arange(x_loc.shape[0]), np.ones(x_loc.shape[1])).astype("int")
    currents = CurrentElectrode.create(workspace, vertices=vertices, parts=parts)
    currents.add_default_ab_cell_id()
    n_dipoles = 9
    dipoles = []
    current_id = []

    for val in currents.ab_cell_id.values:
        cell_id = int(currents.ab_map[val]) - 1

        for dipole in range(n_dipoles):
            dipole_ids = currents.cells[cell_id, :] + 2 + dipole

            if (
                any(dipole_ids > (currents.n_vertices - 1))
                or len(
                    np.unique(parts[np.r_[currents.cells[cell_id, 0], dipole_ids[1]]])
                )
                > 1
            ):
                continue

            dipoles += [dipole_ids]
            current_id += [val]

    potentials = PotentialElectrode.create(
        workspace, vertices=vertices, cells=np.vstack(dipoles).astype("uint32")
    )
    line_id = potentials.vertices[potentials.cells[:, 0], 1]
    line_id = (line_id - np.min(line_id) + 1).astype(np.int32)
    line_reference = {0: "Unknown"}
    line_reference.update({k: str(k) for k in np.unique(line_id)})
    potentials.add_data(
        {
            "line_ids": {
                "values": line_id,
                "type": "REFERENCED",
                "value_map": line_reference,
            }
        }
    )
    potentials.ab_cell_id = np.hstack(current_id).astype("int32")
    potentials.current_electrodes = currents
    currents.potential_electrodes = potentials

    return potentials


def setup_inversion_workspace(
    work_dir,
    background=None,
    anomaly=None,
    cell_size=(5.0, 5.0, 5.0),
    center=(0.0, 0.0, 0.0),
    n_electrodes=20,
    n_lines=5,
    refinement=(4, 6),
    x_limits=(-100.0, 100.0),
    y_limits=(-100.0, 100.0),
    padding_distance=100,
    drape_height=5.0,
    inversion_type="other",
    flatten=False,
    geoh5=None,
):
    if geoh5 is None:
        geoh5 = Workspace(Path(work_dir) / "inversion_test.ui.geoh5")
    # Topography
    xx, yy = np.meshgrid(np.linspace(-200.0, 200.0, 50), np.linspace(-200.0, 200.0, 50))

    def topo_drape(x, y):
        """Topography Gaussian function"""
        b = 100
        A = 50
        if flatten:
            return np.zeros_like(x)
        else:
            return A * np.exp(-0.5 * ((x / b) ** 2.0 + (y / b) ** 2.0))

    zz = topo_drape(xx, yy)
    topo = np.c_[
        utils.mkvc(xx) + center[0],
        utils.mkvc(yy) + center[1],
        utils.mkvc(zz) + center[2],
    ]
    triang = Delaunay(topo[:, :2])
    topography = Surface.create(
        geoh5,
        vertices=topo,
        cells=triang.simplices,  # pylint: disable=E1101
        name="topography",
    )
    # Observation points
    n_electrodes = (
        4
        if (inversion_type in ["dcip", "dcip_2d"]) & (n_electrodes < 4)
        else n_electrodes
    )
    xr = np.linspace(x_limits[0], x_limits[1], int(n_electrodes))
    yr = np.linspace(y_limits[0], y_limits[1], int(n_lines))
    X, Y = np.meshgrid(xr, yr)
    Z = topo_drape(X, Y) + drape_height

    vertices = np.c_[
        utils.mkvc(X.T) + center[0],
        utils.mkvc(Y.T) + center[1],
        utils.mkvc(Z.T) + center[2],
    ]

    if inversion_type in ["dcip", "dcip_2d"]:
        survey = generate_dc_survey(geoh5, X, Y, Z)

    elif inversion_type == "magnetotellurics":
        survey = MTReceivers.create(
            geoh5,
            vertices=vertices,
            name="survey",
            components=[
                "Zxx (real)",
                "Zxx (imag)",
                "Zxy (real)",
                "Zxy (imag)",
                "Zyx (real)",
                "Zyx (imag)",
                "Zyy (real)",
                "Zyy (imag)",
            ],
            channels=[10.0, 100.0, 1000.0],
        )

    elif inversion_type == "tipper":
        survey = TipperReceivers.create(
            geoh5,
            vertices=vertices,
            name="survey",
            components=[
                "Txz (real)",
                "Txz (imag)",
                "Tyz (real)",
                "Tyz (imag)",
            ],
        )
        survey.base_stations = TipperBaseStations.create(
            geoh5, vertices=np.c_[vertices[0, :]].T
        )
        survey.channels = [10.0, 100.0, 1000.0]
        dist = np.linalg.norm(
            survey.vertices[survey.cells[:, 0], :]
            - survey.vertices[survey.cells[:, 1], :],
            axis=1,
        )
        # survey.cells = survey.cells[dist < 100.0, :]
        survey.remove_cells(np.where(dist > 100)[0])

    elif inversion_type == "fem":
        survey = AirborneFEMReceivers.create(
            geoh5, vertices=vertices, name="Airborne_rx"
        )
        freq_metadata = [
            {"Coaxial data": False, "Frequency": 900, "Offset": 7.86},
            {"Coaxial data": False, "Frequency": 7200, "Offset": 7.86},
            {"Coaxial data": False, "Frequency": 56000, "Offset": 6.3},
        ]
        survey.metadata["EM Dataset"]["Frequency configurations"] = freq_metadata

        tx_locs = []
        freqs = []
        for meta in freq_metadata:
            tx_vertices = vertices.copy()
            tx_vertices[:, 0] -= meta["Offset"]
            tx_locs.append(tx_vertices)
            freqs.append([[meta["Frequency"]] * len(vertices)])
        tx_locs = np.vstack(tx_locs)
        freqs = np.hstack(freqs).flatten()

        transmitters = AirborneFEMTransmitters.create(
            geoh5, vertices=tx_locs, name="Airborne_tx"
        )
        survey.transmitters = transmitters
        survey.channels = [900.0, 7200.0, 56000.0]

        transmitters.add_data(
            {
                "Tx frequency": {
                    "values": freqs,
                    "association": "VERTEX",
                    "entity_type": {
                        "primitive_type": "REFERENCED",
                        "value_map": {k: str(k) for k in freqs},
                    },
                }
            }
        )

        dist = np.linalg.norm(
            survey.vertices[survey.cells[:, 0], :]
            - survey.vertices[survey.cells[:, 1], :],
            axis=1,
        )
        survey.remove_cells(np.where(dist > 200.0)[0])
        dist = np.linalg.norm(
            transmitters.vertices[transmitters.cells[:, 0], :]
            - transmitters.vertices[transmitters.cells[:, 1], :],
            axis=1,
        )
        transmitters.remove_cells(np.where(dist > 200.0)[0])

    elif "tem" in inversion_type:
        if "airborne" in inversion_type:
            survey = AirborneTEMReceivers.create(
                geoh5, vertices=vertices, name="Airborne_rx"
            )
            transmitters = AirborneTEMTransmitters.create(
                geoh5, vertices=vertices, name="Airborne_tx"
            )

            dist = np.linalg.norm(
                survey.vertices[survey.cells[:, 0], :]
                - survey.vertices[survey.cells[:, 1], :],
                axis=1,
            )
            survey.remove_cells(np.where(dist > 200.0)[0])
            transmitters.remove_cells(np.where(dist > 200.0)[0])
            survey.transmitters = transmitters
        else:
            arrays = [
                np.c_[
                    X[: int(n_lines / 2), :].flatten(),
                    Y[: int(n_lines / 2), :].flatten(),
                    Z[: int(n_lines / 2), :].flatten(),
                ],
                np.c_[
                    X[int(n_lines / 2) :, :].flatten(),
                    Y[int(n_lines / 2) :, :].flatten(),
                    Z[int(n_lines / 2) :, :].flatten(),
                ],
            ]
            loops = []
            loop_cells = []
            loop_id = []
            count = 0
            for ind, array in enumerate(arrays):
                loop_id += [np.ones(array.shape[0]) * (ind + 1)]
                min_loc = np.min(array, axis=0)
                max_loc = np.max(array, axis=0)
                loop = np.vstack(
                    [
                        np.c_[
                            np.ones(5) * min_loc[0],
                            np.linspace(min_loc[1], max_loc[1], 5),
                        ],
                        np.c_[
                            np.linspace(min_loc[0], max_loc[0], 5)[1:],
                            np.ones(4) * max_loc[1],
                        ],
                        np.c_[
                            np.ones(4) * max_loc[0],
                            np.linspace(max_loc[1], min_loc[1], 5)[1:],
                        ],
                        np.c_[
                            np.linspace(max_loc[0], min_loc[0], 5)[1:-1],
                            np.ones(3) * min_loc[1],
                        ],
                    ]
                )
                loop = (loop - np.mean(loop, axis=0)) * 1.5 + np.mean(loop, axis=0)
                loop = np.c_[loop, topo_drape(loop[:, 0], loop[:, 1]) + drape_height]
                loops += [loop + np.asarray(center)]
                loop_cells += [np.c_[np.arange(15) + count, np.arange(15) + count + 1]]
                loop_cells += [np.c_[count + 15, count]]
                count += 16

            transmitters = LargeLoopGroundTEMTransmitters.create(
                geoh5,
                vertices=np.vstack(loops),
                cells=np.vstack(loop_cells),
            )
            transmitters.tx_id_property = transmitters.parts + 1
            survey = LargeLoopGroundTEMReceivers.create(
                geoh5, vertices=np.vstack(vertices)
            )
            survey.transmitters = transmitters
            survey.tx_id_property = np.hstack(loop_id)
            # survey.parts = np.repeat(np.arange(n_lines), n_electrodes)

        survey.channels = np.r_[3e-04, 6e-04, 1.2e-03] * 1e3
        waveform = np.c_[
            np.r_[
                np.arange(-0.002, -0.0001, 5e-4),
                np.arange(-0.0004, 0.0, 1e-4),
                np.arange(0.0, 0.002, 5e-4),
            ]
            * 1e3
            + 2.0,
            np.r_[np.linspace(0, 1, 4), np.linspace(0.9, 0.0, 4), np.zeros(4)],
        ]
        survey.waveform = waveform
        survey.timing_mark = 2.0
        survey.unit = "Milliseconds (ms)"

    else:
        survey = Points.create(
            geoh5,
            vertices=vertices,
            name="survey",
        )

    # Create a mesh

    if "2d" in inversion_type:
        lines = survey.get_entity("line_ids")[0].values
        entity, mesh, _ = get_drape_model(  # pylint: disable=W0632
            geoh5,
            "Models",
            survey.vertices[np.unique(survey.cells[lines == 101, :]), :],
            [cell_size[0], cell_size[2]],
            100.0,
            [padding_distance] * 2 + [padding_distance] * 2,
            1.1,
            parent=None,
            return_colocated_mesh=True,
            return_sorting=True,
        )
        active = active_from_xyz(entity, topography.vertices, grid_reference="top")

    else:
        padDist = np.ones((3, 2)) * padding_distance
        mesh = mesh_builder_xyz(
            vertices - np.r_[cell_size] / 2.0,
            cell_size,
            depth_core=100.0,
            padding_distance=padDist,
            mesh_type="TREE",
        )
        mesh = OctreeDriver.refine_tree_from_surface(
            mesh,
            topography,
            levels=refinement,
            diagonal_balance=False,
            finalize=False,
        )

        if inversion_type in ["fem", "airborne_tem"]:
            mesh = OctreeDriver.refine_tree_from_points(
                mesh,
                vertices,
                levels=[2],
                diagonal_balance=False,
                finalize=False,
            )

        mesh.finalize()
        entity = treemesh_2_octree(geoh5, mesh, name="mesh")
        active = active_from_xyz(entity, topography.vertices, grid_reference="top")

    # Model
    if flatten:
        p0 = np.r_[-20, -20, -30]
        p1 = np.r_[20, 20, -70]

        model = utils.model_builder.add_block(
            entity.centroids,
            background * np.ones(mesh.nC),
            p0,
            p1,
            anomaly,
        )
    else:
        p0 = np.r_[-20, -20, -10]
        p1 = np.r_[20, 20, 30]

        model = utils.model_builder.add_block(
            entity.centroids,
            background * np.ones(mesh.nC),
            p0,
            p1,
            anomaly,
        )

    model[~active] = np.nan
    model = entity.add_data({"model": {"values": model}})
    return geoh5, entity, model, survey, topography


def check_target(output: dict, target: dict, tolerance=0.1):
    """
    Check inversion output metrics against hard-valued target.
    :param output: Dictionary containing keys for 'data', 'phi_d' and 'phi_m'.
    :param target: Dictionary containing keys for 'data_norm', 'phi_d' and 'phi_m'.\
    :param tolerance: Tolerance between output and target measured as: |a-b|/b
    """
    print(
        f"Output: 'data_norm': {np.linalg.norm(output['data'])}, 'phi_d': {output['phi_d'][1]}, 'phi_m': {output['phi_m'][1]}"
    )
    print(f"Target: {target}")

    if any(np.isnan(output["data"])):
        warnings.warn(
            "Skipping data norm comparison due to nan (used to bypass lone faulty test run in GH actions)."
        )
    else:
        np.testing.assert_array_less(
            np.abs(np.linalg.norm(output["data"]) - target["data_norm"])
            / target["data_norm"],
            tolerance,
        )

    np.testing.assert_array_less(
        np.abs(output["phi_m"][1] - target["phi_m"]) / target["phi_m"], tolerance
    )
    np.testing.assert_array_less(
        np.abs(output["phi_d"][1] - target["phi_d"]) / target["phi_d"], tolerance
    )


def get_output_workspace(tmp_dir: Path):
    """
    Extract the output geoh5 from the 'Temp' directory.
    """
    files = list((tmp_dir / "Temp").glob("*.geoh5"))
    if len(files) != 1:
        raise UserWarning("Could not find a unique output workspace.")
    return str(files[0])<|MERGE_RESOLUTION|>--- conflicted
+++ resolved
@@ -14,7 +14,7 @@
 from uuid import UUID
 
 import numpy as np
-from discretize.utils import mesh_builder_xyz
+from discretize.utils import active_from_xyz, mesh_builder_xyz
 from geoh5py.objects import (
     AirborneFEMReceivers,
     AirborneFEMTransmitters,
@@ -35,13 +35,7 @@
 from octree_creation_app.utils import treemesh_2_octree
 from scipy.spatial import Delaunay
 from simpeg import utils
-<<<<<<< HEAD
-from simpeg_drivers.utils.utils import active_from_xyz, get_drape_model
-=======
-
-from geoapps.driver_base.utils import active_from_xyz, treemesh_2_octree
-from geoapps.utils.models import get_drape_model
->>>>>>> 74a2deca
+from simpeg_drivers.utils.utils import get_drape_model
 
 
 class Geoh5Tester:
@@ -430,7 +424,6 @@
             mesh,
             topography,
             levels=refinement,
-            diagonal_balance=False,
             finalize=False,
         )
 
@@ -439,7 +432,6 @@
                 mesh,
                 vertices,
                 levels=[2],
-                diagonal_balance=False,
                 finalize=False,
             )
 
