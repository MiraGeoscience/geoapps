#  Copyright (c) 2021 Mira Geoscience Ltd.
#
#  This file is part of geoapps.
#
#  geoapps is distributed under the terms and conditions of the MIT License
#  (see LICENSE file at the root of this source code package).

from __future__ import annotations

import gc
import json
import os
import re
from uuid import UUID

import dask
import dask.array as da
import fiona
import geoh5py
import numpy as np
import pandas as pd
from dask.diagnostics import ProgressBar
from geoh5py.data import FloatData
from geoh5py.groups import Group
from geoh5py.objects import (
    BlockModel,
    CurrentElectrode,
    Grid2D,
    Octree,
    PotentialElectrode,
    Surface,
)
from geoh5py.workspace import Workspace
from osgeo import gdal
from scipy.interpolate import interp1d
from scipy.spatial import ConvexHull, cKDTree
from shapely.geometry import LineString, mapping
from SimPEG.electromagnetics.static.resistivity import Survey
from skimage.measure import marching_cubes
from sklearn.neighbors import KernelDensity


def find_value(labels: list, keywords: list, default=None) -> list:
    """
    Find matching keywords within a list of labels.

    :param labels: List of labels or list of [key, value] that may contain the keywords.
    :param keywords: List of keywords to search for.
    :param default: Default value be returned if none of the keywords are found.

    :return matching_labels: List of labels containing any of the keywords.
    """
    value = None
    for entry in labels:
        for string in keywords:

            if isinstance(entry, list):
                name = entry[0]
            else:
                name = entry

            if isinstance(string, str) and (
                (string.lower() in name.lower()) or (name.lower() in string.lower())
            ):
                if isinstance(entry, list):
                    value = entry[1]
                else:
                    value = name

    if value is None:
        value = default
    return value


def get_surface_parts(surface: Surface) -> np.ndarray:
    """
    Find the connected cells from a surface.

    :param surface: Input surface with cells property.

    :return parts: shape(*, 3)
        Array of parts for each of the surface vertices.
    """
    cell_sorted = np.sort(surface.cells, axis=1)
    cell_sorted = cell_sorted[np.argsort(cell_sorted[:, 0]), :]

    parts = np.zeros(surface.vertices.shape[0], dtype="int")
    count = 1
    for ii in range(cell_sorted.shape[0] - 1):

        if (
            (cell_sorted[ii, 0] in cell_sorted[ii + 1 :, :])
            or (cell_sorted[ii, 1] in cell_sorted[ii + 1 :, :])
            or (cell_sorted[ii, 2] in cell_sorted[ii + 1 :, :])
        ):
            parts[cell_sorted[ii, :]] = count
        else:
            parts[cell_sorted[ii, :]] = count
            count += 1

    parts[cell_sorted[-1, :]] = count

    return parts


def export_grid_2_geotiff(
    data: FloatData, file_name: str, wkt_code: str = None, data_type: str = "float"
):
    """
    Write a geotiff from float data stored on a Grid2D object.

    :param data: FloatData object with Grid2D parent.
    :param file_name: Output file name *.tiff.
    :param wkt_code: Well-Known-Text string used to assign a projection.
    :param data_type:
        Type of data written to the geotiff.
        'float': Single band tiff with data values.
        'RGB': Three bands tiff with the colormap values.

    Original Source:

        Cameron Cooke: http://cgcooke.github.io/GDAL/

    Modified: 2020-04-28
    """

    grid2d = data.parent

    assert isinstance(grid2d, Grid2D), f"The parent object must be a Grid2D entity."

    values = data.values.copy()
    values[(values > 1e-38) * (values < 2e-38)] = -99999

    # TODO Re-sample the grid if rotated
    # if grid2d.rotation != 0.0:

    driver = gdal.GetDriverByName("GTiff")

    # Chose type
    if data_type == "RGB":
        encode_type = gdal.GDT_Byte
        num_bands = 3
        if data.entity_type.color_map is not None:
            cmap = data.entity_type.color_map.values
            red = interp1d(
                cmap["Value"], cmap["Red"], bounds_error=False, fill_value="extrapolate"
            )(values)
            blue = interp1d(
                cmap["Value"],
                cmap["Blue"],
                bounds_error=False,
                fill_value="extrapolate",
            )(values)
            green = interp1d(
                cmap["Value"],
                cmap["Green"],
                bounds_error=False,
                fill_value="extrapolate",
            )(values)
            array = [
                red.reshape(grid2d.shape, order="F").T,
                green.reshape(grid2d.shape, order="F").T,
                blue.reshape(grid2d.shape, order="F").T,
            ]

            np.savetxt(
                file_name[:-4] + "_RGB.txt",
                np.c_[cmap["Value"], cmap["Red"], cmap["Green"], cmap["Blue"]],
                fmt="%.5e %i %i %i",
            )
        else:
            print("A color_map is required for RGB export.")
            return
    else:
        encode_type = gdal.GDT_Float32
        num_bands = 1
        array = values.reshape(grid2d.shape, order="F").T

    dataset = driver.Create(
        file_name,
        grid2d.shape[0],
        grid2d.shape[1],
        num_bands,
        encode_type,
    )

    # Get rotation
    angle = -grid2d.rotation
    vec = rotate_xy(np.r_[np.c_[1, 0], np.c_[0, 1]], [0, 0], angle)

    dataset.SetGeoTransform(
        (
            grid2d.origin["x"],
            vec[0, 0] * grid2d.u_cell_size,
            vec[0, 1] * grid2d.v_cell_size,
            grid2d.origin["y"],
            vec[1, 0] * grid2d.u_cell_size,
            vec[1, 1] * grid2d.v_cell_size,
        )
    )

    try:
        dataset.SetProjection(wkt_code)
    except ValueError:
        print(
            f"A valid well-known-text (wkt) code is required. Provided {wkt_code} not understood"
        )

    if num_bands == 1:
        dataset.GetRasterBand(1).WriteArray(array)
    else:
        for i in range(0, num_bands):
            dataset.GetRasterBand(i + 1).WriteArray(array[i])

    dataset.FlushCache()  # Write to disk.


def geotiff_2_grid(
    workspace: Workspace,
    file_name: str,
    grid: Grid2D = None,
    grid_name: str = None,
    parent: Group = None,
) -> Grid2D:
    """
    Load a geotiff from file.

    :param workspace: Workspace to load the data into.
    :param file_name: Input file name with path.
    :param grid: Existing Grid2D object to load the data into. A new object is created by default.
    :param grid_name: Name of the new Grid2D object. Defaults to the file name.
    :param parent: Group entity to store the new Grid2D object into.

     :return grid: Grid2D object with values stored.
    """
    tiff_object = gdal.Open(file_name)
    band = tiff_object.GetRasterBand(1)
    temp = band.ReadAsArray()

    file_name = os.path.basename(file_name).split(".")[0]
    if grid is None:
        if grid_name is None:
            grid_name = file_name

        grid = Grid2D.create(
            workspace,
            name=grid_name,
            origin=[
                tiff_object.GetGeoTransform()[0],
                tiff_object.GetGeoTransform()[3],
                0,
            ],
            u_count=temp.shape[1],
            v_count=temp.shape[0],
            u_cell_size=tiff_object.GetGeoTransform()[1],
            v_cell_size=tiff_object.GetGeoTransform()[5],
            parent=parent,
        )

    assert isinstance(grid, Grid2D), "Parent object must be a Grid2D"

    # Replace 0 to nan
    temp[temp == 0] = np.nan
    grid.add_data({file_name: {"values": temp.ravel()}})

    del tiff_object
    return grid


def export_curve_2_shapefile(
    curve, attribute: geoh5py.data.Data = None, wkt_code: str = None, file_name=None
):
    """
    Export a Curve object to *.shp

    :param curve: Input Curve object to be exported.
    :param attribute: Data values exported on the Curve parts.
    :param wkt_code: Well-Known-Text string used to assign a projection.
    :param file_name: Specify the path and name of the *.shp. Defaults to the current directory and `curve.name`.
    """
    attribute_vals = None

    if attribute is not None and curve.get_data(attribute):
        attribute_vals = curve.get_data(attribute)[0].values

    polylines, values = [], []
    for lid in curve.unique_parts:

        ind_line = np.where(curve.parts == lid)[0]
        polylines += [curve.vertices[ind_line, :2]]

        if attribute_vals is not None:
            values += [attribute_vals[ind_line]]

    # Define a polygon feature geometry with one attribute
    schema = {"geometry": "LineString"}

    if values:
        attr_name = attribute.replace(":", "_")
        schema["properties"] = {attr_name: "float"}
    else:
        schema["properties"] = {"id": "int"}

    with fiona.open(
        file_name + ".shp",
        "w",
        driver="ESRI Shapefile",
        schema=schema,
        crs_wkt=wkt_code,
    ) as c:

        # If there are multiple geometries, put the "for" loop here
        for ii, poly in enumerate(polylines):

            if len(poly) > 1:
                pline = LineString(list(tuple(map(tuple, poly))))

                res = {}
                res["properties"] = {}

                if attribute and values:
                    res["properties"][attr_name] = np.mean(values[ii])
                else:
                    res["properties"]["id"] = ii

                # geometry of of the original polygon shapefile
                res["geometry"] = mapping(pline)
                c.write(res)


def calculate_2D_trend(
    points: np.ndarray, values: np.ndarray, order: int = 0, method: str = "all"
):
    """
    detrend2D(points, values, order=0, method='all')

    Function to remove a trend from 2D scatter points with values

    Parameters:
    ----------

    points: array or floats, shape(*, 2)
        Coordinates of input points

    values: array of floats, shape(*,)
        Values to be de-trended

    order: Order of the polynomial to be used

    method: str
        Method to be used for the detrending
            "all": USe all points
            "corners": Only use points on the convex hull


    Returns
    -------

    trend: array of floats, shape(*,)
        Calculated trend

    coefficients: array of floats, shape(order+1)
        Coefficients for the polynomial describing the trend

        trend = c[0] + points[:, 0] * c[1] +  points[:, 1] * c[2]
    """
    if not isinstance(order, int) or order < 0:
        raise ValueError(
            "Polynomial 'order' should be an integer > 0. "
            f"Value of {order} provided."
        )

    ind_nan = ~np.isnan(values)
    loc_xy = points[ind_nan, :]
    values = values[ind_nan]

    if method == "corners":
        hull = ConvexHull(loc_xy[:, :2])
        # Extract only those points that make the ConvexHull
        loc_xy = loc_xy[hull.vertices, :2]
        values = values[hull.vertices]
    elif not method == "all":
        raise ValueError(
            "'method' must be either 'all', or 'corners'. " f"Value {method} provided"
        )
<<<<<<< HEAD

    # Compute center of mass
    center_x = np.sum(loc_xy[:, 0] * np.abs(values)) / np.sum(np.abs(values))
    center_y = np.sum(loc_xy[:, 1] * np.abs(values)) / np.sum(np.abs(values))

    polynomial = []
    xx, yy = np.triu_indices(order + 1)
    for x, y in zip(xx, yy):
        polynomial.append(
            (loc_xy[:, 0] - center_x) ** float(x)
            * (loc_xy[:, 1] - center_y) ** float(y - x)
        )
    polynomial = np.vstack(polynomial).T

=======

    # Compute center of mass
    center_x = np.sum(loc_xy[:, 0] * np.abs(values)) / np.sum(np.abs(values))
    center_y = np.sum(loc_xy[:, 1] * np.abs(values)) / np.sum(np.abs(values))

    polynomial = []
    xx, yy = np.triu_indices(order + 1)
    for x, y in zip(xx, yy):
        polynomial.append(
            (loc_xy[:, 0] - center_x) ** float(x)
            * (loc_xy[:, 1] - center_y) ** float(y - x)
        )
    polynomial = np.vstack(polynomial).T

>>>>>>> 28979d41
    if polynomial.shape[0] <= polynomial.shape[1]:
        raise ValueError(
            "The number of input values must be greater than the number of coefficients in the polynomial. "
            f"Provided {polynomial.shape[0]} values for a {order}th order polynomial with {polynomial.shape[1]} coefficients."
        )

    params, _, _, _ = np.linalg.lstsq(polynomial, values, rcond=None)
    data_trend = np.zeros(points.shape[0])
    for count, (x, y) in enumerate(zip(xx, yy)):
        data_trend += (
            params[count]
            * (points[:, 0] - center_x) ** float(x)
            * (points[:, 1] - center_y) ** float(y - x)
        )
    print(
        f"Removed {order}th order polynomial trend with mean: {np.mean(data_trend):.6g}"
    )
    return data_trend, params


def weighted_average(
    xyz_in: np.ndarray,
    xyz_out: np.ndarray,
    values: list,
    max_distance: float = np.inf,
    n: int = 8,
    return_indices: bool = False,
    threshold: float = 1e-1,
) -> list:
    """
    Perform a inverse distance weighted averaging on a list of values.

    :param xyz_in: shape(*, 3) Input coordinate locations.
    :param xyz_out: shape(*, 3) Output coordinate locations.
    :param values: Values to be averaged from the input to output locations.
    :param max_distance: Maximum averaging distance beyond which values do not contribute to the average.
    :param n: Number of nearest neighbours used in the weighted average.
    :param return_indices: If True, return the indices of the nearest neighbours from the input locations.
    :param threshold: Small value added to the radial distance to avoid zero division.
        The value can also be used to smooth the interpolation.

    :return avg_values: List of values averaged to the output coordinates
    """
    n = np.min([xyz_in.shape[0], n])
    assert isinstance(values, list), "Input 'values' must be a list of numpy.ndarrays"

    assert all(
        [vals.shape[0] == xyz_in.shape[0] for vals in values]
    ), "Input 'values' must have the same shape as input 'locations'"

    tree = cKDTree(xyz_in)
    rad, ind = tree.query(xyz_out, n)
    ind = np.c_[ind]
    rad = np.c_[rad]
    rad[rad > max_distance] = np.nan
    avg_values = []
    for value in values:
        values_interp = np.zeros(xyz_out.shape[0])
        weight = np.zeros(xyz_out.shape[0])

        for ii in range(n):
            v = value[ind[:, ii]] / (rad[:, ii] + threshold)
            values_interp = np.nansum([values_interp, v], axis=0)
            w = 1.0 / (rad[:, ii] + threshold)
            weight = np.nansum([weight, w], axis=0)

        values_interp[weight > 0] = values_interp[weight > 0] / weight[weight > 0]
        avg_values += [values_interp]

    if return_indices:
        return avg_values, ind

    return avg_values


def window_xy(
    x: np.ndarray, y: np.ndarray, window: dict[str, float], mask: np.array = None
) -> tuple[np.ndarray, np.ndarray, np.ndarray]:
    """
    Window x, y coordinates with window limits built from center and size.

    Notes
    -----
    This formulation is restricted to window outside of a north-south,
    east-west oriented box.  If the data you wish to window has an
    orientation other than this, then consider using the filter_xy
    function which includes an optional rotation parameter.

    :param x: Easting coordinates, as vector or meshgrid-like array.
    :param y: Northing coordinates, as vector or meshgrid-like array.
    :param window: Window parameters describing a domain of interest.
        Must contain the following keys and values:
        window = {
            "center": [X: float, Y: float],
            "size": [width: float, height: float]
        }
    :param mask: Optionally provide an existing mask and return the union
        of the two masks and it's effect on x and y.

    :return: mask: Boolean mask that was applied to x, and y.
    :return: x[mask]: Masked input array x.
    :return: y[mask]: Masked input array y.


    """

    if ("center" in window.keys()) & ("size" in window.keys()):
        x_lim = [
            window["center"][0] - window["size"][0] / 2,
            window["center"][0] + window["size"][0] / 2,
        ]
        y_lim = [
            window["center"][1] - window["size"][1] / 2,
            window["center"][1] + window["size"][1] / 2,
        ]
    else:
        msg = f"Missing window keys: 'center' and 'size'."
        raise KeyError(msg)

    window_mask = x >= x_lim[0]
    window_mask &= x <= x_lim[1]
    window_mask &= y >= y_lim[0]
    window_mask &= y <= y_lim[1]

    if mask is not None:
        window_mask &= mask

    return window_mask, x[window_mask], y[window_mask]


def downsample_xy(
    x: np.ndarray, y: np.ndarray, distance: float, mask: np.ndarray = None
) -> tuple[np.ndarray, np.ndarray, np.ndarray]:

    """
    Downsample locations to approximate a grid with defined spacing.

    :param x: Easting coordinates, as a 1-dimensional vector.
    :param y: Northing coordinates, as a 1-dimensional vector.
    :param distance: Desired coordinate spacing.
    :param mask: Optionally provide an existing mask and return the union
        of the two masks and it's effect on x and y.

    :return: mask: Boolean mask that was applied to x, and y.
    :return: x[mask]: Masked input array x.
    :return: y[mask]: Masked input array y.

    """

    downsample_mask = np.ones_like(x, dtype=bool)
    xy = np.c_[x.ravel(), y.ravel()]
    tree = cKDTree(xy)

    mask_ind = np.where(downsample_mask)[0]
    nstn = xy.shape[0]
    for ii in range(nstn):
        if downsample_mask[mask_ind[ii]]:
            ind = tree.query_ball_point(xy[ii, :2], distance)
            downsample_mask[mask_ind[ind]] = False
            downsample_mask[mask_ind[ii]] = True

    if mask is not None:
        downsample_mask &= mask

    xy = xy[downsample_mask]
    return downsample_mask, xy[:, 0], xy[:, 1]


def downsample_grid(
    xg: np.ndarray, yg: np.ndarray, distance: float, mask: np.ndarray = None
) -> tuple[np.ndarray, np.ndarray, np.ndarray]:
    """
    Downsample grid locations to approximate spacing provided by 'distance'.

    Notes
    -----
    This implementation is more efficient than the 'downsample_xy' function
    for locations on a regular grid.

    :param xg: Meshgrid-like array of Easting coordinates.
    :param yg: Meshgrid-like array of Northing coordinates.
    :param distance: Desired coordinate spacing.
    :param mask: Optionally provide an existing mask and return the union
        of the two masks and it's effect on xg and yg.

    :return: mask: Boolean mask that was applied to xg, and yg.
    :return: xg[mask]: Masked input array xg.
    :return: yg[mask]: Masked input array yg.

    """

    u_diff = lambda u: np.unique(np.diff(u, axis=1))[0]
    v_diff = lambda v: np.unique(np.diff(v, axis=0))[0]

    du = np.linalg.norm(np.c_[u_diff(xg), u_diff(yg)])
    dv = np.linalg.norm(np.c_[v_diff(xg), v_diff(yg)])
    u_ds = np.max([int(np.rint(distance / du)), 1])
    v_ds = np.max([int(np.rint(distance / dv)), 1])

    downsample_mask = np.zeros_like(xg, dtype=bool)
    downsample_mask[::v_ds, ::u_ds] = True

    if mask is not None:
        downsample_mask &= mask

    return downsample_mask, xg[downsample_mask], yg[downsample_mask]


def filter_xy(
    x: np.array,
    y: np.array,
    distance: float = None,
    window: dict = None,
    angle: float = None,
    mask: np.ndarray = None,
) -> np.array:
    """
    Window and down-sample locations based on distance and window parameters.

    :param x: Easting coordinates, as vector or meshgrid-like array
    :param y: Northing coordinates, as vector or meshgrid-like array
    :param distance: Desired coordinate spacing.
    :param window: Window parameters describing a domain of interest.
        Must contain the following keys and values:
        window = {
            "center": [X: float, Y: float],
            "size": [width: float, height: float]
        }
        May also contain an "azimuth" in the case of rotated x and y.
    :param angle: Angle through which the locations must be rotated
        to take on a east-west, north-south orientation.  Supersedes
        the 'azimuth' key/value pair in the window dictionary if it
        exists.
    :param mask: Boolean mask to be combined with filter_xy masks via
        logical 'and' operation.

    :return mask: Boolean mask to be applied input arrays x and y.
    """

    if mask is None:
        mask = np.ones_like(x, dtype=bool)

    azim = None
    if angle is not None:
        azim = angle
    elif window is not None:
        if "azimuth" in window.keys():
            azim = window["azimuth"]

    is_rotated = False if (azim is None) | (azim == 0) else True
    if is_rotated:
        xy_locs = rotate_xy(np.c_[x.ravel(), y.ravel()], window["center"], azim)
        xr = xy_locs[:, 0].reshape(x.shape)
        yr = xy_locs[:, 1].reshape(y.shape)

    if window is not None:

        if is_rotated:
            mask, _, _ = window_xy(xr, yr, window, mask=mask)
        else:
            mask, _, _ = window_xy(x, y, window, mask=mask)

    if distance not in [None, 0]:

        is_grid = False
        if x.ndim > 1:

            if is_rotated:
                u_diff = np.unique(np.round(np.diff(xr, axis=1), 8))
                v_diff = np.unique(np.round(np.diff(yr, axis=0), 8))
            else:
                u_diff = np.unique(np.round(np.diff(x, axis=1), 8))
                v_diff = np.unique(np.round(np.diff(y, axis=0), 8))

            is_grid = (len(u_diff) == 1) & (len(v_diff) == 1)

        if is_grid:
            mask, _, _ = downsample_grid(x, y, distance, mask=mask)
        else:
            mask, _, _ = downsample_xy(x, y, distance, mask=mask)

    return mask


def rotate_xy(xyz: np.ndarray, center: list, angle: float):
    """
    Perform a counterclockwise rotation on the XY plane about a center point.

    :param xyz: shape(*, 3) Input coordinates
    :param center: len(2) Coordinates for the center of rotation.
    :param  angle: Angle of rotation in degree
    """
    R = np.r_[
        np.c_[np.cos(np.pi * angle / 180), -np.sin(np.pi * angle / 180)],
        np.c_[np.sin(np.pi * angle / 180), np.cos(np.pi * angle / 180)],
    ]

    locs = xyz.copy()
    locs[:, 0] -= center[0]
    locs[:, 1] -= center[1]

    xy_rot = np.dot(R, locs[:, :2].T).T

    return np.c_[xy_rot[:, 0] + center[0], xy_rot[:, 1] + center[1], locs[:, 2:]]


def running_mean(
    values: np.array, width: int = 1, method: str = "centered"
) -> np.array:
    """
    Compute a running mean of an array over a defined width.

    :param values: Input values to compute the running mean over
    :param width: Number of neighboring values to be used
    :param method: Choice between 'forward', 'backward' and ['centered'] averaging.

    :return mean_values: Averaged array values of shape(values, )
    """
    # Averaging vector (1/N)
    weights = np.r_[np.zeros(width + 1), np.ones_like(values)]
    sum_weights = np.cumsum(weights)

    mean = np.zeros_like(values)

    # Forward averaging
    if method in ["centered", "forward"]:
        padd = np.r_[np.zeros(width + 1), values]
        cumsum = np.cumsum(padd)
        mean += (cumsum[(width + 1) :] - cumsum[: (-width - 1)]) / (
            sum_weights[(width + 1) :] - sum_weights[: (-width - 1)]
        )

    # Backward averaging
    if method in ["centered", "backward"]:
        padd = np.r_[np.zeros(width + 1), values[::-1]]
        cumsum = np.cumsum(padd)
        mean += (
            (cumsum[(width + 1) :] - cumsum[: (-width - 1)])
            / (sum_weights[(width + 1) :] - sum_weights[: (-width - 1)])
        )[::-1]

    if method == "centered":
        mean /= 2.0

    return mean


class LineDataDerivatives:
    """
    Compute and store the derivatives of inline data values. The values are re-sampled at a constant
    interval, padded then transformed to the Fourier domain using the :obj:`numpy.fft` package.

    :param locations: An array of data locations, either as distance along line or 3D coordinates.
        For 3D coordinates, the locations are automatically converted and sorted as distance from the origin.
    :param values: Data values used to compute derivatives over, shape(locations.shape[0],).
    :param epsilon: Adjustable constant used in :obj:`scipy.interpolate.Rbf`. Defaults to 20x the average sampling
    :param interpolation: Type on interpolation accepted by the :obj:`scipy.interpolate.Rbf` routine:
        'multiquadric', 'inverse', 'gaussian', 'linear', 'cubic', 'quintic', 'thin_plate'
    :param sampling_width: Number of padding values used in the FFT. By default, the entire array is used as
        padding.
    :param residual: Use the residual between the values and the running mean to compute derivatives.
    :param sampling: Sampling interval length (m) used in the FFT. Defaults to the mean data separation.
    :param smoothing: Number of neighbours used by the :obj:`geoapps.utils.running_mean` routine.
    """

    def __init__(
        self,
        locations: np.ndarray = None,
        values: np.array = None,
        epsilon: float = None,
        interpolation: str = "gaussian",
        smoothing: int = 0,
        residual: bool = False,
        sampling: float = None,
        **kwargs,
    ):
        self._locations_resampled = None
        self._epsilon = epsilon
        self.x_locations = None
        self.y_locations = None
        self.z_locations = None
        self.locations = locations
        self.values = values
        self._interpolation = interpolation
        self._smoothing = smoothing
        self._residual = residual
        self._sampling = sampling

        # if values is not None:
        #     self._values = values[self.sorting]

        for key, value in kwargs.items():
            if getattr(self, key, None) is not None:
                setattr(self, key, value)

    def interp_x(self, distance):
        """
        Get the x-coordinate from the inline distance.
        """
        if getattr(self, "Fx", None) is None and self.x_locations is not None:
            self.Fx = interp1d(
                self.locations,
                self.x_locations,
                bounds_error=False,
                fill_value="extrapolate",
            )
        return self.Fx(distance)

    def interp_y(self, distance):
        """
        Get the y-coordinate from the inline distance.
        """
        if getattr(self, "Fy", None) is None and self.y_locations is not None:
            self.Fy = interp1d(
                self.locations,
                self.y_locations,
                bounds_error=False,
                fill_value="extrapolate",
            )
        return self.Fy(distance)

    def interp_z(self, distance):
        """
        Get the z-coordinate from the inline distance.
        """
        if getattr(self, "Fz", None) is None and self.z_locations is not None:
            self.Fz = interp1d(
                self.locations,
                self.z_locations,
                bounds_error=False,
                fill_value="extrapolate",
            )
        return self.Fz(distance)

    @property
    def epsilon(self):
        """
        Adjustable constant used by :obj:`scipy.interpolate.Rbf`
        """
        if getattr(self, "_epsilon", None) is None:
            width = self.locations[-1] - self.locations[0]
            self._epsilon = width / 5.0

        return self._epsilon

    @property
    def sampling_width(self):
        """
        Number of padding cells added for the FFT
        """
        if getattr(self, "_sampling_width", None) is None:
            self._sampling_width = int(np.floor(len(self.values_resampled)))

        return self._sampling_width

    @property
    def locations(self):
        """
        Position of values along line.
        """
        return self._locations

    @locations.setter
    def locations(self, locations):
        self._locations = None
        self.x_locations = None
        self.y_locations = None
        self.z_locations = None
        self.sorting = None
        self.values_resampled = None
        self._locations_resampled = None

        if locations is not None:
            if locations.ndim > 1:
                if np.std(locations[:, 1]) > np.std(locations[:, 0]):
                    start = np.argmin(locations[:, 1])
                    self.sorting = np.argsort(locations[:, 1])
                else:
                    start = np.argmin(locations[:, 0])
                    self.sorting = np.argsort(locations[:, 0])

                self.x_locations = locations[self.sorting, 0]
                self.y_locations = locations[self.sorting, 1]

                if locations.shape[1] == 3:
                    self.z_locations = locations[self.sorting, 2]

                distances = np.linalg.norm(
                    np.c_[
                        locations[start, 0] - locations[self.sorting, 0],
                        locations[start, 1] - locations[self.sorting, 1],
                    ],
                    axis=1,
                )

            else:
                self.x_locations = locations
                self.sorting = np.argsort(locations)
                distances = locations[self.sorting]

            self._locations = distances

            if self._locations[0] == self._locations[-1]:
                return

            width = self._locations[-1] - self._locations[0]
            dx = np.mean(np.abs(self.locations[1:] - self.locations[:-1]))
            self._sampling_width = np.ceil(
                (self._locations[-1] - self._locations[0]) / dx
            ).astype(int)
            self._locations_resampled = np.linspace(
                self._locations[0], self._locations[-1], self.sampling_width
            )
            # self._locations_resampled = self._locations_padded[self.sampling_width: -self.sampling_width]

    @property
    def locations_resampled(self):
        """
        Position of values resampled on a fix interval
        """
        return self._locations_resampled

    @property
    def values(self):
        """
        Original values sorted along line.
        """
        return self._values

    @values.setter
    def values(self, values):
        self.values_resampled = None
        self._values = None
        if (values is not None) and (self.sorting is not None):
            self._values = values[self.sorting]

    @property
    def sampling(self):
        """
        Discrete interval length (m)
        """
        if getattr(self, "_sampling", None) is None:
            self._sampling = np.mean(
                np.abs(self.locations_resampled[1:] - self.locations_resampled[:-1])
            )
        return self._sampling

    @property
    def values_resampled(self):
        """
        Values re-sampled on a regular interval
        """
        if getattr(self, "_values_resampled", None) is None:
            # self._values_resampled = self.values_padded[self.sampling_width: -self.sampling_width]
            F = interp1d(self.locations, self.values, fill_value="extrapolate")
            self._values_resampled = F(self._locations_resampled)
            self._values_resampled_raw = self._values_resampled.copy()
            if self._smoothing > 0:
                mean_values = running_mean(
                    self._values_resampled, width=self._smoothing, method="centered"
                )

                if self.residual:
                    self._values_resampled = self._values_resampled - mean_values
                else:
                    self._values_resampled = mean_values

        return self._values_resampled

    @values_resampled.setter
    def values_resampled(self, values):
        self._values_resampled = values
        self._values_resampled_raw = None

    @property
    def interpolation(self):
        """
        Method of interpolation: ['linear'], 'nearest', 'slinear', 'quadratic' or 'cubic'
        """
        return self._interpolation

    @interpolation.setter
    def interpolation(self, method):
        methods = ["linear", "nearest", "slinear", "quadratic", "cubic"]
        assert method in methods, f"Method on interpolation must be one of {methods}"

    @property
    def residual(self):
        """
        Use the residual of the smoothing data
        """
        return self._residual

    @residual.setter
    def residual(self, value):
        assert isinstance(value, bool), "Residual must be a bool"
        if value != self._residual:
            self._residual = value
            self.values_resampled = None

    @property
    def smoothing(self):
        """
        Smoothing factor in terms of number of nearest neighbours used
        in a running mean averaging of the signal
        """
        return self._smoothing

    @smoothing.setter
    def smoothing(self, value):
        assert (
            isinstance(value, int) and value >= 0
        ), "Smoothing parameter must be an integer >0"
        if value != self._smoothing:
            self._smoothing = value
            self.values_resampled = None

    def derivative(self, order=1) -> np.ndarray:
        """
        Compute and return the first order derivative.
        """
        deriv = self.values_resampled
        for ii in range(order):
            deriv = (deriv[1:] - deriv[:-1]) / self.sampling
            deriv = np.r_[2 * deriv[0] - deriv[1], deriv]

        return deriv


def tensor_2_block_model(workspace, mesh, name=None, parent=None, data={}):
    """
    Function to convert a tensor mesh from :obj:`~discretize.TensorMesh` to
    :obj:`~geoh5py.objects.block_model.BlockModel`
    """

    block_model = BlockModel.create(
        workspace,
        origin=[mesh.x0[0], mesh.x0[1], mesh.x0[2]],
        u_cell_delimiters=(mesh.vectorNx - mesh.x0[0]),
        v_cell_delimiters=(mesh.vectorNy - mesh.x0[1]),
        z_cell_delimiters=(mesh.vectorNz - mesh.x0[2]),
        name=name,
        parent=parent,
    )

    for name, model in data.items():
        modelMat = mesh.reshape(model, "CC", "CC", "M")

        # Transpose the axes
        modelMatT = modelMat.transpose((2, 0, 1))
        modelMatTR = modelMatT.reshape((-1, 1), order="F")

        block_model.add_data({name: {"values": modelMatTR}})

    return block_model


def block_model_2_tensor(block_model, models=[]):
    """
    Function to convert a :obj:`~geoh5py.objects.block_model.BlockModel`
    to tensor mesh :obj:`~discretize.TensorMesh`
    """

    from discretize import TensorMesh

    tensor = TensorMesh(
        [
            np.abs(block_model.u_cells),
            np.abs(block_model.v_cells),
            np.abs(block_model.z_cells),
        ],
        x0="CC0",
    )
    tensor.x0 = [
        block_model.origin["x"] + block_model.u_cells[block_model.u_cells < 0].sum(),
        block_model.origin["y"] + block_model.v_cells[block_model.v_cells < 0].sum(),
        block_model.origin["z"] + block_model.z_cells[block_model.z_cells < 0].sum(),
    ]
    out = []

    for model in models:
        values = model.copy().reshape((tensor.nCz, tensor.nCx, tensor.nCy), order="F")

        if tensor.x0[2] != block_model.origin["z"]:
            values = values[::-1, :, :]
        values = np.transpose(values, (1, 2, 0))

        values = values.reshape((-1, 1), order="F")
        out += [values]

    return tensor, out


def treemesh_2_octree(workspace, treemesh, **kwargs):

    indArr, levels = treemesh._ubc_indArr
    ubc_order = treemesh._ubc_order

    indArr = indArr[ubc_order] - 1
    levels = levels[ubc_order]

    origin = treemesh.x0.copy()
    origin[2] += treemesh.h[2].size * treemesh.h[2][0]
    mesh_object = Octree.create(
        workspace,
        origin=origin,
        u_count=treemesh.h[0].size,
        v_count=treemesh.h[1].size,
        w_count=treemesh.h[2].size,
        u_cell_size=treemesh.h[0][0],
        v_cell_size=treemesh.h[1][0],
        w_cell_size=-treemesh.h[2][0],
        octree_cells=np.c_[indArr, levels],
        **kwargs,
    )

    return mesh_object


def octree_2_treemesh(mesh):
    """
    Convert a geoh5 Octree mesh to discretize.TreeMesh
    Modified code from module discretize.TreeMesh.readUBC function.
    """

    from discretize import TreeMesh

    tswCorn = np.asarray(mesh.origin.tolist())

    smallCell = [mesh.u_cell_size, mesh.v_cell_size, mesh.w_cell_size]

    nCunderMesh = [mesh.u_count, mesh.v_count, mesh.w_count]

    cell_sizes = [np.ones(nr) * sz for nr, sz in zip(nCunderMesh, smallCell)]
    u_shift, v_shift, w_shift = (np.sum(h[h < 0]) for h in cell_sizes)
    h1, h2, h3 = (np.abs(h) for h in cell_sizes)
    x0 = tswCorn + np.array([u_shift, v_shift, w_shift])

    ls = np.log2(nCunderMesh).astype(int)
    if ls[0] == ls[1] and ls[1] == ls[2]:
        max_level = ls[0]
    else:
        max_level = min(ls) + 1

    treemesh = TreeMesh([h1, h2, h3], x0=x0)

    # Convert indArr to points in coordinates of underlying cpp tree
    # indArr is ix, iy, iz(top-down) need it in ix, iy, iz (bottom-up)
    cells = np.vstack(mesh.octree_cells.tolist())

    levels = cells[:, -1]
    indArr = cells[:, :-1]

    indArr = 2 * indArr + levels[:, None]  # get cell center index
    indArr[:, 2] = 2 * nCunderMesh[2] - indArr[:, 2]  # switch direction of iz
    levels = max_level - np.log2(levels)  # calculate level

    treemesh.__setstate__((indArr, levels))

    return treemesh


def object_2_dataframe(entity, fields=[], inplace=False, vertices=True, index=None):
    """
    Convert an object to a pandas dataframe
    """
    if getattr(entity, "vertices", None) is not None:
        locs = entity.vertices
    elif getattr(entity, "centroids", None) is not None:
        locs = entity.centroids

    if index is None:
        index = np.arange(locs.shape[0])

    data_dict = {}
    if vertices:
        data_dict["X"] = locs[index, 0]
        data_dict["Y"] = locs[index, 1]
        data_dict["Z"] = locs[index, 2]

    d_f = pd.DataFrame(data_dict, columns=list(data_dict.keys()))
    for field in fields:
        for data in entity.workspace.get_entity(field):
            if (data in entity.children) and (data.values.shape[0] == locs.shape[0]):
                d_f[data.name] = data.values.copy()[index]
                if inplace:
                    data.values = None

    return d_f


def csv_2_zarr(input_csv, out_dir="zarr", rowchunks=100000, dask_chunks="64MB"):
    """
    Zarr conversion for large CSV files

    NOTE: Need testing
    """
    # Need to run this part only once
    if ~os.path.exists(out_dir):
        for ii, chunk in enumerate(pd.read_csv(input_csv, chunksize=rowchunks)):
            array = chunk.to_numpy()[1:, :]
            da_array = da.from_array(array, chunks=dask_chunks)
            da.to_zarr(da_array, url=out_dir + fr"\Tile{ii}")

    # Just read the header
    header = pd.read_csv(input_csv, nrows=1)

    # Stack all the blocks in one big zarr
    count = len([name for name in os.listdir(out_dir)])
    dask_arrays = []
    for ii in range(count):
        block = da.from_zarr(out_dir + f"/Tile{ii}")
        dask_arrays.append(block)

    return header, da.vstack(dask_arrays)


def data_2_zarr(h5file, entity_name, downsampling=1, fields=[], zarr_file="data.zarr"):
    """
    Convert an data entity and values to a dictionary of zarr's
    """

    workspace = Workspace(h5file)
    entity = workspace.get_entity(entity_name)[0]

    if getattr(entity, "vertices", None) is not None:
        n_data = entity.n_vertices
    elif getattr(entity, "centroids", None) is not None:
        n_data = entity.n_cells
    del workspace, entity

    vec_len = int(np.ceil(n_data / downsampling))

    def load(field):
        """
        Load one column from geoh5
        """
        workspace = Workspace(h5file)
        entity = workspace.get_entity(entity_name)[0]
        obj = entity.get_data(field)[0]
        values = obj.values[::downsampling]
        if isinstance(obj, FloatData) and values.shape[0] == vec_len:
            values[(values > 1e-38) * (values < 2e-38)] = -99999
        else:
            values = np.ones(vec_len) * -99999
        del workspace, obj, entity
        gc.collect()
        return values

    row = dask.delayed(load, pure=True)

    make_rows = [row(field) for field in fields]

    delayed_array = [
        da.from_delayed(
            make_row, dtype=np.float32, shape=(np.ceil(n_data / downsampling),)
        )
        for make_row in make_rows
    ]

    stack = da.vstack(delayed_array)

    if os.path.exists(zarr_file):

        data_mat = da.from_zarr(zarr_file)

        if np.all(
            np.r_[
                np.any(np.r_[data_mat.chunks[0]] == stack.chunks[0]),
                np.any(np.r_[data_mat.chunks[1]] == stack.chunks[1]),
                np.r_[data_mat.shape] == np.r_[stack.shape],
            ]
        ):
            # Check that loaded G matches supplied data and mesh
            print("Zarr file detected with same shape and chunksize ... re-loading")

            return data_mat
        else:

            print("Zarr file detected with wrong shape and chunksize ... over-writing")

    with ProgressBar():
        print("Saving G to zarr: " + zarr_file)
        data_mat = da.to_zarr(
            stack,
            zarr_file,
            compute=True,
            return_stored=True,
            overwrite=True,
        )

    return data_mat


def rotate_vertices(xyz, center, phi, theta):
    """
    Rotate scatter points in column format around a center location

    INPUT
    :param: xyz nDx3 matrix
    :param: center xyz location of rotation
    :param: theta angle rotation around z-axis
    :param: phi angle rotation around x-axis

    """
    xyz -= np.kron(np.ones((xyz.shape[0], 1)), np.r_[center])

    phi = -np.deg2rad(np.asarray(phi))
    theta = np.deg2rad((450.0 - np.asarray(theta)) % 360.0)

    Rx = np.asarray(
        [[1, 0, 0], [0, np.cos(phi), -np.sin(phi)], [0, np.sin(phi), np.cos(phi)]]
    )

    Rz = np.asarray(
        [
            [np.cos(theta), -np.sin(theta), 0],
            [np.sin(theta), np.cos(theta), 0],
            [0, 0, 1],
        ]
    )

    R = Rz.dot(Rx)

    xyzRot = R.dot(xyz.T).T

    return xyzRot + np.kron(np.ones((xyz.shape[0], 1)), np.r_[center])


def rotate_azimuth_dip(azimuth, dip):
    """
    dipazm_2_xyz(dip,azimuth)

    Function converting degree angles for dip and azimuth from north to a
    3-components in cartesian coordinates.

    INPUT
    dip     : Value or vector of dip from horizontal in DEGREE
    azimuth   : Value or vector of azimuth from north in DEGREE

    OUTPUT
    M       : [n-by-3] Array of xyz components of a unit vector in cartesian

    Created on Dec, 20th 2015

    @author: dominiquef
    """

    azimuth = np.asarray(azimuth)
    dip = np.asarray(dip)

    # Number of elements
    nC = azimuth.size

    M = np.zeros((nC, 3))

    # Modify azimuth from North to cartesian-X
    inc = -np.deg2rad(np.asarray(dip))
    dec = np.deg2rad((450.0 - np.asarray(azimuth)) % 360.0)

    M[:, 0] = np.cos(inc) * np.cos(dec)
    M[:, 1] = np.cos(inc) * np.sin(dec)
    M[:, 2] = np.sin(inc)

    return M


def string_2_list(string):
    """
    Convert a list of numbers separated by comma to a list of floats
    """
    return [float(val) for val in string.split(",") if len(val) > 0]


class RectangularBlock:
    """
    Define a rotated rectangular block in 3D space

    :param
        - length, width, depth: width, length and height of prism
        - center : center of prism in horizontal plane
        - dip, azimuth : dip and azimuth of prism
    """

    def __init__(self, **kwargs):

        self._center = [0.0, 0.0, 0.0]
        self._length = 1.0
        self._width = 1.0
        self._depth = 1.0
        self._dip = 0.0
        self._azimuth = 0.0
        self._vertices = None

        self.triangles = np.vstack(
            [
                [0, 1, 2],
                [1, 2, 3],
                [0, 1, 4],
                [1, 4, 5],
                [1, 3, 5],
                [3, 5, 7],
                [2, 3, 6],
                [3, 6, 7],
                [0, 2, 4],
                [2, 4, 6],
                [4, 5, 6],
                [5, 6, 7],
            ]
        )

        for attr, item in kwargs.items():
            try:
                setattr(self, attr, item)
            except AttributeError:
                continue

    @property
    def center(self):
        """Prism center"""
        return self._center

    @center.setter
    def center(self, value):
        self._center = value
        self._vertices = None

    @property
    def length(self):
        """"""
        return self._length

    @length.setter
    def length(self, value):
        self._length = value
        self._vertices = None

    @property
    def width(self):
        """"""
        return self._width

    @width.setter
    def width(self, value):
        self._width = value
        self._vertices = None

    @property
    def depth(self):
        """"""
        return self._depth

    @depth.setter
    def depth(self, value):
        self._depth = value
        self._vertices = None

    @property
    def dip(self):
        """"""
        return self._dip

    @dip.setter
    def dip(self, value):
        self._dip = value
        self._vertices = None

    @property
    def azimuth(self):
        """"""
        return self._azimuth

    @azimuth.setter
    def azimuth(self, value):
        self._azimuth = value
        self._vertices = None

    @property
    def vertices(self):
        """
        Prism eight corners in 3D space
        """

        if getattr(self, "_vertices", None) is None:
            x1, x2 = [
                -self.length / 2.0 + self.center[0],
                self.length / 2.0 + self.center[0],
            ]
            y1, y2 = [
                -self.width / 2.0 + self.center[1],
                self.width / 2.0 + self.center[1],
            ]
            z1, z2 = [
                -self.depth / 2.0 + self.center[2],
                self.depth / 2.0 + self.center[2],
            ]

            block_xyz = np.asarray(
                [
                    [x1, x2, x1, x2, x1, x2, x1, x2],
                    [y1, y1, y2, y2, y1, y1, y2, y2],
                    [z1, z1, z1, z1, z2, z2, z2, z2],
                ]
            )

            xyz = rotate_vertices(block_xyz.T, self.center, self.dip, self.azimuth)

            self._vertices = xyz

        return self._vertices


def hex_to_rgb(hex):
    """
    Convert hex color code to RGB
    """
    code = hex.lstrip("#")
    return [int(code[i : i + 2], 16) for i in (0, 2, 4)]


def symlog(values, threshold):
    """
    Convert values to log with linear threshold near zero
    """
    return np.sign(values) * np.log10(1 + np.abs(values) / threshold)


def inv_symlog(values, threshold):
    """
    Compute the inverse symlog mapping
    """
    return np.sign(values) * threshold * (-1.0 + 10.0 ** np.abs(values))


def raw_moment(data, i_order, j_order):
    nrows, ncols = data.shape
    y_indices, x_indicies = np.mgrid[:nrows, :ncols]

    return (data * x_indicies ** i_order * y_indices ** j_order).sum()


def random_sampling(
    values, size, method="histogram", n_bins=100, bandwidth=0.2, rtol=1e-4
):
    """
    Perform a random sampling of the rows of the input array based on
    the distribution of the columns values.

    Parameters
    ----------

    values: numpy.array of float
        Input array of values N x M, where N >> M
    size: int
        Number of indices (rows) to be extracted from the original array

    Returns
    -------
    indices: numpy.array of int
        Indices of samples randomly selected from the PDF
    """
    if size == values.shape[0]:
        return np.where(np.all(~np.isnan(values), axis=1))[0]
    else:
        if method == "pdf":
            kde_skl = KernelDensity(bandwidth=bandwidth, rtol=rtol)
            kde_skl.fit(values)
            probabilities = np.exp(kde_skl.score_samples(values))
            probabilities /= probabilities.sum()
        else:
            probabilities = np.zeros(values.shape[0])
            for ind in range(values.shape[1]):
                vals = values[:, ind]
                nnan = ~np.isnan(vals)
                pop, bins = np.histogram(vals[nnan], n_bins)
                ind = np.digitize(vals[nnan], bins)
                ind[ind > n_bins] = n_bins
                probabilities[nnan] += 1.0 / (pop[ind - 1] + 1)

    probabilities[np.any(np.isnan(values), axis=1)] = 0
    probabilities /= probabilities.sum()

    np.random.seed = 0
    return np.random.choice(
        np.arange(values.shape[0]), replace=False, p=probabilities, size=size
    )


def moments_cov(data):
    data_sum = data.sum()
    m10 = raw_moment(data, 1, 0)
    m01 = raw_moment(data, 0, 1)
    x_centroid = m10 / data_sum
    y_centroid = m01 / data_sum
    u11 = (raw_moment(data, 1, 1) - x_centroid * m01) / data_sum
    u20 = (raw_moment(data, 2, 0) - x_centroid * m10) / data_sum
    u02 = (raw_moment(data, 0, 2) - y_centroid * m01) / data_sum
    cov = np.array([[u20, u11], [u11, u02]])
    return [x_centroid, y_centroid], cov


def ij_2_ind(coordinates, shape):
    """
    Return the index of ij coordinates
    """
    return [ij[0] * shape[1] + ij[1] for ij in coordinates]


def ind_2_ij(indices, shape):
    """
    Return the index of ij coordinates
    """
    return [[int(np.floor(ind / shape[1])), ind % shape[1]] for ind in indices]


def get_neighbours(index, shape):
    """
    Get all neighbours of cell in a 2D grid
    """
    j, i = int(np.floor(index / shape[1])), index % shape[1]
    vec_i = np.r_[i - 1, i, i + 1]
    vec_j = np.r_[j - 1, j, j + 1]

    vec_i = vec_i[(vec_i >= 0) * (vec_i < shape[1])]
    vec_j = vec_j[(vec_j >= 0) * (vec_j < shape[0])]

    ii, jj = np.meshgrid(vec_i, vec_j)

    return ij_2_ind(np.c_[jj.ravel(), ii.ravel()].tolist(), shape)


def get_active_neighbors(index, shape, model, threshold, blob_indices):
    """
    Given an index, append to a list if active
    """
    out = []
    for ind in get_neighbours(index, shape):
        if (model[ind] > threshold) and (ind not in blob_indices):
            out.append(ind)
    return out


def get_blob_indices(index, shape, model, threshold, blob_indices=[]):
    """
    Function to return indices of cells inside a model value blob
    """
    out = get_active_neighbors(index, shape, model, threshold, blob_indices)

    for neigh in out:
        blob_indices += [neigh]
        blob_indices = get_blob_indices(
            neigh, shape, model, threshold, blob_indices=blob_indices
        )

    return blob_indices


def format_labels(x, y, axs, labels=None, aspect="equal", tick_format="%i", **kwargs):
    if labels is None:
        axs.set_ylabel("Northing (m)")
        axs.set_xlabel("Easting (m)")
    else:
        axs.set_xlabel(labels[0])
        axs.set_ylabel(labels[1])
    xticks = np.linspace(x.min(), x.max(), 5)
    yticks = np.linspace(y.min(), y.max(), 5)

    axs.set_yticks(yticks)
    axs.set_yticklabels(
        [tick_format % y for y in yticks.tolist()], rotation=90, va="center"
    )
    axs.set_xticks(xticks)
    axs.set_xticklabels([tick_format % x for x in xticks.tolist()], va="center")
    axs.autoscale(tight=True)
    axs.set_aspect(aspect)


def input_string_2_float(input_string):
    """
    Function to input interval and value as string to a list of floats.

    Parameter
    ---------
    input_string: str
        Input string value of type `val1:val2:ii` and/or a list of values `val3, val4`


    Return
    ------
    list of floats
        Corresponding list of values in float format

    """
    if input_string != "":
        vals = re.split(",", input_string)
        cntrs = []
        for val in vals:
            if ":" in val:
                param = np.asarray(re.split(":", val), dtype="float")
                if len(param) == 2:
                    cntrs += [np.arange(param[0], param[1] + 1)]
                else:
                    cntrs += [np.arange(param[0], param[1] + param[2], param[2])]
            else:
                cntrs += [float(val)]
        return np.unique(np.sort(np.hstack(cntrs)))

    return None


def iso_surface(
    entity,
    values,
    levels,
    resolution=100,
    max_distance=np.inf,
):
    """
    Generate 3D iso surface from an entity vertices or centroids and values.

    Parameters
    ----------
    entity: geoh5py.objects
        Any entity with 'vertices' or 'centroids' attribute.

    values: numpy.ndarray
        Array of values to create iso-surfaces from.

    levels: list of floats
        List of iso values

    max_distance: float, default=numpy.inf
        Maximum distance from input data to generate iso surface.
        Only used for input entities other than BlockModel.

    resolution: int, default=100
        Grid size used to generate the iso surface.
        Only used for input entities other than BlockModel.

    Returns
    -------
    surfaces: list of numpy.ndarrays
        List of surfaces (one per levels) defined by
        vertices and cell indices.
        [(vertices, cells)_level_1, ..., (vertices, cells)_level_n]
    """
    if getattr(entity, "vertices", None) is not None:
        locations = entity.vertices
    elif getattr(entity, "centroids", None) is not None:
        locations = entity.centroids
    else:
        print("Input 'entity' must have 'vertices' or 'centroids'.")
        return None

    if isinstance(entity, BlockModel):
        values = values.reshape(
            (entity.shape[2], entity.shape[0], entity.shape[1]), order="F"
        ).transpose((1, 2, 0))
        grid = [
            entity.u_cell_delimiters,
            entity.v_cell_delimiters,
            entity.z_cell_delimiters,
        ]

    else:
        grid = []
        for ii in range(3):
            grid += [
                np.arange(
                    locations[:, ii].min(),
                    locations[:, ii].max() + resolution,
                    resolution,
                )
            ]

        y, x, z = np.meshgrid(grid[1], grid[0], grid[2])
        values = weighted_average(
            locations,
            np.c_[x.flatten(), y.flatten(), z.flatten()],
            [values],
            threshold=1e-1,
            n=8,
            max_distance=max_distance,
        )
        values = values[0].reshape(x.shape)

    surfaces = []
    for level in levels:
        try:
            verts, faces, _, _ = marching_cubes(values, level=level)

            # Remove all vertices and cells with nan
            nan_verts = np.any(np.isnan(verts), axis=1)
            rem_cells = np.any(nan_verts[faces], axis=1)

            active = np.arange(nan_verts.shape[0])
            active[nan_verts] = nan_verts.shape[0]
            _, inv_map = np.unique(active, return_inverse=True)

            verts = verts[nan_verts == False, :]
            faces = faces[rem_cells == False, :]
            faces = inv_map[faces].astype("uint32")

            vertices = []
            for ii in range(3):
                F = interp1d(
                    np.arange(grid[ii].shape[0]), grid[ii], fill_value="extrapolate"
                )
                vertices += [F(verts[:, ii])]

            if isinstance(entity, BlockModel):
                vertices = rotate_xy(np.vstack(vertices).T, [0, 0, 0], entity.rotation)
                vertices[:, 0] += entity.origin["x"]
                vertices[:, 1] += entity.origin["y"]
                vertices[:, 2] += entity.origin["z"]

            else:
                vertices = np.vstack(vertices).T
        except RuntimeError:
            vertices, faces = [], []

        surfaces += [[vertices, faces]]

    return surfaces


def get_inversion_output(h5file: str | Workspace, inversion_group: str | UUID):
    """
    Recover inversion iterations from a ContainerGroup comments.
    """
    if isinstance(h5file, Workspace):
        workspace = h5file
    else:
        workspace = Workspace(h5file)

    out = {"time": [], "iteration": [], "phi_d": [], "phi_m": [], "beta": []}

    try:
        group = workspace.get_entity(inversion_group)[0]

        for comment in group.comments.values:
            if "Iteration" in comment["Author"]:
                out["iteration"] += [np.int(comment["Author"].split("_")[1])]
                out["time"] += [comment["Date"]]
                values = json.loads(comment["Text"])
                out["phi_d"] += [float(values["phi_d"])]
                out["phi_m"] += [float(values["phi_m"])]
                out["beta"] += [float(values["beta"])]

        if len(out["iteration"]) > 0:
            out["iteration"] = np.hstack(out["iteration"])
            ind = np.argsort(out["iteration"])
            out["iteration"] = out["iteration"][ind]
            out["phi_d"] = np.hstack(out["phi_d"])[ind]
            out["phi_m"] = np.hstack(out["phi_m"])[ind]
            out["time"] = np.hstack(out["time"])[ind]

            return out
    except IndexError:
        raise IndexError(
            f"Inversion group {inversion_group} could not be found in the target geoh5 {h5file}"
        )


def load_json_params(file: str):
    """
    Read input parameters from json
    """
    with open(file) as f:
        input_dict = json.load(f)

    params = {}
    for key, param in input_dict.items():
        if isinstance(param, dict):
            params[key] = param["value"]
        else:
            params[key] = param

    return params


def direct_current_from_simpeg(
    workspace: Workspace, survey: Survey, name: str = None, data: dict = None
):
    """
    Convert a simpeg direct-current survey to geoh5 format.
    """
    u_src_poles, src_pole_id = np.unique(
        np.r_[survey.locations_a, survey.locations_b], axis=0, return_inverse=True
    )
    n_src = int(src_pole_id.shape[0] / 2.0)
    u_src_cells, src_id = np.unique(
        np.c_[src_pole_id[:n_src], src_pole_id[n_src:]], axis=0, return_inverse=True
    )
    u_rcv_poles, rcv_pole_id = np.unique(
        np.r_[survey.locations_m, survey.locations_n], axis=0, return_inverse=True
    )
    n_rcv = int(rcv_pole_id.shape[0] / 2.0)
    u_rcv_cells = np.c_[rcv_pole_id[:n_rcv], rcv_pole_id[n_rcv:]]
    currents = CurrentElectrode.create(
        workspace, name=name, vertices=u_src_poles, cells=u_src_cells.astype("uint32")
    )
    currents.add_default_ab_cell_id()

    potentials = PotentialElectrode.create(
        workspace, name=name, vertices=u_rcv_poles, cells=u_rcv_cells.astype("uint32")
    )
    potentials.current_electrodes = currents
    potentials.ab_cell_id = np.asarray(src_id + 1, dtype="int32")

    if data is not None:
        potentials.add_data({key: {"values": value} for key, value in data.items()})

    return currents, potentials


colors = [
    "#000000",
    "#FFFF00",
    "#1CE6FF",
    "#FF34FF",
    "#FF4A46",
    "#008941",
    "#006FA6",
    "#A30059",
    "#FFDBE5",
    "#7A4900",
    "#0000A6",
    "#63FFAC",
    "#B79762",
    "#004D43",
    "#8FB0FF",
    "#997D87",
    "#5A0007",
    "#809693",
    "#FEFFE6",
    "#1B4400",
    "#4FC601",
    "#3B5DFF",
    "#4A3B53",
    "#FF2F80",
    "#61615A",
    "#BA0900",
    "#6B7900",
    "#00C2A0",
    "#FFAA92",
    "#FF90C9",
    "#B903AA",
    "#D16100",
    "#DDEFFF",
    "#000035",
    "#7B4F4B",
    "#A1C299",
    "#300018",
    "#0AA6D8",
    "#013349",
    "#00846F",
    "#372101",
    "#FFB500",
    "#C2FFED",
    "#A079BF",
    "#CC0744",
    "#C0B9B2",
    "#C2FF99",
    "#001E09",
    "#00489C",
    "#6F0062",
    "#0CBD66",
    "#EEC3FF",
    "#456D75",
    "#B77B68",
    "#7A87A1",
    "#788D66",
    "#885578",
    "#FAD09F",
    "#FF8A9A",
    "#D157A0",
    "#BEC459",
    "#456648",
    "#0086ED",
    "#886F4C",
    "#34362D",
    "#B4A8BD",
    "#00A6AA",
    "#452C2C",
    "#636375",
    "#A3C8C9",
    "#FF913F",
    "#938A81",
    "#575329",
    "#00FECF",
    "#B05B6F",
    "#8CD0FF",
    "#3B9700",
    "#04F757",
    "#C8A1A1",
    "#1E6E00",
    "#7900D7",
    "#A77500",
    "#6367A9",
    "#A05837",
    "#6B002C",
    "#772600",
    "#D790FF",
    "#9B9700",
    "#549E79",
    "#FFF69F",
    "#201625",
    "#72418F",
    "#BC23FF",
    "#99ADC0",
    "#3A2465",
    "#922329",
    "#5B4534",
    "#FDE8DC",
    "#404E55",
    "#0089A3",
    "#CB7E98",
    "#A4E804",
    "#324E72",
    "#6A3A4C",
]<|MERGE_RESOLUTION|>--- conflicted
+++ resolved
@@ -383,7 +383,6 @@
         raise ValueError(
             "'method' must be either 'all', or 'corners'. " f"Value {method} provided"
         )
-<<<<<<< HEAD
 
     # Compute center of mass
     center_x = np.sum(loc_xy[:, 0] * np.abs(values)) / np.sum(np.abs(values))
@@ -398,22 +397,6 @@
         )
     polynomial = np.vstack(polynomial).T
 
-=======
-
-    # Compute center of mass
-    center_x = np.sum(loc_xy[:, 0] * np.abs(values)) / np.sum(np.abs(values))
-    center_y = np.sum(loc_xy[:, 1] * np.abs(values)) / np.sum(np.abs(values))
-
-    polynomial = []
-    xx, yy = np.triu_indices(order + 1)
-    for x, y in zip(xx, yy):
-        polynomial.append(
-            (loc_xy[:, 0] - center_x) ** float(x)
-            * (loc_xy[:, 1] - center_y) ** float(y - x)
-        )
-    polynomial = np.vstack(polynomial).T
-
->>>>>>> 28979d41
     if polynomial.shape[0] <= polynomial.shape[1]:
         raise ValueError(
             "The number of input values must be greater than the number of coefficients in the polynomial. "
