--- conflicted
+++ resolved
@@ -339,13 +339,8 @@
 
     tree = cKDTree(xyz_in)
     rad, ind = tree.query(xyz_out, n)
-<<<<<<< HEAD
-    ind = np.expand_dims(ind, 1) if ind.ndim == 1 else ind
-    rad = np.expand_dims(rad, 1) if rad.ndim == 1 else rad
-=======
     ind = np.c_[ind]
     rad = np.c_[rad]
->>>>>>> 0ff3bcfa
     rad[rad > max_distance] = np.nan
     avg_values = []
     for value in values:
