--- conflicted
+++ resolved
@@ -937,7 +937,6 @@
     return xyzRot + np.kron(np.ones((xyz.shape[0], 1)), np.r_[center])
 
 
-<<<<<<< HEAD
 def rotate_azimuth_dip(azimuth, dip):
     """
     dipazm_2_xyz(dip,azimuth)
@@ -974,13 +973,13 @@
     M[:, 2] = np.sin(inc)
 
     return M
-=======
+
+
 def string_2_list(string):
     """
     Convert a list of numbers separated by comma to a list of floats
     """
     return [np.float(val) for val in string.split(",") if len(val) > 0]
->>>>>>> 532cd925
 
 
 class RectangularBlock:
