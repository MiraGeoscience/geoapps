--- conflicted
+++ resolved
@@ -463,11 +463,7 @@
     small_cell = [mesh.u_cell_size, mesh.v_cell_size, mesh.w_cell_size]
     n_cell_dim = [mesh.u_count, mesh.v_count, mesh.w_count]
     cell_sizes = [
-<<<<<<< HEAD
         np.ones(nr) * sz for nr, sz in zip(n_cell_dim, small_cell, strict=True)
-=======
-        np.ones(nr) * sz for nr, sz in zip(n_cell_dim, small_cell, strict=False)
->>>>>>> 042c7d8d
     ]
     u_shift, v_shift, w_shift = (np.sum(h[h < 0]) for h in cell_sizes)
     h1, h2, h3 = (np.abs(h) for h in cell_sizes)
@@ -556,11 +552,7 @@
     ][:-1]
     cols = out.pop(0).split(" ")
     out = [[string_to_numeric(k) for k in line.split(" ")] for line in out]
-<<<<<<< HEAD
     out = dict(zip(cols, list(map(list, zip(*out, strict=True))), strict=True))
-=======
-    out = dict(zip(cols, list(map(list, zip(*out, strict=False))), strict=False))
->>>>>>> 042c7d8d
 
     return out
 
