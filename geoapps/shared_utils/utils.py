#  Copyright (c) 2022 Mira Geoscience Ltd.
#
#  This file is part of geoapps.
#
#  geoapps is distributed under the terms and conditions of the MIT License
#  (see LICENSE file at the root of this source code package).
#
#  This file is part of geoapps.
#
#  geoapps is distributed under the terms and conditions of the MIT License
#  (see LICENSE file at the root of this source code package).

from __future__ import annotations

import re
from uuid import UUID

import numpy as np
<<<<<<< HEAD
from discretize import TreeMesh, TensorMesh
=======
from discretize import TensorMesh, TreeMesh
>>>>>>> 5913a79a
from geoh5py.shared import Entity
from geoh5py.workspace import Workspace
from scipy.spatial import cKDTree

from geoapps.utils.string import string_to_numeric
from geoapps.utils.surveys import compute_alongline_distance


def hex_to_rgb(hex_color):
    """
    Convert hex color code to RGB
    """
    code = hex_color.lstrip("#")
    return [int(code[i : i + 2], 16) for i in (0, 2, 4)]


def get_locations(workspace: Workspace, entity: UUID | Entity):
    """
    Returns entity's centroids or vertices.

    If no location data is found on the provided entity, the method will
    attempt to call itself on it's parent.

    :param workspace: Geoh5py Workspace entity.
    :param entity: Object or uuid of entity containing centroid or
        vertex location data.

    :return: Array shape(*, 3) of x, y, z location data

    """
    locations = None

    if isinstance(entity, UUID):
        entity = workspace.get_entity(entity)[0]

    if hasattr(entity, "centroids"):
        locations = entity.centroids
    elif hasattr(entity, "vertices"):
        locations = entity.vertices
    elif getattr(entity, "parent", None) is not None and entity.parent is not None:
        locations = get_locations(workspace, entity.parent)

    return locations


def weighted_average(
    xyz_in: np.ndarray,
    xyz_out: np.ndarray,
    values: list,
    max_distance: float = np.inf,
    n: int = 8,
    return_indices: bool = False,
    threshold: float = 1e-1,
) -> list:
    """
    Perform a inverse distance weighted averaging on a list of values.

    :param xyz_in: shape(*, 3) Input coordinate locations.
    :param xyz_out: shape(*, 3) Output coordinate locations.
    :param values: Values to be averaged from the input to output locations.
    :param max_distance: Maximum averaging distance beyond which values do not contribute to the average.
    :param n: Number of nearest neighbours used in the weighted average.
    :param return_indices: If True, return the indices of the nearest neighbours from the input locations.
    :param threshold: Small value added to the radial distance to avoid zero division.
        The value can also be used to smooth the interpolation.

    :return avg_values: List of values averaged to the output coordinates
    """
    n = np.min([xyz_in.shape[0], n])
    assert isinstance(values, list), "Input 'values' must be a list of numpy.ndarrays"

    assert all(
        [vals.shape[0] == xyz_in.shape[0] for vals in values]
    ), "Input 'values' must have the same shape as input 'locations'"

    avg_values = []
    for value in values:
        sub = ~np.isnan(value)
        tree = cKDTree(xyz_in[sub, :])
        rad, ind = tree.query(xyz_out, n)
        ind = np.c_[ind]
        rad = np.c_[rad]
        rad[rad > max_distance] = np.nan

        values_interp = np.zeros(xyz_out.shape[0])
        weight = np.zeros(xyz_out.shape[0])

        for i in range(n):
            v = value[sub][ind[:, i]] / (rad[:, i] + threshold)
            values_interp = np.nansum([values_interp, v], axis=0)
            w = 1.0 / (rad[:, i] + threshold)
            weight = np.nansum([weight, w], axis=0)

        values_interp[weight > 0] = values_interp[weight > 0] / weight[weight > 0]
        values_interp[weight == 0] = np.nan
        avg_values += [values_interp]

    if return_indices:
        return avg_values, ind

    return avg_values


def window_xy(
    x: np.ndarray, y: np.ndarray, window: dict[str, float], mask: np.array = None
) -> tuple[np.ndarray, np.ndarray, np.ndarray]:
    """
    Window x, y coordinates with window limits built from center and size.

    Notes
    -----
    This formulation is restricted to window outside of a north-south,
    east-west oriented box.  If the data you wish to window has an
    orientation other than this, then consider using the filter_xy
    function which includes an optional rotation parameter.

    :param x: Easting coordinates, as vector or meshgrid-like array.
    :param y: Northing coordinates, as vector or meshgrid-like array.
    :param window: Window parameters describing a domain of interest.
        Must contain the following keys and values:
        window = {
            "center": [X: float, Y: float],
            "size": [width: float, height: float]
        }
    :param mask: Optionally provide an existing mask and return the union
        of the two masks and it's effect on x and y.

    :return: mask: Boolean mask that was applied to x, and y.
    :return: x[mask]: Masked input array x.
    :return: y[mask]: Masked input array y.


    """

    if ("center" in window) & ("size" in window):
        x_lim = [
            window["center"][0] - window["size"][0] / 2,
            window["center"][0] + window["size"][0] / 2,
        ]
        y_lim = [
            window["center"][1] - window["size"][1] / 2,
            window["center"][1] + window["size"][1] / 2,
        ]
    else:
        msg = "Missing window keys: 'center' and 'size'."
        raise KeyError(msg)

    window_mask = x >= x_lim[0]
    window_mask &= x <= x_lim[1]
    window_mask &= y >= y_lim[0]
    window_mask &= y <= y_lim[1]

    if mask is not None:
        window_mask &= mask

    return window_mask, x[window_mask], y[window_mask]


def downsample_xy(
    x: np.ndarray, y: np.ndarray, distance: float, mask: np.ndarray = None
) -> tuple[np.ndarray, np.ndarray, np.ndarray]:

    """
    Downsample locations to approximate a grid with defined spacing.

    :param x: Easting coordinates, as a 1-dimensional vector.
    :param y: Northing coordinates, as a 1-dimensional vector.
    :param distance: Desired coordinate spacing.
    :param mask: Optionally provide an existing mask and return the union
        of the two masks and it's effect on x and y.

    :return: mask: Boolean mask that was applied to x, and y.
    :return: x[mask]: Masked input array x.
    :return: y[mask]: Masked input array y.

    """

    downsample_mask = np.ones_like(x, dtype=bool)
    xy = np.c_[x.ravel(), y.ravel()]
    tree = cKDTree(xy)

    mask_ind = np.where(downsample_mask)[0]
    nstn = xy.shape[0]
    for i in range(nstn):
        if downsample_mask[mask_ind[i]]:
            ind = tree.query_ball_point(xy[i, :2], distance)
            downsample_mask[mask_ind[ind]] = False
            downsample_mask[mask_ind[i]] = True

    if mask is not None:
        downsample_mask &= mask

    xy = xy[downsample_mask]
    return downsample_mask, xy[:, 0], xy[:, 1]


def downsample_grid(
    xg: np.ndarray, yg: np.ndarray, distance: float, mask: np.ndarray = None
) -> tuple[np.ndarray, np.ndarray, np.ndarray]:
    """
    Downsample grid locations to approximate spacing provided by 'distance'.

    Notes
    -----
    This implementation is more efficient than the 'downsample_xy' function
    for locations on a regular grid.

    :param xg: Meshgrid-like array of Easting coordinates.
    :param yg: Meshgrid-like array of Northing coordinates.
    :param distance: Desired coordinate spacing.
    :param mask: Optionally provide an existing mask and return the union
        of the two masks and it's effect on xg and yg.

    :return: mask: Boolean mask that was applied to xg, and yg.
    :return: xg[mask]: Masked input array xg.
    :return: yg[mask]: Masked input array yg.

    """

    u_diff = lambda u: np.unique(np.diff(u, axis=1))[0]
    v_diff = lambda v: np.unique(np.diff(v, axis=0))[0]

    du = np.linalg.norm(np.c_[u_diff(xg), u_diff(yg)])
    dv = np.linalg.norm(np.c_[v_diff(xg), v_diff(yg)])
    u_ds = np.max([int(np.rint(distance / du)), 1])
    v_ds = np.max([int(np.rint(distance / dv)), 1])

    downsample_mask = np.zeros_like(xg, dtype=bool)
    downsample_mask[::v_ds, ::u_ds] = True

    if mask is not None:
        downsample_mask &= mask

    return downsample_mask, xg[downsample_mask], yg[downsample_mask]


def filter_xy(
    x: np.array,
    y: np.array,
    distance: float = None,
    window: dict = None,
    angle: float = None,
    mask: np.ndarray = None,
) -> np.array:
    """
    Window and down-sample locations based on distance and window parameters.

    :param x: Easting coordinates, as vector or meshgrid-like array
    :param y: Northing coordinates, as vector or meshgrid-like array
    :param distance: Desired coordinate spacing.
    :param window: Window parameters describing a domain of interest.
        Must contain the following keys and values:
        window = {
            "center": [X: float, Y: float],
            "size": [width: float, height: float]
        }
        May also contain an "azimuth" in the case of rotated x and y.
    :param angle: Angle through which the locations must be rotated
        to take on a east-west, north-south orientation.  Supersedes
        the 'azimuth' key/value pair in the window dictionary if it
        exists.
    :param mask: Boolean mask to be combined with filter_xy masks via
        logical 'and' operation.

    :return mask: Boolean mask to be applied input arrays x and y.
    """

    if mask is None:
        mask = np.ones_like(x, dtype=bool)

    azim = None
    if angle is not None:
        azim = angle
    elif window is not None:
        if "azimuth" in window:
            azim = window["azimuth"]

    is_rotated = False if (azim is None) | (azim == 0) else True
    if is_rotated:
        xy_locs = rotate_xyz(np.c_[x.ravel(), y.ravel()], window["center"], azim)
        xr = xy_locs[:, 0].reshape(x.shape)
        yr = xy_locs[:, 1].reshape(y.shape)

    if window is not None:

        if is_rotated:
            mask, _, _ = window_xy(xr, yr, window, mask=mask)
        else:
            mask, _, _ = window_xy(x, y, window, mask=mask)

    if distance not in [None, 0]:

        is_grid = False
        if x.ndim > 1:

            if is_rotated:
                u_diff = np.unique(np.round(np.diff(xr, axis=1), 8))
                v_diff = np.unique(np.round(np.diff(yr, axis=0), 8))
            else:
                u_diff = np.unique(np.round(np.diff(x, axis=1), 8))
                v_diff = np.unique(np.round(np.diff(y, axis=0), 8))

            is_grid = (len(u_diff) == 1) & (len(v_diff) == 1)

        if is_grid:
            mask, _, _ = downsample_grid(x, y, distance, mask=mask)
        else:
            mask, _, _ = downsample_xy(x, y, distance, mask=mask)

    return mask


def rotate_xyz(xyz: np.ndarray, center: list, theta: float, phi: float = 0.0):
    """
    Perform a counterclockwise rotation of scatter points around the z-axis, then x-axis, about a center point.

    :param xyz: shape(*, 2) or shape(*, 3) Input coordinates.
    :param center: len(2) or len(3) Coordinates for the center of rotation.
    :param theta: Angle of rotation around z-axis in degrees.
    :param phi: Angle of rotation around x-axis in degrees.
    """
    return2d = False
    locs = xyz.copy()

    # If the input is 2-dimensional, add zeros in the z column.
    if len(center) == 2:
        center.append(0)
    if locs.shape[1] == 2:
        locs = np.concatenate((locs, np.zeros((locs.shape[0], 1))), axis=1)
        return2d = True

    locs = np.subtract(locs, center)
    phi = np.deg2rad(phi)
    theta = np.deg2rad(theta)

    # Construct rotation matrix
    Rx = np.r_[
        np.c_[1, 0, 0],
        np.c_[0, np.cos(phi), -np.sin(phi)],
        np.c_[0, np.sin(phi), np.cos(phi)],
    ]
    Rz = np.r_[
        np.c_[np.cos(theta), -np.sin(theta), 0],
        np.c_[np.sin(theta), np.cos(theta), 0],
        np.c_[0, 0, 1],
    ]
    R = Rz.dot(Rx)

    xyz_rot = R.dot(locs.T).T
    xyz_out = xyz_rot + center

    if return2d:
        # Return 2-dimensional data if the input xyz was 2-dimensional.
        return xyz_out[:, :2]
    else:
        return xyz_out

def cell_centers_to_faces(centers: np.ndarray) -> np.ndarray:
    """Compute faces from centers of cells containing a evenly spaced core region."""

    h = np.diff(centers)
    icore = np.where(np.isclose(h, h.min()))[0]
    icore = np.append(icore, icore[-1] + 1) # index of core hs to core centers
    faces = np.hstack([centers[icore] - h.min()/2, centers[icore][-1] + h.min()/2])

    # Don't assume symmetric padding loop over each extremity individually
    right_pad_inds = np.arange(icore[-1] + 1, len(centers))
    for i in right_pad_inds:
        faces = np.hstack([faces, 2*centers[i] - faces[-1]])

    left_pad_inds = np.arange(icore[0])[::-1]
    for i in left_pad_inds:
        faces = np.hstack([2*centers[i] - faces[0], faces])

    return faces

def drape_2_tensor(drape_model):
    """
    Convert a geoh5 drape model to discretize.TensorMesh
    """
    prisms = drape_model.prisms
    layers = drape_model.layers


    z = np.append(np.unique(layers[:, 2]), prisms[:, 2].max())
    x = compute_alongline_distance(prisms[:, :2])
    x = cell_centers_to_faces(x)
    dx = np.diff(np.unique(x))
    h = [np.diff(x), np.diff(z)]
    origin = [-dx[:np.argmin(dx.round(6))].sum(), layers[:, 2].min()]

    return TensorMesh(h, origin)

def cell_centers_to_faces(centers: np.ndarray) -> np.ndarray:
    """Compute faces from centers of cells containing a evenly spaced core region."""

    h = np.diff(centers)
    icore = np.where(np.isclose(h, h.min()))[0]
    icore = np.append(icore, icore[-1] + 1)  # index of core hs to core centers
    faces = np.hstack([centers[icore] - h.min() / 2, centers[icore][-1] + h.min() / 2])

    # Don't assume symmetric padding loop over each extremity individually
    right_pad_inds = np.arange(icore[-1] + 1, len(centers))
    for i in right_pad_inds:
        faces = np.hstack([faces, 2 * centers[i] - faces[-1]])

    left_pad_inds = np.arange(icore[0])[::-1]
    for i in left_pad_inds:
        faces = np.hstack([2 * centers[i] - faces[0], faces])

    return faces


def drape_2_tensor(drape_model, return_sorting=False):
    """
    Convert a geoh5 drape model to discretize.TensorMesh
    """
    prisms = drape_model.prisms
    layers = drape_model.layers

    z = np.append(np.unique(layers[:, 2]), prisms[:, 2].max())
    x = compute_alongline_distance(prisms[:, :2])
    x = cell_centers_to_faces(x)
    dx = np.diff(np.unique(x))
    h = [np.diff(x), np.diff(z)]
    origin = [-dx[: np.argmin(dx.round(6))].sum(), layers[:, 2].min()]
    mesh = TensorMesh(h, origin)

    if return_sorting:
        sorting = np.arange(mesh.n_cells)
        sorting = sorting.reshape(mesh.nCy, mesh.nCx, order="C")
        sorting = sorting[::-1].T.flatten()
        return mesh, sorting
    else:
        return mesh


def octree_2_treemesh(mesh):
    """
    Convert a geoh5 octree mesh to discretize.TreeMesh
    Modified code from module discretize.TreeMesh.readUBC function.
    """
    tsw_corner = np.asarray(mesh.origin.tolist())
    small_cell = [mesh.u_cell_size, mesh.v_cell_size, mesh.w_cell_size]
    n_cell_dim = [mesh.u_count, mesh.v_count, mesh.w_count]
    cell_sizes = [np.ones(nr) * sz for nr, sz in zip(n_cell_dim, small_cell)]
    u_shift, v_shift, w_shift = (np.sum(h[h < 0]) for h in cell_sizes)
    h1, h2, h3 = (np.abs(h) for h in cell_sizes)
    x0 = tsw_corner + np.array([u_shift, v_shift, w_shift])
    ls = np.log2(n_cell_dim).astype(int)

    if ls[0] == ls[1] and ls[1] == ls[2]:
        max_level = ls[0]
    else:
        max_level = min(ls) + 1

    treemesh = TreeMesh([h1, h2, h3], x0=x0)

    # Convert array_ind to points in coordinates of underlying cpp tree
    # array_ind is ix, iy, iz(top-down) need it in ix, iy, iz (bottom-up)
    cells = np.vstack(mesh.octree_cells.tolist())
    levels = cells[:, -1]
    array_ind = cells[:, :-1]
    array_ind = 2 * array_ind + levels[:, None]  # get cell center index
    array_ind[:, 2] = 2 * n_cell_dim[2] - array_ind[:, 2]  # switch direction of iz
    levels = max_level - np.log2(levels)  # calculate level

    treemesh.__setstate__((array_ind, levels))

    return treemesh


def get_contours(
    interval_min: float,
    interval_max: float,
    interval_spacing: float,
    fixed_contours: str | list[float] | None,
) -> list[float]:
    """
    Function to input interval contour and fixed contour information and get contours as a list of floats.

    :params interval_min: Minimum value for contour list.
    :params interval_max: Maximum value for contour list.
    :params interval_spacing: Step size for contour list.
    :params fixed_contours: List of fixed contours.
    :return : Corresponding list of values in float format.
    """

    if (
        None not in [interval_min, interval_max, interval_spacing]
        and interval_spacing != 0
    ):
        interval_contours = np.arange(
            interval_min, interval_max + interval_spacing, interval_spacing
        ).tolist()
    else:
        interval_contours = []

    if fixed_contours != "" and fixed_contours is not None:
        if type(fixed_contours) is str:
            fixed_contours = re.split(",", fixed_contours.replace(" ", ""))
            fixed_contours = [float(c) for c in fixed_contours]
    else:
        fixed_contours = []

    contours = np.unique(np.sort(interval_contours + fixed_contours))
    return contours


def get_inversion_output(h5file: str | Workspace, inversion_group: str | UUID):
    """
    Recover inversion iterations from a ContainerGroup comments.
    """
    if isinstance(h5file, Workspace):
        workspace = h5file
    else:
        workspace = Workspace(h5file)

    try:
        group = workspace.get_entity(inversion_group)[0]
    except IndexError as exc:
        raise IndexError(
            f"BaseInversion group {inversion_group} could not be found in the target geoh5 {h5file}"
        ) from exc

    # TODO use a get_entity call here once we update geoh5py entities with the method
    outfile = [c for c in group.children if c.name == "SimPEG.out"][0]
    out = [l for l in outfile.values.decode("utf-8").replace("\r", "").split("\n")][:-1]
    cols = out.pop(0).split(" ")
    out = [[string_to_numeric(k) for k in l.split(" ")] for l in out]
    out = dict(zip(cols, list(map(list, zip(*out)))))

    return out


colors = [
    "#000000",
    "#FFFF00",
    "#1CE6FF",
    "#FF34FF",
    "#FF4A46",
    "#008941",
    "#006FA6",
    "#A30059",
    "#FFDBE5",
    "#7A4900",
    "#0000A6",
    "#63FFAC",
    "#B79762",
    "#004D43",
    "#8FB0FF",
    "#997D87",
    "#5A0007",
    "#809693",
    "#FEFFE6",
    "#1B4400",
    "#4FC601",
    "#3B5DFF",
    "#4A3B53",
    "#FF2F80",
    "#61615A",
    "#BA0900",
    "#6B7900",
    "#00C2A0",
    "#FFAA92",
    "#FF90C9",
    "#B903AA",
    "#D16100",
    "#DDEFFF",
    "#000035",
    "#7B4F4B",
    "#A1C299",
    "#300018",
    "#0AA6D8",
    "#013349",
    "#00846F",
    "#372101",
    "#FFB500",
    "#C2FFED",
    "#A079BF",
    "#CC0744",
    "#C0B9B2",
    "#C2FF99",
    "#001E09",
    "#00489C",
    "#6F0062",
    "#0CBD66",
    "#EEC3FF",
    "#456D75",
    "#B77B68",
    "#7A87A1",
    "#788D66",
    "#885578",
    "#FAD09F",
    "#FF8A9A",
    "#D157A0",
    "#BEC459",
    "#456648",
    "#0086ED",
    "#886F4C",
    "#34362D",
    "#B4A8BD",
    "#00A6AA",
    "#452C2C",
    "#636375",
    "#A3C8C9",
    "#FF913F",
    "#938A81",
    "#575329",
    "#00FECF",
    "#B05B6F",
    "#8CD0FF",
    "#3B9700",
    "#04F757",
    "#C8A1A1",
    "#1E6E00",
    "#7900D7",
    "#A77500",
    "#6367A9",
    "#A05837",
    "#6B002C",
    "#772600",
    "#D790FF",
    "#9B9700",
    "#549E79",
    "#FFF69F",
    "#201625",
    "#72418F",
    "#BC23FF",
    "#99ADC0",
    "#3A2465",
    "#922329",
    "#5B4534",
    "#FDE8DC",
    "#404E55",
    "#0089A3",
    "#CB7E98",
    "#A4E804",
    "#324E72",
    "#6A3A4C",
]<|MERGE_RESOLUTION|>--- conflicted
+++ resolved
@@ -16,11 +16,7 @@
 from uuid import UUID
 
 import numpy as np
-<<<<<<< HEAD
-from discretize import TreeMesh, TensorMesh
-=======
 from discretize import TensorMesh, TreeMesh
->>>>>>> 5913a79a
 from geoh5py.shared import Entity
 from geoh5py.workspace import Workspace
 from scipy.spatial import cKDTree
@@ -378,41 +374,6 @@
     else:
         return xyz_out
 
-def cell_centers_to_faces(centers: np.ndarray) -> np.ndarray:
-    """Compute faces from centers of cells containing a evenly spaced core region."""
-
-    h = np.diff(centers)
-    icore = np.where(np.isclose(h, h.min()))[0]
-    icore = np.append(icore, icore[-1] + 1) # index of core hs to core centers
-    faces = np.hstack([centers[icore] - h.min()/2, centers[icore][-1] + h.min()/2])
-
-    # Don't assume symmetric padding loop over each extremity individually
-    right_pad_inds = np.arange(icore[-1] + 1, len(centers))
-    for i in right_pad_inds:
-        faces = np.hstack([faces, 2*centers[i] - faces[-1]])
-
-    left_pad_inds = np.arange(icore[0])[::-1]
-    for i in left_pad_inds:
-        faces = np.hstack([2*centers[i] - faces[0], faces])
-
-    return faces
-
-def drape_2_tensor(drape_model):
-    """
-    Convert a geoh5 drape model to discretize.TensorMesh
-    """
-    prisms = drape_model.prisms
-    layers = drape_model.layers
-
-
-    z = np.append(np.unique(layers[:, 2]), prisms[:, 2].max())
-    x = compute_alongline_distance(prisms[:, :2])
-    x = cell_centers_to_faces(x)
-    dx = np.diff(np.unique(x))
-    h = [np.diff(x), np.diff(z)]
-    origin = [-dx[:np.argmin(dx.round(6))].sum(), layers[:, 2].min()]
-
-    return TensorMesh(h, origin)
 
 def cell_centers_to_faces(centers: np.ndarray) -> np.ndarray:
     """Compute faces from centers of cells containing a evenly spaced core region."""
