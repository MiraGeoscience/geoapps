# ''''''''''''''''''''''''''''''''''''''''''''''''''''''''''''''''''''''''''''''
#  Copyright (c) 2024-2025 Mira Geoscience Ltd.                                '
#                                                                              '
#  This file is part of geoapps.                                               '
#                                                                              '
#  geoapps is distributed under the terms and conditions of the MIT License    '
#  (see LICENSE file at the root of this source code package).                 '
# ''''''''''''''''''''''''''''''''''''''''''''''''''''''''''''''''''''''''''''''

from __future__ import annotations

import re
from dataclasses import dataclass
from uuid import UUID

import numpy as np
from discretize import TensorMesh, TreeMesh
from geoh5py.data import FloatData
from geoh5py.objects import Curve, DrapeModel
from geoh5py.workspace import Workspace
from scipy.interpolate import interp1d
from scipy.spatial import cKDTree

from geoapps.utils.string import string_to_numeric
from geoapps.utils.surveys import compute_alongline_distance


def hex_to_rgb(hex_color):
    """
    Convert hex color code to RGB
    """
    code = hex_color.lstrip("#")
    return [int(code[i : i + 2], 16) for i in (0, 2, 4)]


<<<<<<< HEAD
def get_locations(workspace: Workspace, entity: UUID | Entity):
    """
    Returns entity's centroids or vertices.

    If no location data is found on the provided entity, the method will
    attempt to call itself on its parent.

    :param workspace: Geoh5py Workspace entity.
    :param entity: Object or uuid of entity containing centroid or
        vertex location data.

    :return: Array shape(*, 3) of x, y, z location data

    """
    locations = None

    if isinstance(entity, UUID):
        entity = workspace.get_entity(entity)[0]

    if hasattr(entity, "vertices"):
        if isinstance(entity, BaseElectrode):
            potentials = entity.potential_electrodes
            locations = np.mean(
                [
                    potentials.vertices[potentials.cells[:, 0], :],
                    potentials.vertices[potentials.cells[:, 1], :],
                ],
                axis=0,
            )
        else:
            locations = entity.vertices
    elif hasattr(entity, "centroids"):
        locations = entity.centroids

    elif getattr(entity, "parent", None) is not None and entity.parent is not None:
        locations = get_locations(workspace, entity.parent)

    return locations


=======
>>>>>>> 74a2deca
def get_neighbouring_cells(mesh: TreeMesh, indices: list | np.ndarray) -> tuple:
    """
    Get the indices of neighbouring cells along a given axis for a given list of
    cell indices.

    :param mesh: discretize.TreeMesh object.
    :param indices: List of cell indices.

    :return: Two lists of neighbouring cell indices for every axis.
        axis[0] = (west, east)
        axis[1] = (south, north)
        axis[2] = (down, up)
    """
    if not isinstance(indices, (list, np.ndarray)):
        raise TypeError("Input 'indices' must be a list or numpy.ndarray of indices.")

    if not isinstance(mesh, TreeMesh):
        raise TypeError("Input 'mesh' must be a discretize.TreeMesh object.")

    neighbors = {ax: [[], []] for ax in range(mesh.dim)}

    for ind in indices:
        for ax in range(mesh.dim):
            neighbors[ax][0].append(np.r_[mesh[ind].neighbors[ax * 2]])
            neighbors[ax][1].append(np.r_[mesh[ind].neighbors[ax * 2 + 1]])

    return tuple(
        (np.r_[tuple(neighbors[ax][0])], np.r_[tuple(neighbors[ax][1])])
        for ax in range(mesh.dim)
    )


def weighted_average(
    xyz_in: np.ndarray,
    xyz_out: np.ndarray,
    values: list,
    max_distance: float = np.inf,
    n: int = 8,
    return_indices: bool = False,
    threshold: float = 1e-1,
) -> list:
    """
    Perform a inverse distance weighted averaging on a list of values.

    :param xyz_in: shape(*, 3) Input coordinate locations.
    :param xyz_out: shape(*, 3) Output coordinate locations.
    :param values: Values to be averaged from the input to output locations.
    :param max_distance: Maximum averaging distance beyond which values do not contribute to the average.
    :param n: Number of nearest neighbours used in the weighted average.
    :param return_indices: If True, return the indices of the nearest neighbours from the input locations.
    :param threshold: Small value added to the radial distance to avoid zero division.
        The value can also be used to smooth the interpolation.

    :return avg_values: List of values averaged to the output coordinates
    """
    n = np.min([xyz_in.shape[0], n])
    assert isinstance(values, list), "Input 'values' must be a list of numpy.ndarrays"

    assert all([vals.shape[0] == xyz_in.shape[0] for vals in values]), (
        "Input 'values' must have the same shape as input 'locations'"
    )

    avg_values = []
    for value in values:
        sub = ~np.isnan(value)
        tree = cKDTree(xyz_in[sub, :])
        rad, ind = tree.query(xyz_out, n)
        ind = np.c_[ind]
        rad = np.c_[rad]
        rad[rad > max_distance] = np.nan

        values_interp = np.zeros(xyz_out.shape[0])
        weight = np.zeros(xyz_out.shape[0])

        for i in range(n):
            v = value[sub][ind[:, i]] / (rad[:, i] + threshold)
            values_interp = np.nansum([values_interp, v], axis=0)
            w = 1.0 / (rad[:, i] + threshold)
            weight = np.nansum([weight, w], axis=0)

        values_interp[weight > 0] = values_interp[weight > 0] / weight[weight > 0]
        values_interp[weight == 0] = np.nan
        avg_values += [values_interp]

    if return_indices:
        return avg_values, ind

    return avg_values


def window_xy(
    x: np.ndarray,
    y: np.ndarray,
    window: dict[str, float],
    mask: np.array | None = None,
) -> tuple[np.ndarray, np.ndarray, np.ndarray]:
    """
    Window x, y coordinates with window limits built from center and size.

    Notes
    -----
    This formulation is restricted to window outside of a north-south,
    east-west oriented box.  If the data you wish to window has an
    orientation other than this, then consider using the filter_xy
    function which includes an optional rotation parameter.

    :param x: Easting coordinates, as vector or meshgrid-like array.
    :param y: Northing coordinates, as vector or meshgrid-like array.
    :param window: Window parameters describing a domain of interest.
        Must contain the following keys and values:
        window = {
            "center": [X: float, Y: float],
            "size": [width: float, height: float]
        }
    :param mask: Optionally provide an existing mask and return the union
        of the two masks and it's effect on x and y.

    :return: mask: Boolean mask that was applied to x, and y.
    :return: x[mask]: Masked input array x.
    :return: y[mask]: Masked input array y.


    """

    if ("center" in window) & ("size" in window):
        x_lim = [
            window["center"][0] - window["size"][0] / 2,
            window["center"][0] + window["size"][0] / 2,
        ]
        y_lim = [
            window["center"][1] - window["size"][1] / 2,
            window["center"][1] + window["size"][1] / 2,
        ]
    else:
        msg = "Missing window keys: 'center' and 'size'."
        raise KeyError(msg)

    window_mask = x >= x_lim[0]
    window_mask &= x <= x_lim[1]
    window_mask &= y >= y_lim[0]
    window_mask &= y <= y_lim[1]

    if mask is not None:
        window_mask &= mask

    return window_mask, x[window_mask], y[window_mask]


def downsample_xy(
    x: np.ndarray, y: np.ndarray, distance: float, mask: np.ndarray | None = None
) -> tuple[np.ndarray, np.ndarray, np.ndarray]:
    """
    Downsample locations to approximate a grid with defined spacing.

    :param x: Easting coordinates, as a 1-dimensional vector.
    :param y: Northing coordinates, as a 1-dimensional vector.
    :param distance: Desired coordinate spacing.
    :param mask: Optionally provide an existing mask and return the union
        of the two masks and it's effect on x and y.

    :return: mask: Boolean mask that was applied to x, and y.
    :return: x[mask]: Masked input array x.
    :return: y[mask]: Masked input array y.

    """

    downsample_mask = np.ones_like(x, dtype=bool)
    xy = np.c_[x.ravel(), y.ravel()]
    tree = cKDTree(xy)

    mask_ind = np.where(downsample_mask)[0]
    nstn = xy.shape[0]
    for i in range(nstn):
        if downsample_mask[mask_ind[i]]:
            ind = tree.query_ball_point(xy[i, :2], distance)
            downsample_mask[mask_ind[ind]] = False
            downsample_mask[mask_ind[i]] = True

    if mask is not None:
        downsample_mask &= mask

    xy = xy[downsample_mask]
    return downsample_mask, xy[:, 0], xy[:, 1]


def downsample_grid(
    xg: np.ndarray, yg: np.ndarray, distance: float, mask: np.ndarray | None = None
) -> tuple[np.ndarray, np.ndarray, np.ndarray]:
    """
    Downsample grid locations to approximate spacing provided by 'distance'.

    Notes
    -----
    This implementation is more efficient than the 'downsample_xy' function
    for locations on a regular grid.

    :param xg: Meshgrid-like array of Easting coordinates.
    :param yg: Meshgrid-like array of Northing coordinates.
    :param distance: Desired coordinate spacing.
    :param mask: Optionally provide an existing mask and return the union
        of the two masks and it's effect on xg and yg.

    :return: mask: Boolean mask that was applied to xg, and yg.
    :return: xg[mask]: Masked input array xg.
    :return: yg[mask]: Masked input array yg.

    """

    def u_diff(u):
        return np.unique(np.diff(u, axis=1))[0]

    def v_diff(v):
        return np.unique(np.diff(v, axis=0))[0]

    du = np.linalg.norm(np.c_[u_diff(xg), u_diff(yg)])
    dv = np.linalg.norm(np.c_[v_diff(xg), v_diff(yg)])
    u_ds = np.max([int(np.rint(distance / du)), 1])
    v_ds = np.max([int(np.rint(distance / dv)), 1])

    downsample_mask = np.zeros_like(xg, dtype=bool)
    downsample_mask[::v_ds, ::u_ds] = True

    if mask is not None:
        downsample_mask &= mask

    return downsample_mask, xg[downsample_mask], yg[downsample_mask]


def filter_xy(
    x: np.array,
    y: np.array,
    distance: float | None = None,
    window: dict | None = None,
    angle: float | None = None,
    mask: np.ndarray | None = None,
) -> np.array:
    """
    Window and down-sample locations based on distance and window parameters.

    :param x: Easting coordinates, as vector or meshgrid-like array
    :param y: Northing coordinates, as vector or meshgrid-like array
    :param distance: Desired coordinate spacing.
    :param window: Window parameters describing a domain of interest.
        Must contain the following keys and values:
        window = {
            "center": [X: float, Y: float],
            "size": [width: float, height: float]
        }
        May also contain an "azimuth" in the case of rotated x and y.
    :param angle: Angle through which the locations must be rotated
        to take on a east-west, north-south orientation.  Supersedes
        the 'azimuth' key/value pair in the window dictionary if it
        exists.
    :param mask: Boolean mask to be combined with filter_xy masks via
        logical 'and' operation.

    :return mask: Boolean mask to be applied input arrays x and y.
    """

    if mask is None:
        mask = np.ones_like(x, dtype=bool)

    azim = None
    if angle is not None:
        azim = angle
    elif window is not None:
        if "azimuth" in window:
            azim = window["azimuth"]

    is_rotated = False if (azim is None) | (azim == 0) else True
    if is_rotated:
        xy_locs = rotate_xyz(np.c_[x.ravel(), y.ravel()], window["center"], azim)
        xr = xy_locs[:, 0].reshape(x.shape)
        yr = xy_locs[:, 1].reshape(y.shape)

    if window is not None:
        if is_rotated:
            mask, _, _ = window_xy(xr, yr, window, mask=mask)
        else:
            mask, _, _ = window_xy(x, y, window, mask=mask)

    if distance not in [None, 0]:
        is_grid = False
        if x.ndim > 1:
            if is_rotated:
                u_diff = np.unique(np.round(np.diff(xr, axis=1), 8))
                v_diff = np.unique(np.round(np.diff(yr, axis=0), 8))
            else:
                u_diff = np.unique(np.round(np.diff(x, axis=1), 8))
                v_diff = np.unique(np.round(np.diff(y, axis=0), 8))

            is_grid = (len(u_diff) == 1) & (len(v_diff) == 1)

        if is_grid:
            mask, _, _ = downsample_grid(x, y, distance, mask=mask)
        else:
            mask, _, _ = downsample_xy(x, y, distance, mask=mask)

    return mask


def rotate_xyz(xyz: np.ndarray, center: list, theta: float, phi: float = 0.0):
    """
    Perform a counterclockwise rotation of scatter points around the z-axis, then x-axis, about a center point.

    :param xyz: shape(*, 2) or shape(*, 3) Input coordinates.
    :param center: len(2) or len(3) Coordinates for the center of rotation.
    :param theta: Angle of rotation around z-axis in degrees.
    :param phi: Angle of rotation around x-axis in degrees.
    """
    return2d = False
    locs = xyz.copy()

    # If the input is 2-dimensional, add zeros in the z column.
    if len(center) == 2:
        center.append(0)
    if locs.shape[1] == 2:
        locs = np.concatenate((locs, np.zeros((locs.shape[0], 1))), axis=1)
        return2d = True

    locs = np.subtract(locs, center)
    phi = np.deg2rad(phi)
    theta = np.deg2rad(theta)

    # Construct rotation matrix
    Rx = np.r_[
        np.c_[1, 0, 0],
        np.c_[0, np.cos(phi), -np.sin(phi)],
        np.c_[0, np.sin(phi), np.cos(phi)],
    ]
    Rz = np.r_[
        np.c_[np.cos(theta), -np.sin(theta), 0],
        np.c_[np.sin(theta), np.cos(theta), 0],
        np.c_[0, 0, 1],
    ]
    R = Rz.dot(Rx)

    xyz_rot = R.dot(locs.T).T
    xyz_out = xyz_rot + center

    if return2d:
        # Return 2-dimensional data if the input xyz was 2-dimensional.
        return xyz_out[:, :2]
    else:
        return xyz_out


def drape_2_tensor(drape_model: DrapeModel, return_sorting: bool = False) -> tuple:
    """
    Convert a geoh5 drape model to discretize.TensorMesh.

    :param: drape_model: geoh5py.DrapeModel object.
    :param: return_sorting: If True then return an index array that would
        re-sort a model in TensorMesh order to DrapeModel order.
    """
    prisms = drape_model.prisms
    layers = drape_model.layers
    z = np.append(np.unique(layers[:, 2]), prisms[:, 2].max())
    x = compute_alongline_distance(prisms[:, :2])
    dx = np.diff(x)
    end_core = [np.argmin(dx.round(1)), len(dx) - np.argmin(dx[::-1].round(1))]
    core = dx[end_core[0]]
    exp_fact = dx[0] / dx[1]
    cell_width = np.r_[
        core * exp_fact ** np.arange(end_core[0], 0, -1),
        core * np.ones(end_core[1] - end_core[0] + 1),
        core * exp_fact ** np.arange(1, len(dx) - end_core[1] + 1),
    ]
    h = [cell_width, np.diff(z)]
    origin = [-cell_width[: end_core[0]].sum(), layers[:, 2].min()]
    mesh = TensorMesh(h, origin)

    if return_sorting:
        sorting = np.arange(mesh.n_cells)
        sorting = sorting.reshape(mesh.shape_cells[1], mesh.shape_cells[0], order="C")
        sorting = sorting[::-1].T.flatten()
        return (mesh, sorting)
    else:
        return mesh


def octree_2_treemesh(mesh):
    """
    Convert a geoh5 octree mesh to discretize.TreeMesh
    Modified code from module discretize.TreeMesh.readUBC function.
    """
    tsw_corner = np.asarray(mesh.origin.tolist())
    small_cell = [mesh.u_cell_size, mesh.v_cell_size, mesh.w_cell_size]
    n_cell_dim = [mesh.u_count, mesh.v_count, mesh.w_count]
    cell_sizes = [
        np.ones(nr) * sz for nr, sz in zip(n_cell_dim, small_cell, strict=True)
    ]
    u_shift, v_shift, w_shift = (np.sum(h[h < 0]) for h in cell_sizes)
    h1, h2, h3 = (np.abs(h) for h in cell_sizes)
    x0 = tsw_corner + np.array([u_shift, v_shift, w_shift])
    ls = np.log2(n_cell_dim).astype(int)

    if ls[0] == ls[1] and ls[1] == ls[2]:
        max_level = ls[0]
    else:
        max_level = min(ls) + 1

    treemesh = TreeMesh([h1, h2, h3], x0=x0)

    # Convert array_ind to points in coordinates of underlying cpp tree
    # array_ind is ix, iy, iz(top-down) need it in ix, iy, iz (bottom-up)
    cells = np.vstack(mesh.octree_cells.tolist())
    levels = cells[:, -1]
    array_ind = cells[:, :-1]
    array_ind = 2 * array_ind + levels[:, None]  # get cell center index
    array_ind[:, 2] = 2 * n_cell_dim[2] - array_ind[:, 2]  # switch direction of iz
    levels = max_level - np.log2(levels)  # calculate level

    treemesh.__setstate__((array_ind, levels))

    return treemesh


def get_contours(
    interval_min: float,
    interval_max: float,
    interval_spacing: float,
    fixed_contours: str | list[float] | None,
) -> list[float]:
    """
    Function to input interval contour and fixed contour information and get contours as a list of floats.

    :params interval_min: Minimum value for contour list.
    :params interval_max: Maximum value for contour list.
    :params interval_spacing: Step size for contour list.
    :params fixed_contours: List of fixed contours.
    :return : Corresponding list of values in float format.
    """

    if (
        None not in [interval_min, interval_max, interval_spacing]
        and interval_spacing != 0
    ):
        interval_contours = np.arange(
            interval_min, interval_max + interval_spacing, interval_spacing
        ).tolist()
    else:
        interval_contours = []

    if fixed_contours != "" and fixed_contours is not None:
        if type(fixed_contours) is str:
            fixed_contours = re.split(",", fixed_contours.replace(" ", ""))
            fixed_contours = [float(c) for c in fixed_contours]
        elif type(fixed_contours) is float:
            fixed_contours = [fixed_contours]
    else:
        fixed_contours = []

    contours = np.unique(np.sort(interval_contours + fixed_contours))
    return contours


def get_inversion_output(h5file: str | Workspace, inversion_group: str | UUID):
    """
    Recover inversion iterations from a ContainerGroup comments.
    """
    if isinstance(h5file, Workspace):
        workspace = h5file
    else:
        workspace = Workspace(h5file)

    try:
        group = workspace.get_entity(inversion_group)[0]
    except IndexError as exc:
        raise IndexError(
            f"BaseInversion group {inversion_group} could not be found in the target geoh5 {h5file}"
        ) from exc

    outfile = group.get_entity("simpeg.out")[0]
    out = [
        line for line in outfile.values.decode("utf-8").replace("\r", "").split("\n")
    ][:-1]
    cols = out.pop(0).split(" ")
    out = [[string_to_numeric(k) for k in line.split(" ")] for line in out]
    out = dict(zip(cols, list(map(list, zip(*out, strict=True))), strict=True))

    return out


def densify_curve(curve: Curve, increment: float) -> np.ndarray:
    """
    Refine a curve by adding points along the curve at a given increment.

    :param curve: Curve object to be refined.
    :param increment: Distance between points along the curve.

    :return: Array of shape (n, 3) of x, y, z locations.
    """
    locations = []
    for part in curve.unique_parts:
        logic = curve.parts == part
        cells = curve.cells[np.all(logic[curve.cells], axis=1)]
        vert_ind = np.r_[cells[:, 0], cells[-1, 1]]
        locs = curve.vertices[vert_ind, :]
        locations.append(resample_locations(locs, increment))

    return np.vstack(locations)


def resample_locations(locations: np.ndarray, increment: float) -> np.ndarray:
    """
    Resample locations along a sequence of positions at a given increment.

    :param locations: Array of shape (n, 3) of x, y, z locations.
    :param increment: Minimum distance between points along the curve.

    :return: Array of shape (n, 3) of x, y, z locations.
    """
    distance = np.cumsum(
        np.r_[0, np.linalg.norm(locations[1:, :] - locations[:-1, :], axis=1)]
    )
    new_distances = np.sort(
        np.unique(np.r_[distance, np.arange(0, distance[-1], increment)])
    )

    resampled = []
    for axis in locations.T:
        interpolator = interp1d(distance, axis, kind="linear")
        resampled.append(interpolator(new_distances))

    return np.c_[resampled].T


@dataclass
class WindowOptions:
    """
    Parameters to window options for 2D data.
    """

    center_x: float
    center_y: float
    width: float
    height: float
    azimuth: float = 0.0


@dataclass
class DrapeOptions:
    """
    Parameters to change the receiver locations to drape on a topography surface.
    """

    topography_object: str
    topography: str
    z_from_topo: bool
    receivers_offset_z: float
    receivers_radar_drape: FloatData | None = None<|MERGE_RESOLUTION|>--- conflicted
+++ resolved
@@ -33,49 +33,6 @@
     return [int(code[i : i + 2], 16) for i in (0, 2, 4)]
 
 
-<<<<<<< HEAD
-def get_locations(workspace: Workspace, entity: UUID | Entity):
-    """
-    Returns entity's centroids or vertices.
-
-    If no location data is found on the provided entity, the method will
-    attempt to call itself on its parent.
-
-    :param workspace: Geoh5py Workspace entity.
-    :param entity: Object or uuid of entity containing centroid or
-        vertex location data.
-
-    :return: Array shape(*, 3) of x, y, z location data
-
-    """
-    locations = None
-
-    if isinstance(entity, UUID):
-        entity = workspace.get_entity(entity)[0]
-
-    if hasattr(entity, "vertices"):
-        if isinstance(entity, BaseElectrode):
-            potentials = entity.potential_electrodes
-            locations = np.mean(
-                [
-                    potentials.vertices[potentials.cells[:, 0], :],
-                    potentials.vertices[potentials.cells[:, 1], :],
-                ],
-                axis=0,
-            )
-        else:
-            locations = entity.vertices
-    elif hasattr(entity, "centroids"):
-        locations = entity.centroids
-
-    elif getattr(entity, "parent", None) is not None and entity.parent is not None:
-        locations = get_locations(workspace, entity.parent)
-
-    return locations
-
-
-=======
->>>>>>> 74a2deca
 def get_neighbouring_cells(mesh: TreeMesh, indices: list | np.ndarray) -> tuple:
     """
     Get the indices of neighbouring cells along a given axis for a given list of
@@ -466,7 +423,7 @@
     small_cell = [mesh.u_cell_size, mesh.v_cell_size, mesh.w_cell_size]
     n_cell_dim = [mesh.u_count, mesh.v_count, mesh.w_count]
     cell_sizes = [
-        np.ones(nr) * sz for nr, sz in zip(n_cell_dim, small_cell, strict=True)
+        np.ones(nr) * sz for nr, sz in zip(n_cell_dim, small_cell, strict=False)
     ]
     u_shift, v_shift, w_shift = (np.sum(h[h < 0]) for h in cell_sizes)
     h1, h2, h3 = (np.abs(h) for h in cell_sizes)
@@ -549,13 +506,13 @@
             f"BaseInversion group {inversion_group} could not be found in the target geoh5 {h5file}"
         ) from exc
 
-    outfile = group.get_entity("simpeg.out")[0]
+    outfile = group.get_entity("SimPEG.out")[0]
     out = [
         line for line in outfile.values.decode("utf-8").replace("\r", "").split("\n")
     ][:-1]
     cols = out.pop(0).split(" ")
     out = [[string_to_numeric(k) for k in line.split(" ")] for line in out]
-    out = dict(zip(cols, list(map(list, zip(*out, strict=True))), strict=True))
+    out = dict(zip(cols, list(map(list, zip(*out, strict=False))), strict=False))
 
     return out
 
