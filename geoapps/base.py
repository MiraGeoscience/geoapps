--- conflicted
+++ resolved
@@ -46,7 +46,8 @@
         self._file_browser._select.on_click(self.file_browser_change)
         self._file_browser._select.style = {"description_width": "initial"}
         self._copy_trigger = Button(
-            description="Create copy:", style={"description_width": "initial"},
+            description="Create copy:",
+            style={"description_width": "initial"},
         )
         self._copy_trigger.on_click(self.create_copy)
         self.project_panel = VBox(
@@ -320,16 +321,12 @@
     Special widget to update geoapps
     """
 
-<<<<<<< HEAD
-    trigger = Button(description="Update All", button_style="danger", icon="check",)
-=======
     trigger = Button(
         value=False,
         description="Update All",
         button_style="danger",
         icon="check",
     )
->>>>>>> e0bdc59f
 
     def run_update(_):
 
