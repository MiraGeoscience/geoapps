# ''''''''''''''''''''''''''''''''''''''''''''''''''''''''''''''''''''''''''''''
#  Copyright (c) 2024-2025 Mira Geoscience Ltd.                                '
#                                                                              '
#  This file is part of geoapps.                                               '
#                                                                              '
#  geoapps is distributed under the terms and conditions of the MIT License    '
#  (see LICENSE file at the root of this source code package).                 '
# ''''''''''''''''''''''''''''''''''''''''''''''''''''''''''''''''''''''''''''''

from __future__ import annotations

import warnings
from pathlib import Path
from time import time
from uuid import UUID

from geoh5py.groups import UIJsonGroup
from geoh5py.objects import ObjectBase
from geoh5py.shared.utils import fetch_active_workspace
from geoh5py.ui_json import InputFile
from surface_apps.iso_surfaces.driver import IsoSurfacesDriver
from surface_apps.iso_surfaces.params import IsoSurfaceParameters

from geoapps import assets_path
from geoapps.base.application import BaseApplication
from geoapps.base.selection import ObjectDataSelection
from geoapps.utils.formatters import string_name
from geoapps.utils.importing import warn_module_not_found


with warn_module_not_found():
    from ipywidgets import FloatText, HBox, Label, Text, VBox, Widget


class IsoSurface(ObjectDataSelection):
    """
    Application for the conversion of conductivity/depth curves to
    a pseudo 3D conductivity model on surface.
    """

    _param_class = IsoSurfaceParameters
    _add_groups = False
    _select_multiple = False
    _initializer = {
        "geoh5": str(assets_path() / "FlinFlon.geoh5"),
        "objects": UUID("{2e814779-c35f-4da0-ad6a-39a6912361f9}"),
        "data": UUID("{f3e36334-be0a-4210-b13e-06933279de25}"),
        "max_distance": 500.0,
        "resolution": 50.0,
        "interval_min": 0.005,
        "interval_max": 0.02,
        "interval_spacing": 0.005,
        "fixed_contours": "",
        "export_as": "Iso_Iteration_7_model",
        "out_group": None,
    }

    def __init__(self, ui_json=None, geoh5: str | None = None):
        defaults = {}

        if isinstance(geoh5, str):
            if Path(geoh5).exists():
                defaults["geoh5"] = geoh5
            else:
                warnings.warn("Path provided in 'geoh5' argument does not exist.")

<<<<<<< HEAD
        if ui_json is not None:
            if isinstance(ui_json, str):
                if not Path(ui_json).exists():
                    raise FileNotFoundError(
                        f"Provided uijson path {ui_json} not does not exist."
                    )
                defaults = InputFile.read_ui_json(ui_json).data
            elif isinstance(ui_json, InputFile):
                defaults = ui_json.data
=======
    def __init__(self, ui_json=None, **kwargs):
        app_initializer.update(kwargs)
        if ui_json is not None and Path(ui_json).is_file():
            self.params = self._param_class(input_file=InputFile(ui_json=ui_json))
        else:
            try:
                self.params = self._param_class(**app_initializer)

            except AssociationValidationError:
                for key, value in app_initializer.items():
                    if isinstance(value, uuid.UUID):
                        app_initializer[key] = None

                self.params = self._param_class(**app_initializer)
>>>>>>> 042c7d8d

        if not defaults:
            if Path(self._initializer["geoh5"]).exists():
                defaults = self._initializer.copy()
            else:
                warnings.warn(
                    "Geoapps is missing 'FlinFlon.geoh5' file in the assets folder."
                )

        self.defaults.update(defaults)

        self._max_distance = FloatText(
            description="Max Interpolation Distance (m):",
        )
        self._resolution = FloatText(
            description="Base grid resolution (m):",
        )
        self._interval_min = FloatText(
            description="Contour min:",
        )
        self._interval_max = FloatText(
            description="Contour max:",
        )
        self._interval_spacing = FloatText(
            description="Contour spacing:",
        )
        self._fixed_contours = Text(
            value=None,
            description="Fixed contours:",
            disabled=False,
            continuous_update=False,
        )
        self._export_as = Text("Iso_", description="Surface:")
        self.ga_group_name.value = self.defaults["out_group"] or "ISO"
        self.data.observe(self.data_change, names="value")
        self.data.description = "Value fields: "
        self.trigger.on_click(self.trigger_click)

        super().__init__(**self.defaults)

        self.contours = VBox(
            [
                self.interval_min,
                self.interval_max,
                self.interval_spacing,
                self.fixed_contours,
            ]
        )
        self.output_panel = VBox([self.export_as, self.output_panel])

    def is_computational(self, attr):
        """True if app attribute is required for the driver (belongs in params)."""
        out = isinstance(getattr(self, attr), Widget)
        return out & (attr.lstrip("_") in self._initializer)

    def trigger_click(self, _):
        param_dict = self.get_param_dict()
        temp_geoh5 = f"{string_name(param_dict.get('export_as'))}_{time():.0f}.geoh5"
        ws, self.live_link.value = BaseApplication.get_output_workspace(
            self.live_link.value, self.export_directory.selected_path, temp_geoh5
        )

        with fetch_active_workspace(ws) as new_workspace:
            with fetch_active_workspace(self.workspace):
                for key, value in param_dict.items():
                    if isinstance(value, ObjectBase):
                        param_dict[key] = value.copy(
                            parent=new_workspace, copy_children=True
                        )

            param_dict["geoh5"] = new_workspace
            param_dict["conda_environment"] = "geoapps"
            group = UIJsonGroup.create(new_workspace, name=self.ga_group_name.value)
            param_dict["out_group"] = group

            if self.live_link.value:
                param_dict["monitoring_directory"] = self.monitoring_directory

            new_params = IsoSurfaceParameters.build(param_dict)
            new_params.input_file.write_ui_json(
                name=temp_geoh5.replace(".geoh5", ".ui.json")
            )
            driver = IsoSurfacesDriver(new_params)
            driver.run()

        if self.live_link.value:
            print("Live link active. Check your ANALYST session for new mesh.")

    def data_change(self, _):
        if self.data.value:
            self.export_as.value = "Iso_" + self.data.uid_name_map[self.data.value]

    @property
    def interval_min(self):
        """
        ipywidgets.FloatText(): Minimum value for contours.
        """
        return self._interval_min

    @property
    def interval_max(self):
        """
        ipywidgets.FloatText(): Maximum value for contours.
        """
        return self._interval_max

    @property
    def interval_spacing(self):
        """
        ipywidgets.FloatText(): Step size for contours.
        """
        return self._interval_spacing

    @property
    def fixed_contours(self):
        """
        :obj:`ipywidgets.Text`: String defining sets of fixed_contours.
        """
        return self._fixed_contours

    @property
    def export_as(self):
        """
        ipywidgets.Text()
        """
        return self._export_as

    @property
    def main(self):
        if self._main is None:
            self._main = HBox(
                [
                    VBox(
                        [
                            self.project_panel,
                            self.data_panel,
                            self.contours,
                            self.max_distance,
                            self.resolution,
                            Label("Output"),
                            self.output_panel,
                        ]
                    )
                ]
            )
        return self._main

    @property
    def max_distance(self):
        """
        ipywidgets.FloatText()
        """
        return self._max_distance

    @property
    def resolution(self):
        """
        ipywidgets.FloatText()
        """
        return self._resolution<|MERGE_RESOLUTION|>--- conflicted
+++ resolved
@@ -64,7 +64,6 @@
             else:
                 warnings.warn("Path provided in 'geoh5' argument does not exist.")
 
-<<<<<<< HEAD
         if ui_json is not None:
             if isinstance(ui_json, str):
                 if not Path(ui_json).exists():
@@ -74,22 +73,6 @@
                 defaults = InputFile.read_ui_json(ui_json).data
             elif isinstance(ui_json, InputFile):
                 defaults = ui_json.data
-=======
-    def __init__(self, ui_json=None, **kwargs):
-        app_initializer.update(kwargs)
-        if ui_json is not None and Path(ui_json).is_file():
-            self.params = self._param_class(input_file=InputFile(ui_json=ui_json))
-        else:
-            try:
-                self.params = self._param_class(**app_initializer)
-
-            except AssociationValidationError:
-                for key, value in app_initializer.items():
-                    if isinstance(value, uuid.UUID):
-                        app_initializer[key] = None
-
-                self.params = self._param_class(**app_initializer)
->>>>>>> 042c7d8d
 
         if not defaults:
             if Path(self._initializer["geoh5"]).exists():
