#  Copyright (c) 2022 Mira Geoscience Ltd.
#
#  This file is part of geoapps.
#
#  geoapps is distributed under the terms and conditions of the MIT License
#  (see LICENSE file at the root of this source code package).


from __future__ import annotations

import os
import sys

import numpy as np
from geoh5py.groups import ContainerGroup
from geoh5py.objects import BlockModel, ObjectBase, Surface
from geoh5py.ui_json import InputFile
from geoh5py.ui_json.utils import monitored_directory_copy
from scipy.interpolate import interp1d
from skimage.measure import marching_cubes

from geoapps.iso_surfaces.params import IsoSurfacesParams
from geoapps.shared_utils.utils import get_contours, rotate_xyz, weighted_average
from geoapps.utils.formatters import string_name


class IsoSurfacesDriver:
    def __init__(self, params: IsoSurfacesParams):
        self.params: IsoSurfacesParams = params

    def run(self):
        """
        Create iso surfaces from input values.
        """
        workspace = self.params.geoh5
        levels = get_contours(
            self.params.interval_min,
            self.params.interval_max,
            self.params.interval_spacing,
            self.params.fixed_contours,
        )

        if len(levels) < 1:
            return
        print("Starting the isosurface creation.")
        surfaces = self.iso_surface(
            self.params.objects,
            self.params.data.values,
            levels,
            resolution=self.params.resolution,
            max_distance=self.params.max_distance,
        )

        container = ContainerGroup.create(workspace, name="Isosurface")
        result = []
        for ii, (surface, level) in enumerate(zip(surfaces, levels)):
            if len(surface[0]) > 0 and len(surface[1]) > 0:
                result += [
                    Surface.create(
                        workspace,
                        name=string_name(self.params.export_as + f"_{level:.2e}"),
                        vertices=surface[0],
                        cells=surface[1],
                        parent=container,
                    )
                ]
        if self.params.monitoring_directory is not None and os.path.exists(
            self.params.monitoring_directory
        ):
            monitored_directory_copy(self.params.monitoring_directory, container)
<<<<<<< HEAD

        workspace.close()
=======
        print("Isosurface completed. " f"-> {len(surfaces)} surface(s) created.")
>>>>>>> b4d89cd9
        return result

    @staticmethod
    def iso_surface(
        entity: ObjectBase,
        values: np.ndarray,
        levels: str,
        resolution: float = 100,
        max_distance: float = np.inf,
    ):
        """
        Generate 3D iso surface from an entity vertices or centroids and values.

        Parameters
        ----------
        entity: geoh5py.objects
            Any entity with 'vertices' or 'centroids' attribute.

        values: numpy.ndarray
            Array of values to create iso-surfaces from.

        levels: list of floats
            List of iso values

        max_distance: float, default=numpy.inf
            Maximum distance from input data to generate iso surface.
            Only used for input entities other than BlockModel.

        resolution: int, default=100
            Grid size used to generate the iso surface.
            Only used for input entities other than BlockModel.

        Returns
        -------
        surfaces: list of numpy.ndarrays
            List of surfaces (one per levels) defined by
            vertices and cell indices.
            [(vertices, cells)_level_1, ..., (vertices, cells)_level_n]
        """
        if getattr(entity, "vertices", None) is not None:
            locations = entity.vertices
        elif getattr(entity, "centroids", None) is not None:
            locations = entity.centroids
        else:
            print("Input 'entity' must have 'vertices' or 'centroids'.")
            return None

        if isinstance(entity, BlockModel):
            values = values.reshape(
                (entity.shape[2], entity.shape[0], entity.shape[1]), order="F"
            ).transpose((1, 2, 0))

            grid = []
            for ii in ["u", "v", "z"]:
                cell_delimiters = getattr(entity, ii + "_cell_delimiters")
                dx = cell_delimiters[1:] - cell_delimiters[:-1]
                grid.append(cell_delimiters[:-1] + dx / 2)

        else:
            grid = []
            for ii in range(3):
                grid += [
                    np.arange(
                        locations[:, ii].min(),
                        locations[:, ii].max() + resolution,
                        resolution,
                    )
                ]

            y, x, z = np.meshgrid(grid[1], grid[0], grid[2])
            values = weighted_average(
                locations,
                np.c_[x.flatten(), y.flatten(), z.flatten()],
                [values],
                threshold=resolution / 2.0,
                n=8,
                max_distance=max_distance,
            )
            values = values[0].reshape(x.shape)

        surfaces = []
        for level in levels:
            try:
                verts, faces, _, _ = marching_cubes(values, level=level)

                # Remove all vertices and cells with nan
                nan_verts = np.any(np.isnan(verts), axis=1)
                rem_cells = np.any(nan_verts[faces], axis=1)

                active = np.arange(nan_verts.shape[0])
                active[nan_verts] = nan_verts.shape[0]
                _, inv_map = np.unique(active, return_inverse=True)

                verts = verts[nan_verts == False, :]
                faces = faces[rem_cells == False, :]
                faces = inv_map[faces].astype("uint32")

                vertices = []
                for ii in range(3):
                    F = interp1d(
                        np.arange(grid[ii].shape[0]), grid[ii], fill_value="extrapolate"
                    )
                    vertices += [F(verts[:, ii])]

                if isinstance(entity, BlockModel):
                    vertices = rotate_xyz(
                        np.vstack(vertices).T, [0, 0, 0], entity.rotation
                    )
                    vertices[:, 0] += entity.origin["x"]
                    vertices[:, 1] += entity.origin["y"]
                    vertices[:, 2] += entity.origin["z"]

                else:
                    vertices = np.vstack(vertices).T
            except RuntimeError:
                vertices, faces = [], []

            surfaces += [[vertices, faces]]

        return surfaces


if __name__ == "__main__":
    print("Loading geoh5 file . . .")
    file = sys.argv[1]
    params = IsoSurfacesParams(InputFile.read_ui_json(file))
    driver = IsoSurfacesDriver(params)
    print("Loaded. Running iso surface creation . . .")
    driver.run()
    print("Done.")<|MERGE_RESOLUTION|>--- conflicted
+++ resolved
@@ -68,12 +68,8 @@
             self.params.monitoring_directory
         ):
             monitored_directory_copy(self.params.monitoring_directory, container)
-<<<<<<< HEAD
-
+        print("Isosurface completed. " f"-> {len(surfaces)} surface(s) created.")
         workspace.close()
-=======
-        print("Isosurface completed. " f"-> {len(surfaces)} surface(s) created.")
->>>>>>> b4d89cd9
         return result
 
     @staticmethod
