#  Copyright (c) 2022 Mira Geoscience Ltd.
#
#  This file is part of geoapps.
#
#  geoapps is distributed under the terms and conditions of the MIT License
#  (see LICENSE file at the root of this source code package).
from time import time

import numpy as np
from geoh5py.groups import ContainerGroup
from geoh5py.objects import Curve, Grid2D
<<<<<<< HEAD

from geoapps.utils import soft_import

(
=======
from geoh5py.ui_json.utils import monitored_directory_copy
from ipywidgets import (
>>>>>>> ecb77abb
    Button,
    FloatSlider,
    HBox,
    IntSlider,
    Layout,
    Text,
    VBox,
    interactive_output,
) = soft_import(
    "ipywidgets",
    objects=[
        "Button",
        "FloatSlider",
        "HBox",
        "IntSlider",
        "Layout",
        "Text",
        "VBox",
        "interactive_output",
    ],
)
collections = soft_import("matplotlib", objects=["collections"])
canny = soft_import("skimage.feature", objects=["canny"])
probabilistic_hough_line = soft_import(
    "skimage.transform", objects=["probabilistic_hough_line"]
)

from geoapps.base.plot import PlotSelection2D
from geoapps.shared_utils.utils import filter_xy
from geoapps.utils.formatters import string_name


class EdgeDetectionApp(PlotSelection2D):
    """
    Widget for Grid2D objects for the automated detection of line features.
    The application relies on the Canny and Hough trandforms from the
    Scikit-Image library.

    :param grid: Grid2D object
    :param data: Children data object for the provided grid

    Optional
    --------

    :param sigma [Canny]: standard deviation of the Gaussian filter
    :param threshold [Hough]: Value threshold
    :param line_length [Hough]: Minimum accepted pixel length of detected lines
    :param line_gap [Hough]: Maximum gap between pixels to still form a line.
    """

    defaults = {
        "h5file": "../../assets/FlinFlon.geoh5",
        "objects": "{538a7eb1-2218-4bec-98cc-0a759aa0ef4f}",
        "data": "{53e59b2b-c2ae-4b77-923b-23e06d874e62}",
        "resolution": 50,
        "sigma": 0.5,
        "window": {
            "azimuth": -20,
        },
        "ga_group_name": "Edges",
    }
    _object_types = (Grid2D,)

    def __init__(self, **kwargs):
        self.defaults.update(**kwargs)
        self._compute = Button(
            description="Compute",
            button_style="warning",
        )
        self._export_as = Text(
            value="Edges",
            description="Save as:",
            disabled=False,
        )
        self._line_length = IntSlider(
            min=1,
            max=100,
            step=1,
            value=1,
            continuous_update=False,
            description="Line Length",
        )
        self._line_gap = IntSlider(
            min=1,
            max=100,
            step=1,
            value=1,
            continuous_update=False,
            description="Line Gap",
        )
        self._sigma = FloatSlider(
            min=0.0,
            max=10,
            step=0.1,
            value=1.0,
            continuous_update=False,
            description="Sigma",
        )
        self._threshold = IntSlider(
            min=1,
            max=100,
            step=1,
            value=1,
            continuous_update=False,
            description="Threshold",
        )
        self._window_size = IntSlider(
            min=16,
            max=512,
            value=64,
            continuous_update=False,
            description="Window size",
        )
        self.data.observe(self.update_name, names="value")
        self.compute.on_click(self.compute_trigger)
        self._unique_object = {}
        super().__init__(**self.defaults)

        # Make changes to trigger warning color
        self.trigger.description = "Export"
        self.trigger.on_click(self.trigger_click)
        self.trigger.button_style = "success"

        self.compute.click()

    @property
    def compute(self):
        """ToggleButton"""
        return self._compute

    @property
    def export_as(self):
        """Text"""
        return self._export_as

    @property
    def line_length(self):
        """IntSlider"""
        return self._line_length

    @property
    def line_gap(self):
        """IntSlider"""
        return self._line_gap

    @property
    def main(self):
        if self._main is None:
            self._main = VBox(
                [
                    self.project_panel,
                    HBox(
                        [
                            VBox(
                                [
                                    self.data_panel,
                                    self.window_selection,
                                ]
                            ),
                            VBox(
                                [
                                    self.sigma,
                                    self.threshold,
                                    self.line_length,
                                    self.line_gap,
                                    self.window_size,
                                    self.compute,
                                    self.export_as,
                                    self.output_panel,
                                ],
                                layout=Layout(width="50%"),
                            ),
                        ]
                    ),
                ]
            )
        return self._main

    @property
    def sigma(self):
        """FloatSlider"""
        return self._sigma

    @property
    def threshold(self):
        """IntSlider"""
        return self._threshold

    @property
    def window_size(self):
        """IntSlider"""
        return self._window_size

    def trigger_click(self, _):
        entity, _ = self.get_selected_entities()
        if getattr(self.trigger, "vertices", None) is not None:
            name = string_name(self.export_as.value)
            temp_geoh5 = f"{string_name(self.export_as.value)}_{time():.3f}.geoh5"
            with self.get_output_workspace(
                self.export_directory.selected_path, temp_geoh5
            ) as workspace:
                out_entity = ContainerGroup.create(
                    workspace,
                    name=self.ga_group_name.value,
                    uid=self._unique_object.get(self.ga_group_name.value, None),
                )
                curve = Curve.create(
                    workspace,
                    name=name,
                    vertices=self.trigger.vertices,
                    cells=self.trigger.cells,
                    parent=out_entity,
                    uid=self._unique_object.get(name, None),
                )
                self._unique_object[name] = curve.uid
                self._unique_object[self.ga_group_name.value] = out_entity.uid
        if self.live_link.value:
            monitored_directory_copy(self.export_directory.selected_path, out_entity)

    def update_name(self, _):
        if self.data.value is not None:
            self.export_as.value = self.data.uid_name_map[self.data.value]
        else:
            self.export_as.value = "Edges"

    def compute_trigger(self, _):
        grid, data = self.get_selected_entities()

        if grid is None or len(data) == 0:
            return

        x = grid.centroids[:, 0].reshape(grid.shape, order="F")
        y = grid.centroids[:, 1].reshape(grid.shape, order="F")
        z = grid.centroids[:, 2].reshape(grid.shape, order="F")
        grid_data = data[0].values.reshape(grid.shape, order="F")

        indices = self.indices
        if indices is None:
            indices = np.ones_like(grid_data, dtype="bool")

        ind_x, ind_y = (
            np.any(indices, axis=1),
            np.any(indices, axis=0),
        )
        x = x[ind_x, :][:, ind_y]
        y = y[ind_x, :][:, ind_y]
        z = z[ind_x, :][:, ind_y]
        grid_data = grid_data[ind_x, :][:, ind_y]
        grid_data -= np.nanmin(grid_data)
        grid_data /= np.nanmax(grid_data)
        grid_data[np.isnan(grid_data)] = 0

        if np.any(grid_data):
            # Find edges
            edges = canny(grid_data, sigma=self.sigma.value, use_quantiles=True)
            shape = edges.shape
            # Cycle through tiles of square size
            max_l = np.min([self.window_size.value, shape[0], shape[1]])
            half = np.floor(max_l / 2)
            overlap = 1.25

            n_cell_y = (shape[0] - 2 * half) * overlap / max_l
            n_cell_x = (shape[1] - 2 * half) * overlap / max_l

            if n_cell_x > 0:
                cnt_x = np.linspace(
                    half, shape[1] - half, 2 + int(np.round(n_cell_x)), dtype=int
                ).tolist()
                half_x = half
            else:
                cnt_x = [np.ceil(shape[1] / 2)]
                half_x = np.ceil(shape[1] / 2)

            if n_cell_y > 0:
                cnt_y = np.linspace(
                    half, shape[0] - half, 2 + int(np.round(n_cell_y)), dtype=int
                ).tolist()
                half_y = half
            else:
                cnt_y = [np.ceil(shape[0] / 2)]
                half_y = np.ceil(shape[0] / 2)

            coords = []
            for cx in cnt_x:
                for cy in cnt_y:

                    i_min, i_max = int(cy - half_y), int(cy + half_y)
                    j_min, j_max = int(cx - half_x), int(cx + half_x)
                    lines = probabilistic_hough_line(
                        edges[i_min:i_max, j_min:j_max],
                        line_length=self.line_length.value,
                        threshold=self.threshold.value,
                        line_gap=self.line_gap.value,
                        seed=0,
                    )

                    if np.any(lines):
                        coord = np.vstack(lines)
                        coords.append(
                            np.c_[
                                x[i_min:i_max, j_min:j_max][coord[:, 1], coord[:, 0]],
                                y[i_min:i_max, j_min:j_max][coord[:, 1], coord[:, 0]],
                                z[i_min:i_max, j_min:j_max][coord[:, 1], coord[:, 0]],
                            ]
                        )
            if coords:
                coord = np.vstack(coords)
                self.objects.lines = coord
                self.plot_store_lines()
            else:
                self.objects.lines = None

    def plot_store_lines(self):

        xy = self.objects.lines
        indices_1 = filter_xy(
            xy[1::2, 0],
            xy[1::2, 1],
            self.resolution.value,
            window={
                "center": [
                    self.window_center_x.value,
                    self.window_center_y.value,
                ],
                "size": [
                    self.window_width.value,
                    self.window_height.value,
                ],
                "azimuth": self.window_azimuth.value,
            },
        )
        indices_2 = filter_xy(
            xy[::2, 0],
            xy[::2, 1],
            self.resolution.value,
            window={
                "center": [
                    self.window_center_x.value,
                    self.window_center_y.value,
                ],
                "size": [
                    self.window_width.value,
                    self.window_height.value,
                ],
                "azimuth": self.window_azimuth.value,
            },
        )

        indices = np.kron(
            np.any(np.c_[indices_1, indices_2], axis=1),
            np.ones(2),
        ).astype(bool)

        xy = self.objects.lines[indices, :2]
        self.collections = [
            collections.LineCollection(
                np.reshape(xy, (-1, 2, 2)), colors="k", linewidths=2
            )
        ]
        self.refresh.value = False
        self.refresh.value = True  # Trigger refresh

        if np.any(xy):
            vertices = np.vstack(self.objects.lines[indices, :])
            cells = np.arange(vertices.shape[0]).astype("uint32").reshape((-1, 2))
            if np.any(cells):
                self.trigger.vertices = vertices
                self.trigger.cells = cells
        else:
            self.trigger.vertices = None
            self.trigger.cells = None<|MERGE_RESOLUTION|>--- conflicted
+++ resolved
@@ -9,15 +9,11 @@
 import numpy as np
 from geoh5py.groups import ContainerGroup
 from geoh5py.objects import Curve, Grid2D
-<<<<<<< HEAD
+from geoh5py.ui_json.utils import monitored_directory_copy
 
 from geoapps.utils import soft_import
 
 (
-=======
-from geoh5py.ui_json.utils import monitored_directory_copy
-from ipywidgets import (
->>>>>>> ecb77abb
     Button,
     FloatSlider,
     HBox,
@@ -253,7 +249,6 @@
         y = grid.centroids[:, 1].reshape(grid.shape, order="F")
         z = grid.centroids[:, 2].reshape(grid.shape, order="F")
         grid_data = data[0].values.reshape(grid.shape, order="F")
-
         indices = self.indices
         if indices is None:
             indices = np.ones_like(grid_data, dtype="bool")
