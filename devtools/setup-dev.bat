--- conflicted
+++ resolved
@@ -22,11 +22,7 @@
 
 set env_path=%project_dir%\.conda-env
 call !MY_CONDA_EXE! activate base ^
-<<<<<<< HEAD
-  && call !MY_CONDA_EXE! env update --solver=libmamba -p %env_path% --file %project_dir%\environments\conda-py-%PY_VER%-win-64-dev.lock.yml
-=======
-  && call conda env update %env_path% --file %project_dir%\environments\conda-py-%PY_VER%-win-64-dev.lock.yml
->>>>>>> 07be4168
+  && call !MY_CONDA_EXE! env update -p %env_path% --file %project_dir%\environments\conda-py-%PY_VER%-win-64-dev.lock.yml
 
 if !errorlevel! neq 0 (
   pause
