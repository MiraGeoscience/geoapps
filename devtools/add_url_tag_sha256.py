--- conflicted
+++ resolved
@@ -45,7 +45,7 @@
     assert pyproject.is_file()
 
     tag_url_re = re.compile(
-        r"""^(\s*\w*\s*=\s*{\s*url\s*=\s*)"(.*/archive/refs/((heads)|(tags))/.*)#sha256=\w*"(.*}.*)"""
+        r"""^(\s*\w*\s*=\s*{\s*url\s*=\s*)"(.*/archive/refs/tags/.*)#sha256=\w*"(.*}.*)"""
     )
     pyproject_sha = Path("pyproject-sha.toml")
     with open(pyproject_sha, "w") as patched:
@@ -57,13 +57,8 @@
                 else:
                     line_start = match[1]
                     package_name = line_start.strip()
-<<<<<<< HEAD
-                    url = match.group(2)
-                    line_end = match.group(6)
-=======
                     url = match[2]
                     line_end = match[3]
->>>>>>> 4a7dfa66
                     sha = computeSha256(url, package_name)
                     patched_line = f"""{line_start}"{url}#sha256={sha}"{line_end}\n"""
                     patched.write(patched_line)
