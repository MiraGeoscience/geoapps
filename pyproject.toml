[tool.poetry]
name = "geoapps"
version = "0.10.0-alpha.1"
description = "Open-sourced Applications in Geoscience"
authors = ["Mira Geoscience <dominiquef@mirageoscience.com>"]
repository = "https://github.com/MiraGeoscience/geoapps"
documentation = "https://geoapps.readthedocs.io/en/latest/"
homepage = "https://mirageoscience.com"
readme = "README.md"
keywords = ["geology", "geophysics", "earth sciences"]
classifiers = [
    "Development Status :: 4 - Beta",
    "Intended Audience :: Science/Research",
    "License :: OSI Approved :: MIT License",
    "Programming Language :: Python",
    "Topic :: Scientific/Engineering",
    "Topic :: Scientific/Engineering :: Mathematics",
    "Topic :: Scientific/Engineering :: Physics",
    "Operating System :: Microsoft :: Windows",
    "Operating System :: POSIX",
    "Operating System :: Unix",
    "Operating System :: MacOS",
    "Natural Language :: English",
]

[tool.poetry.dependencies]
python = "^3.9, < 3.11"

dask = {version = "2022.10.0", extras = ["distributed"]}
distributed = "2022.10.0"
discretize = "~0.7.4" # also in simpeg
fsspec = "2022.*" # also in simpeg
matplotlib = "^3.5.1" # also in simpeg and geoana
numpy = "!=1.19.4, ^1.21.5" # also in simpeg and geoana
pandas = "^1.3.5" # also in simpeg
scikit-learn = "^1.0.2" # also in simpeg
scipy = "^1.7.3" # also in simpeg and geoana
tqdm = "^4.64.0"

## "soft" dependencies
fiona = {version = "^1.8.21", optional = true}
gdal = {version = "^3.5.1", optional = true}
ipyfilechooser = {version = "~0.6.0", optional = true}
ipywidgets = {version = "^7.6.5", optional = true}
plotly = {version = "^5.8.0", optional = true}
scikit-image = {version = "~0.19.2", optional = true}
jupyter-dash = {version = "^0.4.2", optional = true}
dash-daq = {version = "^0.5.0", optional = true}

## indirect dependencies, forcing them here for installation through Conda not pip
empymod = "^2.1.3" # from simpeg and geoana
geoana = "~0.0.6" # from simpeg
h5py = "^3.2.1" # from geoh5py
mkl = "2022.*" # from simpeg
properties = "~0.6.1" # from simpeg and geoana
pydiso = "~0.0.3" # from simpeg
pymatsolver = "~0.2.0" # from simpeg
utm = "~0.7.0"
zarr = "^2.8.1" # from simpgeg using Dask

## pip dependencies
# to be specified to work with conda-lock
# - from PyPI: my_package = { version = "1.2.3", source = "pypi" }
# - from URL:
#   - for a tags: my_package = { url = "https://github.com/ORGANISATION/REPO/archive/refs/tags/VERSION_TAG.zip#sha256=None" }
#   - for a branch: my_package = { url = "https://github.com/ORGANISATION/REPO/archive/refs/heads/BRANCH.zip#sha256=None" }
# Note - conda-lock does not support the syntax: my_package = { git = ... }
#        while poetry2conda supports only { git = "...", tag = "..." }, and not { url = ... }
geoh5py = { version = "0.6.0", source = "pypi" }
<<<<<<< HEAD
#geoh5py = {url = "https://github.com/MiraGeoscience/geoh5py/archive/refs/heads/GEOPY-621.zip#sha256=None"}
simpeg_archive = {version = "0.9.1.dev5", source = "pypi"}
mira-simpeg = {version = "0.15.1dev7", source = "pypi"}
param-sweeps = {version = "0.1.4", source = "pypi"}
#param-sweeps = {url = "https://github.com/MiraGeoscience/param-sweeps/archive/refs/heads/GEOPY-621.zip#sha256=None"}
=======
#geoh5py = {url = "https://github.com/MiraGeoscience/geoh5py/archive/refs/heads/develop.zip#sha256=None"}
simpeg_archive = {version = "0.9.1.dev5", source = "pypi"}
mira-simpeg = {version = "0.15.1dev7", source = "pypi"}
param-sweeps = {version = "0.1.4", source = "pypi"}
#param-sweeps = {url = "https://github.com/MiraGeoscience/param-sweeps/archive/refs/heads/develop.zip#sha256=None"}
>>>>>>> b6d32096

[tool.poetry.dev-dependencies]
pylint = "^2.14.4"
pytest = "^7.1.2"
pytest-cov = "^3.0.0"
toml = "*" # for tests only

[tool.poetry.extras]
full = [
    "fiona",
    "gdal",
    "ipyfilechooser",
    "ipywidgets",
    "plotly",
    "scikit-image",
    "jupyter-dash",
    "dash-daq"
]

[tool.conda-lock]
platforms = ['win-64', 'osx-64', 'linux-64']
channels = ['conda-forge', 'defaults']

[tool.conda-lock.dependencies]
libblas = "*=*mkl"

[tool.isort]
# settings for compatibility between ``isort`` and ``black`` formatting
multi_line_output = 3
include_trailing_comma = true
force_grid_wrap = 0
use_parentheses = true
line_length = 88
# auto-updated by seed-isort-config
known_third_party = ["Add2Build", "SimPEG", "StringIO", "add_url_tag_sha256", "autodoc", "dash", "dash_daq", "dask", "discretize", "edit_on_github", "environmentSetup", "flask", "geoh5py", "ipywidgets", "jupyter_dash", "matplotlib", "numpy", "osgeo", "pandas", "param_sweeps", "plotly", "pymatsolver", "pytest", "run_conda_lock", "scipy", "simpeg_archive", "skimage", "sklearn", "toml", "tqdm", "traitlets", "urllib2"]

[tool.black]
# defaults are just fine

[tool.poetry2conda]
name = "geoapps"
## usage of poetry2conda
# As poetry2conda does not support url sources for pip dependencies,
# temporarily edit this file and use git sources instead, with 'tag=' indifferently whether it is actually a branch or rev.
#> poetry2conda pyproject.toml -E full environment.yml
#> poetry2conda pyproject.toml -E full --dev environment-dev.yml

[build-system]
requires = ["poetry-core>=1.0.0", "setuptools"]
build-backend = "poetry.core.masonry.api"<|MERGE_RESOLUTION|>--- conflicted
+++ resolved
@@ -67,19 +67,11 @@
 # Note - conda-lock does not support the syntax: my_package = { git = ... }
 #        while poetry2conda supports only { git = "...", tag = "..." }, and not { url = ... }
 geoh5py = { version = "0.6.0", source = "pypi" }
-<<<<<<< HEAD
-#geoh5py = {url = "https://github.com/MiraGeoscience/geoh5py/archive/refs/heads/GEOPY-621.zip#sha256=None"}
-simpeg_archive = {version = "0.9.1.dev5", source = "pypi"}
-mira-simpeg = {version = "0.15.1dev7", source = "pypi"}
-param-sweeps = {version = "0.1.4", source = "pypi"}
-#param-sweeps = {url = "https://github.com/MiraGeoscience/param-sweeps/archive/refs/heads/GEOPY-621.zip#sha256=None"}
-=======
 #geoh5py = {url = "https://github.com/MiraGeoscience/geoh5py/archive/refs/heads/develop.zip#sha256=None"}
 simpeg_archive = {version = "0.9.1.dev5", source = "pypi"}
 mira-simpeg = {version = "0.15.1dev7", source = "pypi"}
 param-sweeps = {version = "0.1.4", source = "pypi"}
 #param-sweeps = {url = "https://github.com/MiraGeoscience/param-sweeps/archive/refs/heads/develop.zip#sha256=None"}
->>>>>>> b6d32096
 
 [tool.poetry.dev-dependencies]
 pylint = "^2.14.4"
