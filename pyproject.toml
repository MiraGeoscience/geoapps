--- conflicted
+++ resolved
@@ -48,23 +48,17 @@
 [tool.poetry.dependencies]
 python = "^3.10, <3.11"  # limited to 3.10 because of PySide2
 
-<<<<<<< HEAD
 dask = {version = "2024.6.*", extras = ["distributed"]}  # also in from simpeg[dask], simpeg-drivers
-discretize = "~0.10.0"  # also in simpeg, simpeg-drivers, octrree-creation-app
+discretize = "~0.10.0"  # also in simpeg, simpeg-drivers, octree-creation-app
 distributed = "2024.6.*"  # because conda-lock doesn't take dask extras into account
 fiona = "~1.9.2"
-fsspec = "2022.*"  # also in simpeg
 gdal = "~3.6.3"
 matplotlib = "~3.8.4"  # also in simpeg and geoana
 numpy = "~1.26.0"  # also in geoh5py, simpeg and geoana
 pandas = "~2.2.1"  # also in simpeg
-scikit-image = "~0.20.0"
 scikit-learn = "~1.4.0"  # also in simpeg
 scipy = "~1.14.0"  # also in geoapps-utils
-tqdm = "^4.66.1"  # also in las-geoh5
-
-=======
->>>>>>> c3b517ad
+
 ## dependencies for UI
 #---------------------
 dash = "~2.12"  # also in geoapps-utils[dash]
@@ -79,7 +73,6 @@
 
 ## pip dependencies from Git repositories
 #----------------------------------------
-<<<<<<< HEAD
 #geoh5py = {version = "~0.10.0-alpha.1", source = "pypi", allow-prereleases = true}
 #geoh5py = {url = "https://github.com/MiraGeoscience/geoh5py/archive/refs/heads/develop.tar.gz"}
 geoh5py = {git = "https://github.com/MiraGeoscience/geoh5py.git", rev = "develop"}
@@ -105,41 +98,15 @@
 #octree-creation-app = {url = "https://github.com/MiraGeoscience/octree-creation-app/archive/refs/heads/develop.tar.gz"}
 octree-creation-app = {git = "https://github.com/MiraGeoscience/octree-creation-app.git", rev = "develop"}
 #octree-creation-app = {url = "http://localhost:8888/octree-creation-app.tar.gz"}
-=======
-#geoh5py = {version = "~0.9.0rc2", source = "pypi", allow-prereleases = true}
-#geoh5py = {url = "https://github.com/MiraGeoscience/geoh5py/archive/refs/heads/develop.zip"}
-geoh5py = {git = "https://github.com/MiraGeoscience/geoh5py.git", rev = "develop"}
-#geoh5py = {url = "http://localhost:8888/geoh5py.tar.gz#sha256="}
-
-#param-sweeps = {version = "~0.1.7rc2", source = "pypi", allow-prereleases = true}
-#param-sweeps = {url = "https://github.com/MiraGeoscience/param-sweeps/archive/refs/heads/develop.zip"}
-param-sweeps = {git = "https://github.com/MiraGeoscience/param-sweeps.git", rev = "develop"}
-#param-sweeps = {url = "http://localhost:8888/param-sweeps.tar.gz#sha256="}
-
-#curve-apps = {version = "~0.1.0rc2", source = "pypi", allow-prereleases = true}
-#curve-apps = {url = "https://github.com/MiraGeoscience/curve-apps/archive/refs/heads/develop.zip"}
-curve-apps = {git = "https://github.com/MiraGeoscience/curve-apps.git", rev = "develop"}
-
-#surface-apps = {url = "https://github.com/MiraGeoscience/surface-apps/archive/refs/heads/release/0.1.0.zip"}
-#surface-apps = {url = "https://github.com/MiraGeoscience/surface-apps/archive/refs/heads/develop.zip"}
-surface-apps = {git = "https://github.com/MiraGeoscience/surface-apps.git", rev = "release/0.1.0"}
->>>>>>> c3b517ad
 
 # already through simpeg-driver: do need to repeat until on PyPI, or conda-lock fails to resolve
-<<<<<<< HEAD
 #peak-finder-app = {version = "~0.2.0-alpha.1", source = "pypi", allow-prereleases = true}
 #peak-finder-app = {url = "https://github.com/MiraGeoscience/peak-finder-app/archive/refs/heads/develop.tar.gz"}
 peak-finder-app = {git = "https://github.com/MiraGeoscience/peak-finder-app.git", rev = "develop"}
 #peak-finder-app = {url = "http://localhost:8888/peak-finder-app.tar.gz"}
-=======
-#octree-creation-app = {url = "https://github.com/MiraGeoscience/octree-creation-app/archive/refs/heads/GEOPY-1569.zip"}
-octree-creation-app = {git = "https://github.com/MiraGeoscience/octree-creation-app.git", rev = "develop"}
-#octree-creation-app = {url = "http://localhost:8888/octree-creation-app.tar.gz#sha256="}
->>>>>>> c3b517ad
 
 ## geoapps-utils should have extras = ["dash"], but that break resolution by conda-lock
 # already through simpeg-driver: do need to repeat until on PyPI, or conda-lock fails to resolve
-<<<<<<< HEAD
 #geoapps-utils = {version = "~0.4.0-alpha.1", source = "pypi", allow-prereleases = true}
 #geoapps-utils = {url = "https://github.com/MiraGeoscience/geoapps-utils/archive/refs/heads/develop.tar.gz"}
 geoapps-utils = {git = "https://github.com/MiraGeoscience/geoapps-utils.git", rev = "develop"}
@@ -149,76 +116,48 @@
 #simpeg-drivers = {url = "https://github.com/MiraGeoscience/simpeg-drivers/archive/refs/heads/develop.tar.gz"}
 simpeg-drivers = {git = "https://github.com/MiraGeoscience/simpeg-drivers.git", rev = "develop"}
 #simpeg-drivers = {url = "http://localhost:8888/simpeg-drivers.tar.gz"}
-=======
-#geoapps-utils = {url = "https://github.com/MiraGeoscience/geoapps-utils/archive/refs/heads/develop.zip"}
-geoapps-utils = {git = "https://github.com/MiraGeoscience/geoapps-utils.git", rev = "develop"}
-#geoapps-utils = {url = "http://localhost:8888/geoapps-utils.tar.gz#sha256="}
-
-#simpeg-drivers = {version = "~0.1.0b4", source = "pypi", allow-prereleases = true}
-#simpeg-drivers = {url = "https://github.com/MiraGeoscience/simpeg-drivers/archive/refs/heads/develop.zip"}
-simpeg-drivers = {git = "https://github.com/MiraGeoscience/simpeg-drivers.git", rev = "develop"}
-#simpeg-drivers = {url = "http://localhost:8888/simpeg-drivers.tar.gz#sha256="}
->>>>>>> c3b517ad
 
 #simpeg-archive = {version = "~0.11.0.dev6", source = "pypi", allow-prereleases = true}
 #simpeg-archive = {url = "https://github.com/MiraGeoscience/simpeg/archive/refs/heads/feature/simpeg_archive.tar.gz"}
 simpeg-archive = {git = "https://github.com/MiraGeoscience/simpeg.git", rev = "feature/simpeg_archive"}
 
-<<<<<<< HEAD
 #mira-simpeg = {version = ">=0.21.2.1-alpha.1, <0.21.2.2.dev", source = "pypi", allow-prereleases = true}
 #mira-simpeg = {url = "https://github.com/MiraGeoscience/simpeg/archive/refs/heads/develop.tar.gz", extras = ["dask"]}
 mira-simpeg = {git = "https://github.com/MiraGeoscience/simpeg.git", rev = "develop", extras = ["dask"]}
 #mira-simpeg = {url = "http://localhost:8888/mira-simpeg.tar.gz", extras = ["dask"]}
-=======
-#mira-simpeg = {version = ">=0.19.0.8rc1,<0.19.0.8.post999", source = "pypi", allow-prereleases = true, extras = ["dask"]}
-#mira-simpeg = {url = "https://github.com/MiraGeoscience/simpeg/archive/refs/heads/develop.zip", extras = ["dask"]}
-mira-simpeg = {git = "https://github.com/MiraGeoscience/simpeg.git", rev = "develop"}
-#mira-simpeg = {url = "http://localhost:8888/mira-simpeg.tar.gz#sha256=", extras = ["dask"]}
-
-
-## indirect dependencies, forcing them here for installation through Conda not pip
-#---------------------------------------------------------------------------------
-dask = {version = "2024.6.*", extras = ["distributed"]}  # also in from simpeg[dask], simpeg-drivers
-discretize = "~0.10.0"  # also in simpeg, simpeg-drivers, octrree-creation-app
-distributed = "2024.6.*"  # because conda-lock doesn't take dask extras into account
-fiona = "~1.9.2"
-fsspec = "2022.*"  # from simpeg[dask]
-gdal = "~3.6.3"
-geoana = "~0.5.0"  # from simpeg
-h5py = "^3.2.1"  # from geoh5py
-matplotlib = "~3.7.1"  # from simpeg
-mkl = "2023.2.*"  # from simpeg
-numpy = "~1.26"  # also geoh5py, simpeg and geoana
-Pillow = "~10.3.0"  # from geoh5py
-pandas = "~2.2.1"  # from SimPEG, also used by targeting-workflow, petro-lingo
-pydantic = "^2.5.2"  # from geoh5py
-pydiso = "~0.0.5"  # from simpeg
-pymatsolver = "~0.2.0"  # from simpeg
-scikit-learn = "~1.4.0"  # from SimPEG, also used by geo-unsup-mapper, petro-lingo
-scikit-image = "~0.20.0"
-scipy = "~1.14"
-
->>>>>>> c3b517ad
 
 ## about pip dependencies
 # to be specified to work with conda-lock
 # - from PyPI: my_package = { version = "1.2.3", source = "pypi" }
-<<<<<<< HEAD
 # - from URL: !!! no actual lock, as tag or branch can move and installation will fetch current !!!
 #   - for a tag:   my_package = { url = "https://github.com/ORGANISATION/REPO/archive/refs/tags/TAG.tar.gz" }
 #   - for a branch: my_package = { url = "https://github.com/ORGANISATION/REPO/archive/refs/heads/BRANCH.tar.gz" }
 # - to actually lock on a revision: my_package = { git = "https://github.com/ORGANISATION/REPO.git", rev = "GIT_REV" }
 #   (where rev value is a tag, a branch name or a commit hash). Can also use ``branch`` or ``tag`` instead of ``rev``
-=======
-# - from URL:
-#   - for a tags:   my_package = { url = "https://github.com/ORGANISATION/REPO/archive/refs/tags/VERSION_TAG.zip#sha256=" }
-#   - for a branch: my_package = { url = "https://github.com/ORGANISATION/REPO/archive/refs/heads/BRANCH.zip#sha256=" }
-# Note - conda-lock does not support the syntax: my_package = { git = ... }
-#        while poetry2conda supports only { git = "...", tag = "..." }, and not { url = ... }
 
 [tool.conda-lock.dependencies]
-
->>>>>>> c3b517ad
+libblas = "*=*mkl"  # because simpeg already brings in the MKL
+
+## indirect dependencies, forcing them here for installation through Conda not pip
+#---------------------------------------------------------------------------------
+Pillow = ">=10.3.0, <10.4.0"  # from geoh5py
+empymod = ">=2.2.1, <2.3.0"  # from simpeg and geoana
+fsspec = "2022.*"  # from simpeg[dask]
+geoana = ">=0.5.0, <0.6.0"  # from simpeg
+h5py = ">=3.2.1, <4.0.0"  # from geoh5py
+mkl = "2023.2, <2023.3"  # from simpeg
+properties = ">=0.6.0, <0.7.0"  # from simpeg-archive
+pydantic = ">=2.5.2, <3.0.0"  # from geoh5py, geoapps-utils, octree-creation-app
+pydiso = ">=0.0.5, <0.1.0"  # from simpeg
+pymatsolver = ">=0.2.0, <0.3.0"  # from simpeg
+scikit-image = ">=0.20.0, <0.21.0"  # from curve-apps, peak-finder-app
+tqdm = ">=4.66.1, <5.0.0"  # from curve-apps, peak-finder-app, simpeg
+zarr = ">=2.14.2, <2.15.0"  # from simpeg[dask], simpeg-drivers
+
+# force some versions to resolve incompatible resolution between PyPI and Conda
+#-------------------------------------------------------------------------------
+tbb = "2021.12.*"  # through mkl from SimPEG (constraint copied from simpeg-drivers)
+python-tzdata = "2023.4.*"  # through pandas from SimPEG (constraint copied from simpeg-drivers)
 
 [tool.poetry.group.dev.dependencies]
 Pygments = "*"
@@ -236,27 +175,6 @@
 platforms = ['win-64', 'linux-64']
 channels = ['conda-forge']
 
-[tool.conda-lock.dependencies]
-libblas = "*=*mkl"  # because simpeg already brings in the MKL
-
-## indirect dependencies, forcing them here for installation through Conda not pip
-#---------------------------------------------------------------------------------
-Pillow = ">=10.3.0, <10.4.0"  # from geoh5py
-empymod = ">=2.2.1, <2.3.0"  # from simpeg and geoana
-geoana = ">=0.5.0, <0.6.0"  # from simpeg
-h5py = ">=3.2.1, <4.0.0"  # from geoh5py
-mkl = "2023.2, <2023.3"  # from simpeg
-properties = ">=0.6.0, <0.7.0"  # from simpeg-archive
-pydantic = ">=2.5.2, <3.0.0"  # from geoh5py, geoapps-utils, octrree-creation-app
-pydiso = ">=0.0.5, <0.1.0"  # from simpeg
-pymatsolver = ">=0.2.0, <0.3.0"  # from simpeg
-zarr = ">=2.14.2, <2.15.0"  # from simpeg[dask], simpeg-drivers
-
-# force some versions to resolve incompatible resolution between PyPI and Conda
-#-------------------------------------------------------------------------------
-tbb = "2021.12.*"  # through mkl from SimPEG (constraint copied from simpeg-drivers)
-python-tzdata = "2023.4.*"  # through pandas from SimPEG (constraint copied from simpeg-drivers)
-
 [tool.isort]
 profile = "black"
 
