--- conflicted
+++ resolved
@@ -47,19 +47,6 @@
 [tool.poetry.dependencies]
 python = "^3.10, < 3.11"
 
-<<<<<<< HEAD
-=======
-## dependencies for a minimal environment
-numpy = "~1.23.5"  # also geoh5py, simpeg and geoana
-scipy = "~1.10.0"
-
-geoh5py = {version = "~0.9.0rc1", source = "pypi", allow-prereleases = true}
-#geoh5py = {url = "https://github.com/MiraGeoscience/geoh5py/archive/refs/heads/release/0.9.0.zip#sha256="}
-param-sweeps = {version = "~0.1.7rc1", source = "pypi", allow-prereleases = true}
-#param-sweeps = {url = "https://github.com/MiraGeoscience/param-sweeps/archive/refs/heads/release/0.1.7.zip#sha256="}
-
-## dependencies for core algorithms
->>>>>>> bfa0579d
 dask = {version = "2022.10.*", extras = ["distributed"]}
 discretize = "~0.10.0"  # also in simpeg
 distributed = "2022.10.*"  # because conda-lock doesn't take dask extras into account
@@ -70,11 +57,7 @@
 numpy = "~1.23.5"  # also geoh5py, simpeg and geoana
 pandas = "~2.2.1"  # also in simpeg
 scikit-learn = "~1.4.0"  # also in simpeg
-<<<<<<< HEAD
-scipy = "~1.12.0"
-=======
-scikit-image = "~0.20.0"
->>>>>>> bfa0579d
+scipy = "~1.10.0"
 tqdm = "^4.66.1"  # also in las-geoh5
 
 ## dependencies for UI
