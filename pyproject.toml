--- conflicted
+++ resolved
@@ -38,9 +38,7 @@
 tqdm = "^4.64.0"
 
 ## "soft" dependencies
-dash = {version = "^2.5.0", optional = true}
 fiona = {version = "^1.8.21", optional = true}
-flask = {version = "^2.1.2", optional = true}
 gdal = {version = "^3.4.3", optional = true}
 ipyfilechooser = {version = "~0.6.0", optional = true}
 ipywidgets = {version = "^7.6.5", optional = true}
@@ -66,21 +64,12 @@
 #   - for a branch: my_package = { url = "https://github.com/ORGANISATION/REPO/archive/refs/heads/BRANCH.zip#sha256=None" }
 # Note - conda-lock does not support the syntaxe: my_package = { git = ... }
 #        while poetry2conda supports only { git = "...", tag = "..." }, and not { url = ... }
-<<<<<<< HEAD
-#geoh5py = { url = "https://github.com/MiraGeoscience/geoh5py/archive/refs/tags/v0.3.0-alpha.3.tar.gz#sha256=b144ac25da101490f7897d5eeaa9cbdb4b6c4cdaec5b9096c8f22a45bb0c5b0e" }
-geoh5py = { url = "https://github.com/MiraGeoscience/geoh5py/archive/refs/heads/release/0.3.0.zip#sha256=None"}
-simpeg_archive = { url = "https://github.com/MiraGeoscience/simpeg/archive/refs/tags/v0.9.1.dev2+geoapps.0.8.0.tar.gz#sha256=3d4f0870e63766abc84cbba78897911581d08cc5b94cbda84d315cb5d1053bef" }
-#simpeg_archive = { git = "https://github.com/sebhmg/simpeg.git", tag="v0.9.1.dev2+geoapps.0.8.0" }
-simpeg = { url = "https://github.com/MiraGeoscience/simpeg/archive/refs/tags/v0.15.1.dev3+geoapps.0.8.0.tar.gz#sha256=25b1686ded59edd21166156320093e00bc46b1c7f9b9c3a50d03595a4b1f73b0", extras = ["dask"] }
-#simpeg = { git = "https://github.com/sebhmg/simpeg.git", tag="v0.15.1.dev3+geoapps.0.8.0", extras = ["dask"] }
-=======
 geoh5py = { url = "https://github.com/MiraGeoscience/geoh5py/archive/refs/heads/release/0.3.0.tar.gz#sha256=None" }
 #geoh5py = { git = "https://github.com/MiraGeoscience/geoh5py.git", tag="release/0.3.0" }
 simpeg_archive = { url = "https://github.com/MiraGeoscience/simpeg/archive/refs/heads/GEOPY-573.tar.gz#sha256=None" }
 #simpeg_archive = { git = "https://github.com/sebhmg/simpeg.git", tag="v0.9.1.dev3+geoapps.0.8.0" }
 simpeg = { url = "https://github.com/MiraGeoscience/simpeg/archive/refs/tags/v0.15.1.dev4+geoapps.0.8.0.tar.gz#sha256=d6b8f851e765cd4feccf6cc787bfcef54205d5f7aa4645d50bfb828422d30a47", extras = ["dask"] }
 #simpeg = { git = "https://github.com/sebhmg/simpeg.git", tag="v0.15.1.dev4+geoapps.0.8.0", extras = ["dask"] }
->>>>>>> 2cb17817
 
 [tool.poetry.dev-dependencies]
 pylint = "^2.13"
@@ -90,9 +79,7 @@
 
 [tool.poetry.extras]
 full = [
-    "dash",
     "fiona",
-    "flask",
     "gdal",
     "ipyfilechooser",
     "ipywidgets",
