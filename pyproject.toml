[tool.poetry]
name = "geoapps"
<<<<<<< HEAD
version = "0.10.0-alpha.1"
=======
version = "0.9.1"
>>>>>>> b0dde9d0
description = "Open-sourced Applications in Geoscience"
authors = ["Mira Geoscience <dominiquef@mirageoscience.com>"]
repository = "https://github.com/MiraGeoscience/geoapps"
documentation = "https://geoapps.readthedocs.io/en/latest/"
homepage = "https://mirageoscience.com"
readme = "README.md"
keywords = ["geology", "geophysics", "earth sciences"]
classifiers = [
    "Development Status :: 4 - Beta",
    "Intended Audience :: Science/Research",
    "License :: OSI Approved :: MIT License",
    "Programming Language :: Python",
    "Topic :: Scientific/Engineering",
    "Topic :: Scientific/Engineering :: Mathematics",
    "Topic :: Scientific/Engineering :: Physics",
    "Operating System :: Microsoft :: Windows",
    "Operating System :: POSIX",
    "Operating System :: Unix",
    "Operating System :: MacOS",
    "Natural Language :: English",
]

[tool.poetry.dependencies]
python = "^3.9, < 3.11"

dask = {version = "2022.10.0", extras = ["distributed"]}
distributed = "2022.10.0"
discretize = "~0.7.4" # also in simpeg
fsspec = "2022.*" # also in simpeg
matplotlib = "^3.5.1" # also in simpeg and geoana
numpy = "!=1.19.4, ^1.21.5" # also in simpeg and geoana
pandas = "^1.3.5" # also in simpeg
scikit-learn = "^1.0.2" # also in simpeg
scipy = "^1.7.3" # also in simpeg and geoana
tqdm = "^4.64.0"

## "soft" dependencies
fiona = {version = "^1.8.21", optional = true}
gdal = {version = "^3.5.1", optional = true}
ipyfilechooser = {version = "~0.6.0", optional = true}
ipywidgets = {version = "^7.6.5", optional = true}
plotly = {version = "^5.8.0", optional = true}
scikit-image = {version = "~0.19.2", optional = true}
jupyter-dash = {version = "^0.4.2", optional = true}
dash-daq = {version = "^0.5.0", optional = true}

## indirect dependencies, forcing them here for installation through Conda not pip
empymod = "^2.1.3" # from simpeg and geoana
geoana = "~0.0.6" # from simpeg
h5py = "^3.2.1" # from geoh5py
mkl = "2022.*" # from simpeg
properties = "~0.6.1" # from simpeg and geoana
pydiso = "~0.0.3" # from simpeg
pymatsolver = "~0.2.0" # from simpeg
utm = "~0.7.0"
zarr = "^2.8.1" # from simpgeg using Dask

## pip dependencies
# to be specified to work with conda-lock
# - from PyPI: my_package = { version = "1.2.3", source = "pypi" }
# - from URL:
#   - for a tags: my_package = { url = "https://github.com/ORGANISATION/REPO/archive/refs/tags/VERSION_TAG.zip#sha256=None" }
#   - for a branch: my_package = { url = "https://github.com/ORGANISATION/REPO/archive/refs/heads/BRANCH.zip#sha256=None" }
# Note - conda-lock does not support the syntax: my_package = { git = ... }
#        while poetry2conda supports only { git = "...", tag = "..." }, and not { url = ... }
geoh5py = { version = "0.5.0", source = "pypi" }
simpeg_archive = {version = "0.9.1.dev5", source = "pypi"}
<<<<<<< HEAD
mira-simpeg = {version = "0.15.1dev6", source = "pypi"}
param-sweeps = {url = "https://github.com/MiraGeoscience/param-sweeps/archive/refs/heads/develop.zip#sha256=None"}
#param-sweeps = {version = "0.1.2", source = "pypi"}
=======
mira-simpeg = {version = "0.15.1dev7", source = "pypi"}
#mira-simpeg = {url = "https://github.com/MiraGeoscience/simpeg/archive/refs/heads/release/v0.15.1.dev7+geoapps.0.9.1.zip#sha256=None"}
param-sweeps = {version = "0.1.3", source = "pypi"}
>>>>>>> b0dde9d0

[tool.poetry.dev-dependencies]
pylint = "^2.14.4"
pytest = "^7.1.2"
pytest-cov = "^3.0.0"
requests = "^2.27.1" # for tests only
toml = "*" # for tests only

[tool.poetry.extras]
full = [
    "fiona",
    "gdal",
    "ipyfilechooser",
    "ipywidgets",
    "plotly",
    "scikit-image",
    "jupyter-dash",
    "dash-daq"
]

[tool.conda-lock]
platforms = ['win-64', 'osx-64', 'linux-64']
channels = ['conda-forge', 'defaults']

[tool.conda-lock.dependencies]
libblas = "*=*mkl"

[tool.isort]
# settings for compatibility between ``isort`` and ``black`` formatting
multi_line_output = 3
include_trailing_comma = true
force_grid_wrap = 0
use_parentheses = true
line_length = 88
# auto-updated by seed-isort-config
known_third_party = ["Add2Build", "SimPEG", "StringIO", "add_url_tag_sha256", "autodoc", "dash", "dash_daq", "dask", "discretize", "edit_on_github", "environmentSetup", "flask", "geoh5py", "ipywidgets", "jupyter_dash", "matplotlib", "numpy", "osgeo", "pandas", "param_sweeps", "plotly", "pymatsolver", "pytest", "requests", "run_conda_lock", "scipy", "simpeg_archive", "skimage", "sklearn", "toml", "tqdm", "traitlets", "urllib2"]

[tool.black]
# defaults are just fine

[tool.poetry2conda]
name = "geoapps"
## usage of poetry2conda
# As poetry2conda does not support url sources for pip dependencies,
# temporarily edit this file and use git sources instead, with 'tag=' indifferently whether it is actually a branch or rev.
#> poetry2conda pyproject.toml -E full environment.yml
#> poetry2conda pyproject.toml -E full --dev environment-dev.yml

[build-system]
requires = ["poetry-core>=1.0.0", "setuptools"]
build-backend = "poetry.core.masonry.api"<|MERGE_RESOLUTION|>--- conflicted
+++ resolved
@@ -1,10 +1,7 @@
 [tool.poetry]
 name = "geoapps"
-<<<<<<< HEAD
 version = "0.10.0-alpha.1"
-=======
-version = "0.9.1"
->>>>>>> b0dde9d0
+
 description = "Open-sourced Applications in Geoscience"
 authors = ["Mira Geoscience <dominiquef@mirageoscience.com>"]
 repository = "https://github.com/MiraGeoscience/geoapps"
@@ -72,15 +69,10 @@
 #        while poetry2conda supports only { git = "...", tag = "..." }, and not { url = ... }
 geoh5py = { version = "0.5.0", source = "pypi" }
 simpeg_archive = {version = "0.9.1.dev5", source = "pypi"}
-<<<<<<< HEAD
-mira-simpeg = {version = "0.15.1dev6", source = "pypi"}
-param-sweeps = {url = "https://github.com/MiraGeoscience/param-sweeps/archive/refs/heads/develop.zip#sha256=None"}
-#param-sweeps = {version = "0.1.2", source = "pypi"}
-=======
 mira-simpeg = {version = "0.15.1dev7", source = "pypi"}
 #mira-simpeg = {url = "https://github.com/MiraGeoscience/simpeg/archive/refs/heads/release/v0.15.1.dev7+geoapps.0.9.1.zip#sha256=None"}
 param-sweeps = {version = "0.1.3", source = "pypi"}
->>>>>>> b0dde9d0
+
 
 [tool.poetry.dev-dependencies]
 pylint = "^2.14.4"
