--- conflicted
+++ resolved
@@ -56,24 +56,19 @@
 matplotlib = "~3.7.1"  # also in simpeg and geoana
 numpy = "~1.23.5"  # also geoh5py, simpeg and geoana
 pandas = "~2.2.1"  # also in simpeg
+scikit-image = "~0.20.0"
 scikit-learn = "~1.4.0"  # also in simpeg
-scikit-image = "~0.20.0"
 scipy = "~1.10.0"
 tqdm = "^4.66.1"  # also in las-geoh5
 
 ## dependencies for UI
 #---------------------
-<<<<<<< HEAD
 dash = "~2.12"  # also in geoapps-utils[dash]
 dash-daq = "~0.5.0"
 flask = "~3.0.3"  # also in geoapps-utils[dash]
-=======
-dash = "~2.12"
-dash-daq = "~0.5.0"
-notebook = "~6.4.0"
->>>>>>> 3620c214
 ipyfilechooser = "~0.6.0"
 ipywidgets = "^7.6.5"
+notebook = "~6.4.0"
 plotly = "~5.19.0"
 pyqtwebengine = "~5.15.2"  # also in geoapps-utils[dash]
 pyside2 = "~5.15.2.1"  # also in geoapps-utils[dash]
