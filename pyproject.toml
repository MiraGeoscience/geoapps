[tool.poetry]
name = "geoapps"
version = "0.12.0-alpha.1"

description = "Open-sourced Applications in Geoscience"
authors = ["Mira Geoscience <dominiquef@mirageoscience.com>"]
repository = "https://github.com/MiraGeoscience/geoapps"
documentation = "https://geoapps.readthedocs.io/en/latest/"
homepage = "https://mirageoscience.com"
readme = "README.rst"

packages = [
    { include = "geoapps" },
    { include = "geoapps-assets" },
]
exclude = [
    "geoapps-assets/**/*.geoh5",
    "geoapps-assets/uijson/**",
]

include = [
    "COPYING",
    "COPYING.LESSER",
    "LICENSE",
    "README.rst",
    "THIRD_PARTY_SOFTWARE.rst",
]

keywords = ["geology", "geophysics", "earth sciences"]
classifiers = [
    "Development Status :: 4 - Beta",
    "Intended Audience :: Science/Research",
    "Programming Language :: Python",
    "Topic :: Scientific/Engineering",
    "Topic :: Scientific/Engineering :: Mathematics",
    "Topic :: Scientific/Engineering :: Physics",
    "Operating System :: Microsoft :: Windows",
    "Operating System :: POSIX",
    "Operating System :: Unix",
    "Operating System :: MacOS",
    "Natural Language :: English",
]

[tool.poetry.scripts]
start_notebook = { callable = "geoapps.scripts.start_notebook:main", extras = ["apps"] }

[tool.poetry.dependencies]
python = "^3.10, < 3.11"

dask = {version = "2022.10.*", extras = ["distributed"]}
discretize = "~0.10.0"  # also in simpeg
distributed = "2022.10.*"  # because conda-lock doesn't take dask extras into account
fiona = "~1.9.2"
fsspec = "2022.*"  # also in simpeg
gdal = "~3.6.3"
matplotlib = "~3.7.1"  # also in simpeg and geoana
numpy = "~1.23.5"  # also geoh5py, simpeg and geoana
pandas = "~2.2.1"  # also in simpeg
scikit-learn = "~1.4.0"  # also in simpeg
<<<<<<< HEAD
=======
scikit-image = "~0.20.0"
>>>>>>> ff6e2e3e
scipy = "~1.10.0"
tqdm = "^4.66.1"  # also in las-geoh5

## dependencies for UI
#---------------------
<<<<<<< HEAD
dash = "~2.12"
dash-daq = "~0.5.0"
notebook = "~6.4.0"
=======
dash-daq = "~0.5.0"
>>>>>>> ff6e2e3e
ipyfilechooser = "~0.6.0"
ipywidgets = "^7.6.5"
plotly = "~5.19.0"
pyqtwebengine = "~5.15.2"
pyside2 = "~5.15.2.1"

## pip dependencies from Git repositories
#----------------------------------------
geoh5py = {version = "~0.9.0rc1", source = "pypi", allow-prereleases = true}
#geoh5py = {url = "https://github.com/MiraGeoscience/geoh5py/archive/refs/heads/release/0.9.0.zip#sha256="}

param-sweeps = {version = "~0.1.7rc1", source = "pypi", allow-prereleases = true}
#param-sweeps = {url = "https://github.com/MiraGeoscience/param-sweeps/archive/refs/heads/release/0.1.7.zip#sha256="}

<<<<<<< HEAD
octree-creation-app = {version = "~0.1.0rc2", source = "pypi", allow-prereleases = true, optional = true}
#octree-creation-app = {url = "https://github.com/MiraGeoscience/octree-creation-app/archive/refs/heads/release/0.1.0.zip#sha256=", optional = true}

geoapps-utils = {version = "~0.3.0rc1", source = "pypi", allow-prereleases = true, optional = true}
#geoapps-utils = {url = "https://github.com/MiraGeoscience/geoapps-utils/archive/refs/heads/release/0.3.0.zip#sha256=", optional = true}

simpeg-drivers = {version = "~0.1.0b3", source = "pypi", allow-prereleases = true, optional = true}
#simpeg-drivers = {url = "https://github.com/MiraGeoscience/simpeg-drivers/archive/refs/heads/release/0.1.0.zip#sha256=", optional = true}

=======
>>>>>>> ff6e2e3e
simpeg-archive = {version = "~0.11.0.dev6", source = "pypi", allow-prereleases = true}
#simpeg-archive = {url = "https://github.com/MiraGeoscience/simpeg/archive/refs/heads/feature/simpeg_archive.zip#sha256="}

mira-simpeg = {version = ">=0.19.0.8a3,<0.19.0.8.post999", source = "pypi", allow-prereleases = true}
#mira-simpeg = {url = "https://github.com/MiraGeoscience/simpeg/archive/refs/heads/release/0.19.0.8.zip#sha256="}


## indirect dependencies, forcing them here for installation through Conda not pip
#---------------------------------------------------------------------------------
empymod = "~2.2.1"  # from simpeg and geoana
geoana = "~0.4.0"  # from simpeg
h5py = "^3.2.1"  # from geoh5py
mkl = "2022.1.*"  # from simpeg
Pillow = "~10.1.0"  # from geoh5py
properties = "~0.6.0"  # from simpeg-archive
<<<<<<< HEAD
pydantic = "~2.5.2"  # from geoapps-utils
=======
>>>>>>> ff6e2e3e
pydiso = "~0.0.3"  # from simpeg
pymatsolver = "~0.2.0"  # from simpeg
zarr = "~2.14.2"  # from simpeg using Dask

# force some versions to resolve incompatible resolution between PyPI and Conda
#-------------------------------------------------------------------------------
tzdata = "2023.4"  # through pandas from SimPEG (constraint copied from simpeg-drivers)

## about pip dependencies
# to be specified to work with conda-lock
# - from PyPI: my_package = { version = "1.2.3", source = "pypi" }
# - from URL:
#   - for a tags:   my_package = { url = "https://github.com/ORGANISATION/REPO/archive/refs/tags/VERSION_TAG.zip#sha256=" }
#   - for a branch: my_package = { url = "https://github.com/ORGANISATION/REPO/archive/refs/heads/BRANCH.zip#sha256=" }
# Note - conda-lock does not support the syntax: my_package = { git = ... }
#        while poetry2conda supports only { git = "...", tag = "..." }, and not { url = ... }

[tool.poetry.group.dev.dependencies]
Pygments = "*"
pylint = "*"
pytest = "*"
pytest-cov = "*"
semver = "*"
tomli = "*"

[tool.conda-lock]
platforms = ['win-64', 'linux-64']
channels = ['conda-forge']

[tool.conda-lock.dependencies]
libblas = "*=*mkl"  # because simpeg already brings in the MKL

[tool.isort]
profile = "black"

[tool.black]
# defaults are just fine

[tool.mypy]
warn_unused_configs = true
ignore_missing_imports = true
scripts_are_modules = true
show_error_context = true
show_column_numbers = true
check_untyped_defs = true

plugins = [
    'numpy.typing.mypy_plugin'
]

[tool.pytest.ini_options]
#addopts =

[tool.coverage.run]
branch = true
source = ["geoapps"]
omit = []

[tool.coverage.report]
exclude_lines = [
    "raise NotImplementedError",
    "pass",
    "if TYPE_CHECKING",
    "pragma: no cover"
]


[tool.coverage.html]
skip_empty = true
skip_covered = true

[build-system]
requires = ["poetry-core>=1.0.0", "setuptools"]
build-backend = "poetry.core.masonry.api"<|MERGE_RESOLUTION|>--- conflicted
+++ resolved
@@ -57,22 +57,15 @@
 numpy = "~1.23.5"  # also geoh5py, simpeg and geoana
 pandas = "~2.2.1"  # also in simpeg
 scikit-learn = "~1.4.0"  # also in simpeg
-<<<<<<< HEAD
-=======
 scikit-image = "~0.20.0"
->>>>>>> ff6e2e3e
 scipy = "~1.10.0"
 tqdm = "^4.66.1"  # also in las-geoh5
 
 ## dependencies for UI
 #---------------------
-<<<<<<< HEAD
 dash = "~2.12"
 dash-daq = "~0.5.0"
 notebook = "~6.4.0"
-=======
-dash-daq = "~0.5.0"
->>>>>>> ff6e2e3e
 ipyfilechooser = "~0.6.0"
 ipywidgets = "^7.6.5"
 plotly = "~5.19.0"
@@ -87,7 +80,6 @@
 param-sweeps = {version = "~0.1.7rc1", source = "pypi", allow-prereleases = true}
 #param-sweeps = {url = "https://github.com/MiraGeoscience/param-sweeps/archive/refs/heads/release/0.1.7.zip#sha256="}
 
-<<<<<<< HEAD
 octree-creation-app = {version = "~0.1.0rc2", source = "pypi", allow-prereleases = true, optional = true}
 #octree-creation-app = {url = "https://github.com/MiraGeoscience/octree-creation-app/archive/refs/heads/release/0.1.0.zip#sha256=", optional = true}
 
@@ -97,8 +89,6 @@
 simpeg-drivers = {version = "~0.1.0b3", source = "pypi", allow-prereleases = true, optional = true}
 #simpeg-drivers = {url = "https://github.com/MiraGeoscience/simpeg-drivers/archive/refs/heads/release/0.1.0.zip#sha256=", optional = true}
 
-=======
->>>>>>> ff6e2e3e
 simpeg-archive = {version = "~0.11.0.dev6", source = "pypi", allow-prereleases = true}
 #simpeg-archive = {url = "https://github.com/MiraGeoscience/simpeg/archive/refs/heads/feature/simpeg_archive.zip#sha256="}
 
@@ -114,10 +104,7 @@
 mkl = "2022.1.*"  # from simpeg
 Pillow = "~10.1.0"  # from geoh5py
 properties = "~0.6.0"  # from simpeg-archive
-<<<<<<< HEAD
 pydantic = "~2.5.2"  # from geoapps-utils
-=======
->>>>>>> ff6e2e3e
 pydiso = "~0.0.3"  # from simpeg
 pymatsolver = "~0.2.0"  # from simpeg
 zarr = "~2.14.2"  # from simpeg using Dask
