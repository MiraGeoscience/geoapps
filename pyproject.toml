--- conflicted
+++ resolved
@@ -1,11 +1,7 @@
 [tool.poetry]
 name = "geoapps"
-<<<<<<< HEAD
 version = "0.11.0"
-=======
-version = "0.11.0-rc.3"
 license = "MIT"
->>>>>>> 1eabd6ad
 description = "Open-sourced Applications in Geoscience"
 authors = ["Mira Geoscience <dominiquef@mirageoscience.com>"]
 repository = "https://github.com/MiraGeoscience/geoapps"
