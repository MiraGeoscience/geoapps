[tool.poetry]
name = "geoapps"
<<<<<<< HEAD
version = "0.13.0-alpha.1"

description = "Open-sourced Applications in Geoscience"
authors = ["Mira Geoscience <dominiquef@mirageoscience.com>"]
=======
version = "0.12.0-beta.2"
license = "MIT"
description = "Open-sourced Applications in Geoscience"
authors = ["Mira Geoscience <support@mirageoscience.com>"]
>>>>>>> 042c7d8d
maintainers = [
    "Benjamin Kary <benjamink@mirageoscience.com>",
    "Dominique Fournier <dominiquef@mirageoscience.com>",
]
repository = "https://github.com/MiraGeoscience/geoapps"
documentation = "https://mirageoscience-geoapps.readthedocs-hosted.com/"
homepage = "https://www.mirageoscience.com/mining-industry-software/python-integration/"
readme = "README.rst"

packages = [
    { include = "geoapps" },
    { include = "geoapps-assets" },
]
exclude = [
    "geoapps-assets/**/*.geoh5",
    "geoapps-assets/uijson/**",
]

include = [
    { path = "COPYING" },
    { path = "COPYING.LESSER" },
    { path = "LICENSE" },
    { path = "README.rst" },
    { path = "THIRD_PARTY_SOFTWARE.rst" },
    { path = "docs/**/THIRD_PARTY_SOFTWARE.rst" },
]

keywords = ["geology", "geophysics", "earth sciences"]
classifiers = [
    "Development Status :: 4 - Beta",
    "Intended Audience :: Science/Research",
    "Programming Language :: Python",
    "Topic :: Scientific/Engineering",
    "Topic :: Scientific/Engineering :: Mathematics",
    "Topic :: Scientific/Engineering :: Physics",
    "Operating System :: Microsoft :: Windows",
    "Operating System :: POSIX",
    "Operating System :: Unix",
    "Operating System :: MacOS",
    "Natural Language :: English",
]

[tool.poetry.scripts]
start_notebook = { callable = "geoapps.scripts.start_notebook:main", extras = ["apps"] }

[tool.poetry.dependencies]
python = "^3.10, <3.11"  # limited to 3.10 because of PySide2

dask = {version = "2024.6.*", extras = ["distributed"]}  # also in from simpeg[dask], simpeg-drivers
discretize = "0.10.*"  # also in simpeg, simpeg-drivers, octree-creation-app
distributed = "2024.6.*"  # because conda-lock doesn't take dask extras into account
fiona = "~1.9.2"
gdal = "~3.6.3"
matplotlib = "~3.8.4"  # also in simpeg and geoana
numpy = "~1.26.0"  # also in geoh5py, simpeg and geoana
pandas = "~2.2.1"  # also in simpeg
scikit-learn = "~1.4.0"  # also in simpeg
scipy = "~1.14.0"  # also in geoapps-utils

## dependencies for UI
#---------------------
dash = "~2.12"
dash-daq = "0.5.*"
flask = "~3.0.3"
ipyfilechooser = "0.6.*"
ipywidgets = "^7.8.0"
notebook = "^7.2.0"
plotly = "~5.19.0"
pyqtwebengine = "~5.15.2"
pyside2 = "5.15.*"  # from targeting-workflow, geo-unsup-mappper, peak-finder-app

## pip dependencies from Git repositories
#----------------------------------------
geoh5py = {version = ">=0.10.0rc1, <0.11.0a.dev", source = "pypi", allow-prereleases = true}
#geoh5py = {git = "https://github.com/MiraGeoscience/geoh5py.git", rev = "release/0.10.0"}

param-sweeps = {version = ">=0.2.0rc1, <0.3.0a.dev", source = "pypi", allow-prereleases = true}
#param-sweeps = {git = "https://github.com/MiraGeoscience/param-sweeps.git", rev = "release/0.2.0"}

curve-apps = {version = ">=0.2.0rc1, <0.3.0a.dev", source = "pypi", allow-prereleases = true}
#curve-apps = {git = "https://github.com/MiraGeoscience/curve-apps.git", rev = "release/0.2.0"}

surface-apps = {version = ">=0.1.0rc1, <0.2.0a.dev", source = "pypi", allow-prereleases = true}
#surface-apps = {git = "https://github.com/MiraGeoscience/surface-apps.git", rev = "release/0.1.0"}

octree-creation-app = {version = ">=0.2.0rc1, <0.3.0a.dev", source = "pypi", allow-prereleases = true}
#octree-creation-app = {git = "https://github.com/MiraGeoscience/octree-creation-app.git", rev = "release/0.2.0"}

peak-finder-app = {version = ">=0.2.0rc1, <0.3.0a.dev", source = "pypi", allow-prereleases = true}
#peak-finder-app = {git = "https://github.com/MiraGeoscience/peak-finder-app.git", rev = "release/0.2.0"}

geoapps-utils = {version = ">=0.4.0rc1, <0.5.0a.dev", source = "pypi", allow-prereleases = true}
#geoapps-utils = {git = "https://github.com/MiraGeoscience/geoapps-utils.git", rev = "release/0.4.0"}

simpeg-drivers = {version = ">=0.2.0rc1, <0.3.0a.dev", source = "pypi", allow-prereleases = true}
#simpeg-drivers = {git = "https://github.com/MiraGeoscience/simpeg-drivers.git", rev = "release/0.2.0"}

simpeg-archive = {version = ">=0.11.0.1, <0.11.0.2", source = "pypi", allow-prereleases = true}
#simpeg-archive = {git = "https://github.com/MiraGeoscience/simpeg.git", rev = "feature/simpeg_archive"}

mira-simpeg = {version = ">=0.21.2.1rc1, <0.21.2.2a.dev", source="pypi", allow-prereleases = true, extras = ["dask"]}
#mira-simpeg = {git = "https://github.com/MiraGeoscience/simpeg.git", rev = "release/0.21.2.1", extras = ["dask"]}

## about pip dependencies
# to be specified to work with conda-lock
# - from PyPI: my_package = { version = "1.2.3", source = "pypi" }
# - from URL: !!! no actual lock, as tag or branch can move and installation will fetch current !!!
#   - for a tag:   my_package = { url = "https://github.com/ORGANISATION/REPO/archive/refs/tags/TAG.tar.gz" }
#   - for a branch: my_package = { url = "https://github.com/ORGANISATION/REPO/archive/refs/heads/BRANCH.tar.gz" }
# - to actually lock on a revision: my_package = { git = "https://github.com/ORGANISATION/REPO.git", rev = "GIT_REV" }
#   (where rev value is a tag, a branch name or a commit hash). Can also use ``branch`` or ``tag`` instead of ``rev``

[tool.conda-lock.dependencies]
libblas = "*=*mkl"  # because simpeg already brings in the MKL

## indirect dependencies, forcing them here for installation through Conda not pip
#---------------------------------------------------------------------------------
Pillow = ">=10.3.0, <10.4.0"  # from geoh5py
empymod = ">=2.2.1, <2.3.0"  # from simpeg and geoana
fsspec = "2022.*"  # from simpeg[dask]
geoana = ">=0.5.0, <0.6.0"  # from simpeg
h5py = ">=3.2.1, <4.0.0"  # from geoh5py
mkl = "2023.2, <2023.3"  # from simpeg
properties = ">=0.6.0, <0.7.0"  # from simpeg-archive
pydantic = ">=2.5.2, <3.0.0"  # from geoh5py, geoapps-utils, octree-creation-app
pydiso = ">=0.1.0, <0.2.0"  # from simpeg
pymatsolver = ">=0.2.0, <0.3.0"  # from simpeg
scikit-image = ">=0.24.0, <0.25.0"  # from curve-apps, peak-finder-app
tqdm = ">=4.66.1, <5.0.0"  # from curve-apps, peak-finder-app, simpeg
zarr = ">=2.14.2, <2.15.0"  # from simpeg[dask], simpeg-drivers

# force some versions to resolve incompatible resolution between PyPI and Conda
#-------------------------------------------------------------------------------
tbb = "2021.12.*"  # through mkl from SimPEG (constraint copied from simpeg-drivers)
python-tzdata = "2023.4.*"  # through pandas from SimPEG (constraint copied from simpeg-drivers)
# Note: see pyside2 = "5.15.*" above: allow Conda to resolve to a higher existing version than in PyPI

[tool.poetry.group.dev.dependencies]
Pygments = "*"
jupyter-book = "*"
jupytext = "^1.14"
pylint = "*"
pytest = "*"
pytest-cov = "*"
readthedocs-sphinx-ext = "*"
semver = "*"
sphinx = "^5.0"
tomli = "*"

[tool.conda-lock]
platforms = ['win-64', 'linux-64']
channels = ['conda-forge']

[tool.ruff]
target-version = "py310"

[tool.ruff.lint]
ignore = [
    "B028",  # no-explicit-stacklevel for warnings.warn()
    "E501",  # line-too-long - code is reformatted (do not care about comments and docstring)
    "F401",  # unsused-import - covered by pycln
<<<<<<< HEAD
=======
    "A005", # TO DO (stdlib-module-shadowing: Module shadows a Python standard-library module)
>>>>>>> 042c7d8d
    "RUF005", # TO DO
    "B007", # TO DO
    "B011", # TO DO
    "B904", # TO DO
    "C408", # TO DO
    "C414", # TO DO
    "C416", # TO DO
    "C419", # TO DO
    "C901", # TO DO
    "RUF005",  # collection-literal-concatenation - wrong suggestion with numpy arrays
    "RUF012", # TO DO
    "RUF013", # TO DO
    "RUF015", # TO DO
    "UP038", # TO DO
    "TID252", # TO DO
]
select = [
    "A",  # flake8-builtins
    "B",  # flake8-bugbear
    "B006",  # Do not use mutable data structures for argument defaults
    "B9",  # flake8-bugbear opiniated warnings
    "BLE",  # flake8-blind-except
    "C4",  # flake8-comprehensions
    "C9",  # mccabe
    "E",  # pycodestyle errors
    "F",  # pyflakes
    "I",  # isort
    "RUF",  # ruff rules
    "TID", # flake8-tidy-imports
    "UP",  # pyupgrade
    "W",  # pycodestyle warnings
]

[tool.ruff.lint.mccabe]
max-complexity = 18

[tool.ruff.lint.isort]
lines-after-imports = 2

[tool.ruff.format]
# default formatting is just fine

[tool.mypy]
warn_unused_configs = true
ignore_missing_imports = true
scripts_are_modules = true
show_error_context = true
show_column_numbers = true
check_untyped_defs = true

plugins = [
    'numpy.typing.mypy_plugin'
]

[tool.pytest.ini_options]
#addopts =

[tool.coverage.run]
branch = true
source = ["geoapps"]
omit = []

[tool.coverage.report]
exclude_lines = [
    "raise NotImplementedError",
    "pass",
    "if TYPE_CHECKING",
    "pragma: no cover"
]

fail_under = 35

[tool.coverage.html]
skip_empty = true
skip_covered = true

[build-system]
requires = ["poetry-core>=1.0.0", "setuptools"]
build-backend = "poetry.core.masonry.api"<|MERGE_RESOLUTION|>--- conflicted
+++ resolved
@@ -1,16 +1,9 @@
 [tool.poetry]
 name = "geoapps"
-<<<<<<< HEAD
 version = "0.13.0-alpha.1"
-
-description = "Open-sourced Applications in Geoscience"
-authors = ["Mira Geoscience <dominiquef@mirageoscience.com>"]
-=======
-version = "0.12.0-beta.2"
 license = "MIT"
 description = "Open-sourced Applications in Geoscience"
 authors = ["Mira Geoscience <support@mirageoscience.com>"]
->>>>>>> 042c7d8d
 maintainers = [
     "Benjamin Kary <benjamink@mirageoscience.com>",
     "Dominique Fournier <dominiquef@mirageoscience.com>",
@@ -172,10 +165,7 @@
     "B028",  # no-explicit-stacklevel for warnings.warn()
     "E501",  # line-too-long - code is reformatted (do not care about comments and docstring)
     "F401",  # unsused-import - covered by pycln
-<<<<<<< HEAD
-=======
     "A005", # TO DO (stdlib-module-shadowing: Module shadows a Python standard-library module)
->>>>>>> 042c7d8d
     "RUF005", # TO DO
     "B007", # TO DO
     "B011", # TO DO
