--- conflicted
+++ resolved
@@ -7,11 +7,7 @@
   - python
   - pip
   - git
-<<<<<<< HEAD
-  - conda-forge::discretize==0.7.4
-=======
   - conda-forge::discretize=0.7.4
->>>>>>> 8facd778
   - main::numpy
   - main::scipy
   - main::matplotlib
@@ -39,5 +35,6 @@
     - git+https://github.com/MiraGeoscience/simpeg.git@v0.9.1.dev1+geoapps.0.6.0
     - git+https://github.com/MiraGeoscience/geoh5py.git@release/0.3.0_GA3
     - tqdm
+
 variables:
   KMP_WARNINGS: 0