--- conflicted
+++ resolved
@@ -31,12 +31,8 @@
   - main::mkl
   - pip:
     - git+https://github.com/MiraGeoscience/simpeg.git@release/geoapps-0.7.0
-<<<<<<< HEAD
-    - git+https://github.com/MiraGeoscience/geoh5py.git@develop
-=======
     - git+https://github.com/MiraGeoscience/simpeg.git@v0.9.1.dev1+geoapps.0.6.0
     - geoh5py==0.2.0
->>>>>>> 1d2c9fa1
     - tqdm
 
 variables:
