--- conflicted
+++ resolved
@@ -70,24 +70,15 @@
 
 
 def test_inversion(tmp_path):
-<<<<<<< HEAD
-    test_path = "test.geoh5"
-    geotest = Geoh5Tester(workspace, tmp_path, test_path)
-=======
     test_ws_path = "test.geoh5"
     geotest = Geoh5Tester(workspace, tmp_path, test_ws_path)
->>>>>>> e6a72595
     geotest.copy_entity(UUID("{e334f687-df71-4538-ad28-264e420210b8}"))
     geotest.copy_entity(UUID("{ab3c2083-6ea8-4d31-9230-7aad3ec09525}"))
     geotest.copy_entity(UUID("{538a7eb1-2218-4bec-98cc-0a759aa0ef4f}"))
     geotest.copy_entity(UUID("{44822654-b6ae-45b0-8886-2d845f80f422}"))
     geotest.copy_entity(UUID("{a603a762-f6cb-4b21-afda-3160e725bf7d}"))
     app = InversionApp(
-<<<<<<< HEAD
-        h5file=test_path,
-=======
         h5file=geotest.ws.h5file,
->>>>>>> e6a72595
         inversion_parameters={"max_iterations": 1},
     )
     app.write.value = True
