#  Copyright (c) 2023 Mira Geoscience Ltd.
#
#  This file is part of geoapps.
#
#  geoapps is distributed under the terms and conditions of the MIT License
#  (see LICENSE file at the root of this source code package).

from __future__ import annotations

from pathlib import Path

from geoh5py.ui_json import InputFile

from geoapps.inversion.potential_fields import GravityParams
from geoapps.utils.write_default_uijson import write_default_uijson


def test_write_default_uijson(tmp_path: Path):
    write_default_uijson(tmp_path)
<<<<<<< HEAD
    filepath = tmp_path / "gravity_inversion.ui.json"
    assert filepath.is_file()
    ifile = InputFile.read_ui_json(str(filepath), validate=False,)
=======
    filepath = os.path.join(tmp_path, "gravity_inversion.ui.json")
    assert os.path.exists(filepath)
    ifile = InputFile.read_ui_json(filepath, validate=False)
>>>>>>> 29dd1dd3
    params = GravityParams(input_file=ifile, validate=False)
    assert params.gz_uncertainty == 1.0<|MERGE_RESOLUTION|>--- conflicted
+++ resolved
@@ -17,14 +17,8 @@
 
 def test_write_default_uijson(tmp_path: Path):
     write_default_uijson(tmp_path)
-<<<<<<< HEAD
     filepath = tmp_path / "gravity_inversion.ui.json"
     assert filepath.is_file()
-    ifile = InputFile.read_ui_json(str(filepath), validate=False,)
-=======
-    filepath = os.path.join(tmp_path, "gravity_inversion.ui.json")
-    assert os.path.exists(filepath)
-    ifile = InputFile.read_ui_json(filepath, validate=False)
->>>>>>> 29dd1dd3
+    ifile = InputFile.read_ui_json(str(filepath), validate=False)
     params = GravityParams(input_file=ifile, validate=False)
     assert params.gz_uncertainty == 1.0