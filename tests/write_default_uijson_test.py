#  Copyright (c) 2021 Mira Geoscience Ltd.
#
#  This file is part of geoapps.
#
#  geoapps is distributed under the terms and conditions of the MIT License
#  (see LICENSE file at the root of this source code package).

import os

<<<<<<< HEAD
=======
from geoapps.io import InputFile
from geoapps.io.Gravity import GravityParams
>>>>>>> 771ab6d6
from geoapps.io.write_default_uijson import write_default_uijson


def test_write_default_uijson(tmp_path):
    write_default_uijson(tmp_path)
    filepath = os.path.join(tmp_path, "gravity_inversion.ui.json")
    assert os.path.exists(filepath)
    ifile = InputFile(filepath)
    params = GravityParams(ifile, validate=False)
    assert params.gz_uncertainty == 1.0


def test_write_default_uijson_initializers(tmp_path):
    write_default_uijson(tmp_path, use_initializers=True)
    filepath = os.path.join(tmp_path, "gravity_inversion.ui.json")
    assert os.path.exists(filepath)
    ifile = InputFile(filepath)
    params = GravityParams(ifile, validate=False)
    assert params.gz_uncertainty == 0.05<|MERGE_RESOLUTION|>--- conflicted
+++ resolved
@@ -7,11 +7,8 @@
 
 import os
 
-<<<<<<< HEAD
-=======
 from geoapps.io import InputFile
 from geoapps.io.Gravity import GravityParams
->>>>>>> 771ab6d6
 from geoapps.io.write_default_uijson import write_default_uijson
 
 
