#  Copyright (c) 2021 Mira Geoscience Ltd.
#
#  This file is part of geoapps.
#
#  geoapps is distributed under the terms and conditions of the MIT License
#  (see LICENSE file at the root of this source code package).

import numpy as np
import pytest
from discretize import TreeMesh
from geoh5py.workspace import Workspace

from geoapps.drivers.components import (
    InversionData,
    InversionMesh,
    InversionTopography,
    InversionWindow,
)
from geoapps.io.MagneticVector import MagneticVectorParams
from geoapps.io.MagneticVector.constants import default_ui_json
from geoapps.utils.testing import Geoh5Tester

workspace = Workspace("./FlinFlon.geoh5")


def setup_params(tmp):
    geotest = Geoh5Tester(
        workspace, tmp, "test.geoh5", default_ui_json, MagneticVectorParams
    )
    geotest.set_param("mesh", "{e334f687-df71-4538-ad28-264e420210b8}")
    geotest.set_param("data_object", "{538a7eb1-2218-4bec-98cc-0a759aa0ef4f}")
    geotest.set_param("topography_object", "{ab3c2083-6ea8-4d31-9230-7aad3ec09525}")
    geotest.set_param("tmi_channel_bool", True)
    geotest.set_param("tmi_channel", "{44822654-b6ae-45b0-8886-2d845f80f422}")
    geotest.set_param("topography", "{a603a762-f6cb-4b21-afda-3160e725bf7d}")
    geotest.set_param("out_group", "MVIInversion")
    return geotest.make()


def test_initialize(tmp_path):

    ws, params = setup_params(tmp_path)
    inversion_window = InversionWindow(ws, params)
    inversion_data = InversionData(ws, params, inversion_window.window)
    inversion_topography = InversionTopography(ws, params, inversion_window.window)
    inversion_mesh = InversionMesh(ws, params, inversion_data, inversion_topography)
    assert isinstance(inversion_mesh.mesh, TreeMesh)
    assert inversion_mesh.rotation["angle"] == 20


<<<<<<< HEAD
def test_original_cc(tmp_path):

    ws, params = setup_params(tmp_path)
    inversion_window = InversionWindow(ws, params)
    inversion_data = InversionData(ws, params, inversion_window.window)
    inversion_topography = InversionTopography(ws, params, inversion_window.window)
    inversion_mesh = InversionMesh(ws, params, inversion_data, inversion_topography)
    msh = ws.get_entity(inversion_mesh.uid)[0]
    np.testing.assert_allclose(msh.centroids, inversion_mesh.original_cc())


=======
>>>>>>> f7faaf08
def test_collect_mesh_params(tmp_path):
    ws, params = setup_params(tmp_path)
    locs = ws.get_entity(params.data_object)[0].centroids
    window = {"center": [np.mean(locs[:, 0]), np.mean(locs[:, 1])], "size": [100, 100]}
    data = InversionData(ws, params, window)
    inversion_window = InversionWindow(ws, params)
    inversion_data = InversionData(ws, params, inversion_window.window)
    inversion_topography = InversionTopography(ws, params, inversion_window.window)
    inversion_mesh = InversionMesh(ws, params, inversion_data, inversion_topography)
    octree_params = inversion_mesh.collect_mesh_params(params)
    assert "Refinement A" in octree_params.free_params_dict.keys()
    with pytest.raises(ValueError) as excinfo:
        params.u_cell_size = None
        octree_params = inversion_mesh.collect_mesh_params(params)
    assert "Cannot create OctreeParams" in str(excinfo.value)


def test_mesh_from_params(tmp_path):
    ws, params = setup_params(tmp_path)
    locs = ws.get_entity(params.data_object)[0].centroids
    window = {"center": [np.mean(locs[:, 0]), np.mean(locs[:, 1])], "size": [100, 100]}
    params.mesh_from_params = True
    params.mesh = None
    params.u_cell_size, params.v_cell_size, params.w_cell_size = 19, 25, 25
    inversion_window = InversionWindow(ws, params)
    inversion_data = InversionData(ws, params, inversion_window.window)
    inversion_topography = InversionTopography(ws, params, inversion_window.window)
    inversion_mesh = InversionMesh(ws, params, inversion_data, inversion_topography)
    assert all(inversion_mesh.mesh.h[0] == 19)<|MERGE_RESOLUTION|>--- conflicted
+++ resolved
@@ -48,20 +48,6 @@
     assert inversion_mesh.rotation["angle"] == 20
 
 
-<<<<<<< HEAD
-def test_original_cc(tmp_path):
-
-    ws, params = setup_params(tmp_path)
-    inversion_window = InversionWindow(ws, params)
-    inversion_data = InversionData(ws, params, inversion_window.window)
-    inversion_topography = InversionTopography(ws, params, inversion_window.window)
-    inversion_mesh = InversionMesh(ws, params, inversion_data, inversion_topography)
-    msh = ws.get_entity(inversion_mesh.uid)[0]
-    np.testing.assert_allclose(msh.centroids, inversion_mesh.original_cc())
-
-
-=======
->>>>>>> f7faaf08
 def test_collect_mesh_params(tmp_path):
     ws, params = setup_params(tmp_path)
     locs = ws.get_entity(params.data_object)[0].centroids
@@ -83,6 +69,7 @@
     ws, params = setup_params(tmp_path)
     locs = ws.get_entity(params.data_object)[0].centroids
     window = {"center": [np.mean(locs[:, 0]), np.mean(locs[:, 1])], "size": [100, 100]}
+
     params.mesh_from_params = True
     params.mesh = None
     params.u_cell_size, params.v_cell_size, params.w_cell_size = 19, 25, 25
