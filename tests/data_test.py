--- conflicted
+++ resolved
@@ -8,11 +8,6 @@
 
 import numpy as np
 import SimPEG
-<<<<<<< HEAD
-from geoh5py.groups import ContainerGroup
-from geoh5py.objects import Grid2D, Points
-=======
->>>>>>> 0c04ab7e
 from geoh5py.workspace import Workspace
 
 from geoapps.drivers.components import InversionData
@@ -33,18 +28,6 @@
     return geotest.make()
 
 
-<<<<<<< HEAD
-def test_save_data(tmp_path):
-    ws, params = setup_params(tmp_path)
-    locs = ws.get_entity(params.data_object)[0].centroids
-    window = {"center": [np.mean(locs[:, 0]), np.mean(locs[:, 1])], "size": [100, 100]}
-    out_group = ContainerGroup.create(ws, name=params.out_group)
-    data = InversionData(ws, params, window, out_group)
-    data.save_data()
-
-
-=======
->>>>>>> 0c04ab7e
 def test_get_uncertainty_component(tmp_path):
     ws, params = setup_params(tmp_path)
     window = params.window()
