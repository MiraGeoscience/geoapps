#  Copyright (c) 2021 Mira Geoscience Ltd.
#
#  This file is part of geoapps.
#
#  geoapps is distributed under the terms and conditions of the MIT License
#  (see LICENSE file at the root of this source code package).


import tempfile
from pathlib import Path

import numpy as np
from discretize.utils import mesh_builder_xyz, refine_tree_xyz
from geoh5py.objects import Points, Surface
from geoh5py.shared.utils import compare_entities
from geoh5py.workspace import Workspace
from scipy import spatial

from geoapps.create.octree_mesh import OctreeMesh
from geoapps.utils.utils import treemesh_2_octree


def test_create_octree_app():
    with tempfile.TemporaryDirectory() as tempdir:

        h5file_path = Path(tempdir) / r"testOctree.geoh5"

        # Create temp workspace
        ws = Workspace(h5file_path)

        n_data = 12
        xyz = np.random.randn(n_data, 3) * 100

        points = Points.create(ws, vertices=xyz)

        x, y = np.meshgrid(np.arange(-10, 10), np.arange(-10, 10))
        x, y = x.ravel() * 100, y.ravel() * 100
        z = np.random.randn(x.shape[0]) * 10

        surf = spatial.Delaunay(np.c_[x, y])
        simplices = getattr(surf, "simplices")

        # Create a geoh5 surface
        topo = Surface.create(ws, vertices=np.c_[x, y, z], cells=simplices)

        h = [5.0, 10.0, 15.0]
        depth_core = 400
        horizontal_padding = 500
        vertical_padding = 200
        p_d = [
            [horizontal_padding, horizontal_padding],
            [horizontal_padding, horizontal_padding],
            [vertical_padding, vertical_padding],
        ]

        max_distance = 200
        refine_A = [4, 4, 4]
        refine_B = [0, 0, 4]

        # Create a tree mesh from discretize
        treemesh = mesh_builder_xyz(
            points.vertices,
            h,
            padding_distance=p_d,
            mesh_type="tree",
            depth_core=depth_core,
        )

        treemesh = refine_tree_xyz(
            treemesh,
            points.vertices,
            method="radial",
            octree_levels=refine_A,
            max_distance=max_distance,
            finalize=False,
        )

        treemesh = refine_tree_xyz(
            treemesh,
            topo.vertices,
            method="surface",
            octree_levels=refine_B,
            max_distance=max_distance,
            finalize=True,
        )

        octree = treemesh_2_octree(ws, treemesh, name="Octree_Mesh")

        # Repeat the creation using the app
        refinements = {
            "Refinement A": {
                "object": str(points.uid),
                "levels": "".join([str(val) for val in refine_A]),
                "type": "radial",
                "distance": max_distance,
            },
            "Refinement B": {
                "object": str(topo.uid),
                "levels": "".join([str(val) for val in refine_B]),
                "type": "surface",
                "distance": max_distance,
            },
        }

        app = OctreeMesh(
            geoh5=str(ws.h5file),
            objects=str(points.uid),
            u_cell_size=h[0],
            v_cell_size=h[1],
            w_cell_size=h[2],
            horizontal_padding=horizontal_padding,
            vertical_padding=vertical_padding,
            depth_core=depth_core,
            **refinements,
        )

        app.trigger.click()

        # Re-load the new mesh and compare
<<<<<<< HEAD
        ws_B = Workspace(app.h5file)
        rec_octree = ws_B.get_entity("Octree_Mesh")[0]
=======
        new_workspace = Workspace(app.h5file)
        rec_octree = new_workspace.get_entity("Octree_Mesh")[0]
>>>>>>> 3a8e8c21

        compare_entities(octree, rec_octree, ignore=["_name", "_uid"])<|MERGE_RESOLUTION|>--- conflicted
+++ resolved
@@ -117,12 +117,7 @@
         app.trigger.click()
 
         # Re-load the new mesh and compare
-<<<<<<< HEAD
-        ws_B = Workspace(app.h5file)
-        rec_octree = ws_B.get_entity("Octree_Mesh")[0]
-=======
         new_workspace = Workspace(app.h5file)
         rec_octree = new_workspace.get_entity("Octree_Mesh")[0]
->>>>>>> 3a8e8c21
 
         compare_entities(octree, rec_octree, ignore=["_name", "_uid"])