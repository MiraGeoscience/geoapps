--- conflicted
+++ resolved
@@ -35,10 +35,11 @@
 )
 from geoapps.utils import warn_module_not_found
 from geoapps.utils.list import find_value, sorted_alphanumeric_list
-from geoapps.utils.models import RectangularBlock
+from geoapps.utils.models import RectangularBlock, get_drape_model
 from geoapps.utils.statistics import is_outlier
 from geoapps.utils.string import string_to_numeric
 from geoapps.utils.surveys import (
+    compute_alongline_distance,
     extract_dcip_survey,
     find_endpoints,
     new_neighbors,
@@ -73,6 +74,7 @@
     ws.close()
     assert True
 
+
 def test_compute_alongline_distance():
     x = np.arange(11)
     y = -x + 10
@@ -80,6 +82,7 @@
     p = find_endpoints(locs)
     d = compute_alongline_distance(locs)
     assert np.max(d) == np.sqrt(2) * 10
+
 
 def test_find_endpoints():
     x = np.arange(11)
@@ -288,11 +291,7 @@
 
 def test_no_warn_module_not_found(recwarn):
     with warn_module_not_found():
-<<<<<<< HEAD
         import os as test_import  # pylint: disable=reimported
-=======
-        import os as test_import  # pylint: disable=W0404
->>>>>>> eb5cb73b
     assert test_import == os
 
     with warn_module_not_found():
@@ -300,11 +299,7 @@
     assert test_import_from == os.system
 
     with warn_module_not_found():
-<<<<<<< HEAD
         import geoh5py.objects as test_import_submodule  # pylint: disable=reimported
-=======
-        import geoh5py.objects as test_import_submodule  # pylint: disable=W0404
->>>>>>> eb5cb73b
     assert test_import_submodule == geoh5py.objects
 
     with warn_module_not_found():
@@ -318,13 +313,9 @@
     # pylint: disable=import-error
     # pylint: disable=no-name-in-module
 
-<<<<<<< HEAD
-    noop = lambda x: None
-=======
     def noop(_):
         return None
 
->>>>>>> eb5cb73b
     with pytest.warns(match="Module 'nonexisting' is missing from the environment."):
         with warn_module_not_found():
             import nonexisting as test_import
@@ -376,28 +367,6 @@
         allow_move=False,
     )
 
-<<<<<<< HEAD
-    _ = grid.add_data({"Iteration_10_data": {"values": np.ones(10 * 15)}})
-    _ = grid.add_data({"Iteration_1_data": {"values": np.ones(10 * 15)}})
-    _ = grid.add_data({"Iteration_5_data": {"values": np.ones(10 * 15)}})
-    _ = grid.add_data({"Iteration_3_data": {"values": np.ones(10 * 15)}})
-    _ = grid.add_data({"Iteration_2_data": {"values": np.ones(10 * 15)}})
-    _ = grid.add_data({"Iteration_4_data": {"values": np.ones(10 * 15)}})
-    _ = grid.add_data({"Iteration_9.0_data": {"values": np.ones(10 * 15)}})
-    _ = grid.add_data({"Iteration_8e0_data": {"values": np.ones(10 * 15)}})
-    _ = grid.add_data({"Iteration_11_data": {"values": np.ones(10 * 15)}})
-    _ = grid.add_data({"Iteration_6_data": {"values": np.ones(10 * 15)}})
-    _ = grid.add_data({"Iteration_7_data": {"values": np.ones(10 * 15)}})
-    _ = grid.add_data({"interp_02": {"values": np.ones(10 * 15)}})
-    _ = grid.add_data({"interp_01": {"values": np.ones(10 * 15)}})
-    _ = grid.add_data({"interp_11": {"values": np.ones(10 * 15)}})
-    _ = grid.add_data({"iteration_2_model": {"values": np.ones(10 * 15)}})
-    _ = grid.add_data({"iteration_12_model": {"values": np.ones(10 * 15)}})
-    _ = grid.add_data({"Iteration_2_model": {"values": np.ones(10 * 15)}})
-    _ = grid.add_data({"Iteration_12_model": {"values": np.ones(10 * 15)}})
-    _ = grid.add_data({"topo": {"values": np.ones(10 * 15)}})
-    _ = grid.add_data({"uncert": {"values": np.ones(10 * 15)}})
-=======
     grid.add_data({"Iteration_10_data": {"values": np.ones(10 * 15)}})
     grid.add_data({"Iteration_1_data": {"values": np.ones(10 * 15)}})
     grid.add_data({"Iteration_5_data": {"values": np.ones(10 * 15)}})
@@ -418,7 +387,6 @@
     grid.add_data({"Iteration_12_model": {"values": np.ones(10 * 15)}})
     grid.add_data({"topo": {"values": np.ones(10 * 15)}})
     grid.add_data({"uncert": {"values": np.ones(10 * 15)}})
->>>>>>> eb5cb73b
 
     d = sorted_children_dict(grid)
     d = list(d.keys())
@@ -542,32 +510,6 @@
 def test_treemesh_2_octree(tmp_path):
 
     geotest = Geoh5Tester(geoh5, tmp_path, "test.geoh5")
-<<<<<<< HEAD
-    ws = geotest.make()
-    mesh = TreeMesh([[10] * 16, [10] * 4, [10] * 8], [0, 0, 0])
-    mesh.insert_cells([10, 10, 10], mesh.max_level, finalize=True)
-    omesh = treemesh_2_octree(ws, mesh, name="test_mesh")
-    assert omesh.n_cells == mesh.n_cells
-    assert np.all(
-        (omesh.centroids - mesh.cell_centers[mesh._ubc_order])
-        < 1e-14  # pylint: disable=protected-access
-    )
-    expected_refined_cells = [
-        (0, 0, 6),
-        (0, 0, 7),
-        (1, 0, 6),
-        (1, 0, 7),
-        (0, 1, 6),
-        (0, 1, 7),
-        (1, 1, 6),
-        (1, 1, 7),
-    ]
-    ijk_refined = omesh.octree_cells[["I", "J", "K"]][
-        omesh.octree_cells["NCells"] == 1
-    ].tolist()
-    assert np.all([k in ijk_refined for k in expected_refined_cells])
-    assert np.all([k in expected_refined_cells for k in ijk_refined])
-=======
     with geotest.make() as workspace:
         mesh = TreeMesh([[10] * 16, [10] * 4, [10] * 8], [0, 0, 0])
         mesh.insert_cells([10, 10, 10], mesh.max_level, finalize=True)
@@ -591,7 +533,6 @@
         ].tolist()
         assert np.all([k in ijk_refined for k in expected_refined_cells])
         assert np.all([k in expected_refined_cells for k in ijk_refined])
->>>>>>> eb5cb73b
 
 
 def test_octree_2_treemesh(tmp_path):
@@ -638,18 +579,6 @@
 
 
 def test_downsample_xy():
-<<<<<<< HEAD
-    xg, yg = np.meshgrid(np.arange(11), np.arange(11))
-    x = xg.ravel()
-    y = yg.ravel()
-    _, xd, yd = downsample_xy(x, y, 0)
-    assert np.all(x == xd)
-    assert np.all(y == yd)
-
-    _, xd, yd = downsample_xy(x, y, 1)
-    assert np.all(x[::2] == xd)
-    assert np.all(y[::2] == yd)
-=======
     x_grid, y_grid = np.meshgrid(np.arange(11), np.arange(11))
     x = x_grid.ravel()
     y = y_grid.ravel()
@@ -660,24 +589,11 @@
     _, x_down, y_down = downsample_xy(x, y, 1)
     assert np.all(x[::2] == x_down)
     assert np.all(y[::2] == y_down)
->>>>>>> eb5cb73b
 
 
 def test_downsample_grid():
 
     # Test a simple grid equal spacing in x, y
-<<<<<<< HEAD
-    xg, yg = np.meshgrid(np.arange(11), np.arange(11))
-    _, xd, yd = downsample_grid(xg, yg, 2)
-    assert np.all(np.diff(yd.reshape(6, 6), axis=0) == 2)
-    assert np.all(np.diff(xd.reshape(6, 6), axis=1) == 2)
-
-    # Test a rotated grid equal spacing in u, v
-    xy_rot = rotate_xyz(np.c_[xg.ravel(), yg.ravel()], [5, 5], 30)
-    xg_rot = xy_rot[:, 0].reshape(11, 11)
-    yg_rot = xy_rot[:, 1].reshape(11, 11)
-    _, xd, yd = downsample_grid(xg_rot, yg_rot, 2)
-=======
     x_grid, y_grid = np.meshgrid(np.arange(11), np.arange(11))
     _, x_down, y_down = downsample_grid(x_grid, y_grid, 2)
     assert np.all(np.diff(y_down.reshape(6, 6), axis=0) == 2)
@@ -688,7 +604,6 @@
     x_grid_rot = xy_rot[:, 0].reshape(11, 11)
     y_grid_rot = xy_rot[:, 1].reshape(11, 11)
     _, xd, yd = downsample_grid(x_grid_rot, y_grid_rot, 2)
->>>>>>> eb5cb73b
     xy = rotate_xyz(np.c_[xd, yd], [5, 5], -30)
     xg_test = xy[:, 0].reshape(6, 6)
     yg_test = xy[:, 1].reshape(6, 6)
@@ -696,21 +611,12 @@
     np.testing.assert_allclose(np.diff(yg_test, axis=0), np.full((5, 6), 2))
 
     # Test unequal spacing in x, y
-<<<<<<< HEAD
-    xg, yg = np.meshgrid(np.arange(11), np.linspace(0, 10, 21))
-    _, xd, yd = downsample_grid(xg, yg, 2)
-    xg_test = xd.reshape(6, 6)
-    yg_test = yd.reshape(6, 6)
-    np.testing.assert_allclose(np.diff(xg_test, axis=1), np.full((6, 5), 2))
-    np.testing.assert_allclose(np.diff(yg_test, axis=0), np.full((5, 6), 2))
-=======
     x_grid, y_grid = np.meshgrid(np.arange(11), np.linspace(0, 10, 21))
     _, x_down, y_down = downsample_grid(x_grid, y_grid, 2)
     x_grid_test = x_down.reshape(6, 6)
     y_grid_test = y_down.reshape(6, 6)
     np.testing.assert_allclose(np.diff(x_grid_test, axis=1), np.full((6, 5), 2))
     np.testing.assert_allclose(np.diff(y_grid_test, axis=0), np.full((5, 6), 2))
->>>>>>> eb5cb73b
 
 
 def test_filter_xy():
