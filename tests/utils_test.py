# ''''''''''''''''''''''''''''''''''''''''''''''''''''''''''''''''''''''''''''''
#  Copyright (c) 2024-2025 Mira Geoscience Ltd.                                '
#                                                                              '
#  This file is part of geoapps.                                               '
#                                                                              '
#  geoapps is distributed under the terms and conditions of the MIT License    '
#  (see LICENSE file at the root of this source code package).                 '
# ''''''''''''''''''''''''''''''''''''''''''''''''''''''''''''''''''''''''''''''

from __future__ import annotations

import os
import random
from pathlib import Path

import geoh5py.objects
import numpy as np
import pytest
from discretize import TreeMesh
from discretize.utils import mesh_builder_xyz
from geoapps_utils.utils.numerical import running_mean
from geoh5py.objects import Curve, Grid2D, Points
from geoh5py.workspace import Workspace
from octree_creation_app.driver import OctreeDriver
from octree_creation_app.utils import treemesh_2_octree
from simpeg_drivers.utils.utils import (
    active_from_xyz,
    calculate_2D_trend,
    drape_to_octree,
    get_drape_model,
)

from geoapps.shared_utils.utils import (
    densify_curve,
    downsample_grid,
    downsample_xy,
    drape_2_tensor,
    filter_xy,
    get_neighbouring_cells,
    rotate_xyz,
    weighted_average,
    window_xy,
)
from geoapps.utils import warn_module_not_found
from geoapps.utils.list import find_value, sorted_alphanumeric_list
from geoapps.utils.statistics import is_outlier
from geoapps.utils.string import string_to_numeric
from geoapps.utils.surveys import (
    compute_alongline_distance,
    extract_dcip_survey,
    find_unique_tops,
    new_neighbors,
    split_dcip_survey,
)
from geoapps.utils.testing import generate_dc_survey
from geoapps.utils.workspace import sorted_children_dict

from . import PROJECT


# pylint: disable=protected-access

geoh5 = Workspace(PROJECT)


def test_drape_to_octree(tmp_path: Path):
    # create workspace with tmp_path
    ws = Workspace.create(tmp_path / "test.geoh5")

    # Generate locs for 2 drape models
    x = np.linspace(0, 10, 11)
    y = np.array([0])
    X, Y = np.meshgrid(x, y)
    locs_1 = np.c_[X.flatten(), Y.flatten()]
    locs_1 = np.c_[locs_1, np.zeros(locs_1.shape[0])]

    y = np.array([5])
    X, Y = np.meshgrid(x, y)
    locs_2 = np.c_[X.flatten(), Y.flatten()]
    locs_2 = np.c_[locs_2, locs_1[:, -1]]

    # Generate topo
    x = np.linspace(-5, 15, 21)
    y = np.linspace(-5, 10, 16)
    z = np.array([0])
    X, Y, Z = np.meshgrid(x, y, z)
    topo = np.c_[X.flatten(), Y.flatten(), Z.flatten()]

    # Create drape models
    h = [0.5, 0.5, 0.5]
    depth_core = 2
    pads = [5, 5, 5, 5, 2, 1]
    exp_fact = 1.1
    drape_1 = get_drape_model(ws, "line_1", locs_1, h, depth_core, pads, exp_fact)[0]
    drape_1.add_data({"model": {"values": 10 * np.ones(drape_1.n_cells)}})
    drape_2 = get_drape_model(ws, "line_2", locs_2, h, depth_core, pads, exp_fact)[0]
    drape_2.add_data({"model": {"values": 100 * np.ones(drape_2.n_cells)}})

    # Create octree model
    locs = np.vstack([locs_1, locs_2])
    tree = mesh_builder_xyz(
        locs,
        h,
        depth_core=depth_core,
        padding_distance=np.array(pads).reshape(3, 2).tolist(),
        mesh_type="TREE",
    )
    tree = OctreeDriver.refine_tree_from_points(
        tree, locs, levels=[4, 2], diagonal_balance=False, finalize=False
    )
    topography = Points.create(ws, vertices=topo)
    tree = OctreeDriver.refine_tree_from_surface(
        tree,
        topography,
        levels=[2, 2],
        diagonal_balance=False,
        finalize=True,
    )
    # interp and save common models into the octree
    octree = treemesh_2_octree(ws, tree)
    active = active_from_xyz(octree, topo)
    octree = drape_to_octree(
        octree,
        [drape_1, drape_2],
        children={"model_interp": ["model", "model"]},
        active=active,
        method="lookup",
    )
    data = octree.get_data("model_interp")[0].values
    assert np.allclose(np.array([10, 100]), np.unique(data[~np.isnan(data)]))


def test_get_drape_model(tmp_path: Path):
    ws = Workspace.create(tmp_path / "test.geoh5")
    x = np.arange(11)
    y = -x + 10
    locs = np.c_[x, y, np.zeros_like(x)].astype(float)
    h = [0.5, 0.5]
    depth_core = 5.0
    pads = [0, 0, 0, 0]  # [5, 5, 3, 1]
    expansion_factor = 1.1
    model, mesh, sorting = get_drape_model(  # pylint: disable=W0632
        ws,
        "drape_test",
        locs,
        h,
        depth_core,
        pads,
        expansion_factor,
        return_colocated_mesh=True,
        return_sorting=True,
    )
    ws.close()
    resorted_mesh_centers = mesh.cell_centers[sorting, :]
    model_centers = compute_alongline_distance(model.centroids)
    model_centers[:, 0] += h[0] / 2
    assert np.allclose(model_centers, resorted_mesh_centers)


def test_find_unique_tops_xz():
    x = np.linspace(0, 1, 5)
    z = np.linspace(-1, 1, 4)
    X, Z = np.meshgrid(x, z)
    Z[:, 2] += 1
    Y = np.zeros_like(X)
    locs = np.c_[X.flatten(), Y.flatten(), Z.flatten()]
    test = find_unique_tops(locs)
    assert test[2, 2] == 2


def test_find_unique_tops_xyz():
    x = np.arange(-5, 6)
    y = -x
    z = np.arange(-10, 1)
    X, Z = np.meshgrid(x, z)
    locs = np.c_[X.flatten(), np.tile(y, len(x)), Z.flatten()]
    tops = find_unique_tops(locs)
    assert np.all(tops[:, 2] == 0)
    assert np.allclose(tops[:, :2], np.c_[x, y])


def test_compute_alongline_distance():
    x = np.arange(11)
    y = -x + 10
    locs = np.c_[x, y]
    test = compute_alongline_distance(locs)
    np.testing.assert_almost_equal(np.max(test), np.sqrt(2) * 10)

    x = np.linspace(0, 1, 5)
    z = np.linspace(-1, 1, 4)
    X, Z = np.meshgrid(x, z)
    Z[:, 2] += 1
    Y = np.zeros_like(X)
    locs = np.c_[X.flatten(), Y.flatten(), Z.flatten()]
    test = compute_alongline_distance(locs)
    assert True


def test_find_unique_tops():
    x = np.arange(-5, 6)
    y = -x
    z = np.arange(-10, 1)
    X, Z = np.meshgrid(x, z)
    locs = np.c_[X.flatten(), np.tile(y, len(x)), Z.flatten()]
    tops = find_unique_tops(locs)
    assert np.all(tops[:, 2] == 0)
    assert np.allclose(tops[:, :2], np.c_[x, y])


def test_is_outlier():
    assert is_outlier([25.1, 25.3], 50.0)
    assert not is_outlier([25.1, 25.3], 25.2)
    assert is_outlier([25.1, 25.3], 25.4, 1)
    assert not is_outlier([25.1, 25.3], 25.4, 3)
    assert is_outlier([25, 25], 26)
    assert not is_outlier([25, 25], 25)


def test_new_neighbors():
    nodes = [2, 3, 4, 5, 6]
    dist = np.array([25, 50, 0])
    neighbors = np.array([1, 2, 3])
    neighbor_id = new_neighbors(dist, neighbors, nodes)
    assert len(neighbor_id) == 1
    assert neighbor_id[0] == 1


def test_extract_dcip_survey(tmp_path: Path):
    n_data = 12
    path = tmp_path / r"testDC.geoh5"

    x_loc, y_loc = np.meshgrid(np.arange(n_data), np.arange(-1, 3))

    with Workspace.create(path) as workspace:
        potentials = generate_dc_survey(workspace, x_loc, y_loc)

        line_id = potentials.get_data("line_ids")[0].values

        surveys = extract_dcip_survey(workspace, potentials, line_id == 3)

        with pytest.raises(ValueError, match="No cells found in the mask."):
            extract_dcip_survey(workspace, potentials, line_id == 6)

        line_field = surveys.get_entity("line_ids")
        assert line_field
        assert np.all(line_field[0].values == 3)


def test_split_dcip_survey(tmp_path: Path):
    n_data = 12
    path = tmp_path / r"testDC.geoh5"

    x_loc, y_loc = np.meshgrid(np.arange(n_data), np.arange(-1, 3))

    with Workspace.create(path) as workspace:
        potentials = generate_dc_survey(workspace, x_loc, y_loc)
        line_id = potentials.get_data("line_ids")[0].values

        surveys = split_dcip_survey(potentials, line_id, workspace)
        assert len(surveys) == len(np.unique(line_id))


def test_find_value():
    labels = ["inversion_01_model", "inversion_01_data", "inversion_02_model"]
    assert find_value(labels, ["data"]) == "inversion_01_data"
    assert find_value(labels, ["inversion", "02"]) == "inversion_02_model"
    assert find_value(labels, ["inversion"]) == "inversion_02_model"
    assert find_value(labels, ["lskdfjsd"]) is None
    labels = [["inversion_01_model", 1], ["inversion_01_data", 2]]
    assert find_value(labels, ["model"]) == 1
    assert find_value(labels, ["data"]) == 2
    assert find_value(labels, ["lskdjf"]) is None


def test_string_to_numeric():
    assert string_to_numeric("test") == "test"
    assert string_to_numeric("2.1") == 2.1
    assert string_to_numeric("34") == 34
    assert string_to_numeric("1e-2") == 0.01
    assert string_to_numeric("1.05e2") == 105


def test_sorted_alphanumeric_list():
    test = [
        "Iteration_3.2e-1_data",
        "Iteration_1_data",
        "Iteration_2_data",
        "Iteration_3_data",
        "Iteration_5.11_data",
        "Iteration_5.2_data",
        "Iteration_6_data",
        "Iteration_7_data",
        "Iteration_8e0_data",
        "Iteration_9.0_data",
        "Iteration_10_data",
        "Iteration_11_data",
        "Iteration_2_model",
        "Iteration_12_model",
        "interp_01",
        "interp_02",
        "interp_11",
        "iteration_2_model",
        "iteration_12_model",
        "topo",
        "uncert",
    ]

    sorted_list = sorted_alphanumeric_list(random.sample(test, len(test)))
    assert all(elem == tester for elem, tester in zip(sorted_list, test, strict=False))


def test_no_warn_module_not_found(recwarn):
    with warn_module_not_found():
        import os as test_import  # pylint: disable=W0404

    assert test_import == os

    with warn_module_not_found():
        from os import system as test_import_from
    assert test_import_from == os.system

    with warn_module_not_found():
        import geoh5py.objects as test_import_submodule  # pylint: disable=W0404
    assert test_import_submodule == geoh5py.objects

    with warn_module_not_found():
        from geoh5py.objects import ObjectBase as test_import_from_submodule
    assert test_import_from_submodule == geoh5py.objects.ObjectBase

    assert len(recwarn) == 0


def test_warn_module_not_found():
    # pylint: disable=import-error
    # pylint: disable=no-name-in-module

    def noop(_):
        return None

    with pytest.warns(match="Module 'nonexisting' is missing from the environment."):
        with warn_module_not_found():
            import nonexisting as test_import
    with pytest.raises(NameError):
        noop(test_import)

    with pytest.warns(match="Module 'nonexisting' is missing from the environment."):
        with warn_module_not_found():
            from nonexisting import nope as test_import_from
    with pytest.raises(NameError):
        noop(test_import_from)

    with pytest.warns(match="Module 'os.nonexisting' is missing from the environment."):
        with warn_module_not_found():
            import os.nonexisting as test_import_os_submodule
    with pytest.raises(NameError):
        noop(test_import_os_submodule)

    with pytest.warns(match="Module 'os.nonexisting' is missing from the environment."):
        with warn_module_not_found():
            from os.nonexisting import nope as test_import_from_os_submodule
    with pytest.raises(NameError):
        noop(test_import_from_os_submodule)

    with pytest.warns(match="Module 'nonexisting' is missing from the environment."):
        with warn_module_not_found():
            import nonexisting.nope as test_import_nonexising_submodule
    with pytest.raises(NameError):
        noop(test_import_nonexising_submodule)

    with pytest.warns(match="Module 'nonexisting' is missing from the environment."):
        with warn_module_not_found():
            from nonexisting.nope import nada as test_import_from_nonexisting_submodule
    with pytest.raises(NameError):
        noop(test_import_from_nonexisting_submodule)


def test_sorted_children_dict(tmp_path: Path):
    ws = Workspace.create(tmp_path / "test.geoh5")
    n_x, n_y = 10, 15
    grid = Grid2D.create(
        ws,
        origin=[0, 0, 0],
        u_cell_size=20.0,
        v_cell_size=30.0,
        u_count=n_x,
        v_count=n_y,
        name="test_grid",
        allow_move=False,
    )

    grid.add_data({"Iteration_10_data": {"values": np.ones(10 * 15)}})
    grid.add_data({"Iteration_1_data": {"values": np.ones(10 * 15)}})
    grid.add_data({"Iteration_5_data": {"values": np.ones(10 * 15)}})
    grid.add_data({"Iteration_3_data": {"values": np.ones(10 * 15)}})
    grid.add_data({"Iteration_2_data": {"values": np.ones(10 * 15)}})
    grid.add_data({"Iteration_4_data": {"values": np.ones(10 * 15)}})
    grid.add_data({"Iteration_9.0_data": {"values": np.ones(10 * 15)}})
    grid.add_data({"Iteration_8e0_data": {"values": np.ones(10 * 15)}})
    grid.add_data({"Iteration_11_data": {"values": np.ones(10 * 15)}})
    grid.add_data({"Iteration_6_data": {"values": np.ones(10 * 15)}})
    grid.add_data({"Iteration_7_data": {"values": np.ones(10 * 15)}})
    grid.add_data({"interp_02": {"values": np.ones(10 * 15)}})
    grid.add_data({"interp_01": {"values": np.ones(10 * 15)}})
    grid.add_data({"interp_11": {"values": np.ones(10 * 15)}})
    grid.add_data({"iteration_2_model": {"values": np.ones(10 * 15)}})
    grid.add_data({"iteration_12_model": {"values": np.ones(10 * 15)}})
    grid.add_data({"Iteration_2_model": {"values": np.ones(10 * 15)}})
    grid.add_data({"Iteration_12_model": {"values": np.ones(10 * 15)}})
    grid.add_data({"topo": {"values": np.ones(10 * 15)}})
    grid.add_data({"uncert": {"values": np.ones(10 * 15)}})

    d = sorted_children_dict(grid)
    d = list(d.keys())
    assert d[0] == "Iteration_1_data"
    assert d[1] == "Iteration_2_data"
    assert d[7] == "Iteration_8e0_data"
    assert d[8] == "Iteration_9.0_data"
    assert d[-2] == "topo"
    assert d[-1] == "uncert"


def test_rotation_xyz():
    vec = np.c_[1, 0, 0]
    rot_vec = rotate_xyz(vec, [0, 0], 45)

    assert np.linalg.norm(np.cross(rot_vec, [0.7071, 0.7071, 0])) < 1e-8, (
        "Error on positive rotation about origin."
    )

    rot_vec = rotate_xyz(vec, [1, 1], -90)

    assert np.linalg.norm(np.cross(rot_vec, [0, 1, 0])) < 1e-8, (
        "Error on negative rotation about point."
    )


def test_running_mean():
    vec = np.random.randn(100)
    mean_forw = running_mean(vec, method="forward")
    mean_back = running_mean(vec, method="backward")
    mean_cent = running_mean(vec, method="centered")

    mean_test = (vec[1:] + vec[:-1]) / 2

    assert np.linalg.norm(mean_back[:-1] - mean_test) < 1e-12, (
        "Backward averaging does not match expected values."
    )
    assert np.linalg.norm(mean_forw[1:] - mean_test) < 1e-12, (
        "Forward averaging does not match expected values."
    )
    assert (
        np.linalg.norm((mean_test[1:] + mean_test[:-1]) / 2 - mean_cent[1:-1]) < 1e-12
    ), "Centered averaging does not match expected values."


def test_weigted_average():
    # in loc == out loc -> in val == out val
    xyz_out = np.array([[0, 0, 0]])
    xyz_in = np.array([[0, 0, 0]])
    values = [np.array([99])]
    out = weighted_average(xyz_in, xyz_out, values)
    assert out[0] == 99

    # two point same distance away -> arithmetic mean
    xyz_in = np.array([[1, 0, 0], [0, 1, 0]])
    values = [np.array([99, 100])]
    out = weighted_average(xyz_in, xyz_out, values)
    assert (out[0] - 99.5) < 1e-10

    # two points different distance away but close to infinity -> arithmetic mean
    xyz_in = np.array([[1e30, 0, 0], [1e30 + 1, 0, 0]])
    values = [np.array([99, 100])]
    out = weighted_average(xyz_in, xyz_out, values)
    assert (out[0] - 99.5) < 1e-10

    # one point close to infinity, one not -> out val is near-field value
    xyz_in = np.array([[1, 0, 0], [1e30, 0, 0]])
    values = [np.array([99, 100])]
    out = weighted_average(xyz_in, xyz_out, values)
    assert (out[0] - 99.0) < 1e-10

    # one values vector and n out locs -> one out vector of length 20
    xyz_in = np.random.rand(10, 3)
    xyz_out = np.random.rand(20, 3)
    values = [np.random.rand(10)]
    out = weighted_average(xyz_in, xyz_out, values)
    assert len(out) == 1
    assert len(out[0]) == 20

    # two values vectors and n out locs -> two out vectors of length 20 each
    xyz_in = np.random.rand(10, 3)
    xyz_out = np.random.rand(20, 3)
    values = [np.random.rand(10), np.random.rand(10)]
    out = weighted_average(xyz_in, xyz_out, values)
    assert len(out) == 2
    assert len(out[0]) == 20
    assert len(out[1]) == 20

    # max distance keeps out points from average
    xyz_in = np.array([[1, 0, 0], [3, 0, 0]])
    xyz_out = np.array([[0, 0, 0]])
    values = [np.array([1, 100])]
    out = weighted_average(xyz_in, xyz_out, values, max_distance=2)
    assert out[0] == 1

    # n caps the number of points that go into the average
    xyz_in = np.array([[1, 0, 0], [0, 1, 0], [0, 0, 1]])
    xyz_out = np.array([[0, 0, 0]])
    values = [np.array([1, 2, 3])]
    out = weighted_average(xyz_in, xyz_out, values, n=3)
    assert out[0] == 2
    out = weighted_average(xyz_in, xyz_out, values, n=2)
    assert out[0] == 1.5

    # return indices with n=1 returns closest in loc to the out loc
    xyz_in = np.array([[2, 0, 0], [0, 1, 0], [0, 0, 2]])
    xyz_out = np.array([[0, 0, 0]])
    values = [np.array([1, 2, 3])]
    out, ind = weighted_average(xyz_in, xyz_out, values, n=1, return_indices=True)
    assert ind[0][0] == 1

    # threshold >> r -> arithmetic mean
    xyz_in = np.array([[1, 0, 0], [0, 100, 0], [0, 0, 1000]])
    xyz_out = np.array([[0, 0, 0]])
    values = [np.array([1, 2, 3])]
    out = weighted_average(xyz_in, xyz_out, values, threshold=1e30)
    assert out[0] == 2


<<<<<<< HEAD
=======
def test_treemesh_2_octree(tmp_path: Path):
    geotest = Geoh5Tester(geoh5, tmp_path, "test.geoh5")
    with geotest.make() as workspace:
        mesh = TreeMesh([[10] * 16, [10] * 4, [10] * 8], [0, 0, 0])
        mesh.insert_cells([10, 10, 10], mesh.max_level, finalize=True)
        omesh = treemesh_2_octree(workspace, mesh, name="test_mesh")
        assert omesh.n_cells == mesh.n_cells
        assert np.all((omesh.centroids - mesh.cell_centers[mesh._ubc_order]) < 1e-14)  # pylint: disable=protected-access
        expected_refined_cells = [
            (0, 0, 6),
            (0, 0, 7),
            (1, 0, 6),
            (1, 0, 7),
            (0, 1, 6),
            (0, 1, 7),
            (1, 1, 6),
            (1, 1, 7),
        ]
        ijk_refined = omesh.octree_cells[["I", "J", "K"]][
            omesh.octree_cells["NCells"] == 1
        ].tolist()
        assert np.all([k in ijk_refined for k in expected_refined_cells])
        assert np.all([k in expected_refined_cells for k in ijk_refined])


>>>>>>> 74a2deca
def test_drape_2_tensormesh(tmp_path: Path):
    ws = Workspace.create(tmp_path / "test.geoh5")
    x = np.linspace(358600, 359500, 10)
    y = np.linspace(5885500, 5884600, 10)
    z = 300 * np.ones_like(x)
    locs = np.c_[x, y, z]
    h = [20, 40]
    depth_core = 200
    pads = [500] * 4
    expfact = 1.4
    drape, tensor, _ = get_drape_model(  # pylint: disable=W0632
        ws,
        "test_drape",
        locs,
        h,
        depth_core,
        pads,
        expansion_factor=expfact,
        parent=None,
        return_colocated_mesh=True,
        return_sorting=True,
    )

    new_tensor = drape_2_tensor(drape)

    assert np.allclose(new_tensor.cell_centers, tensor.cell_centers)


def test_window_xy():
    x, y = np.meshgrid(np.arange(11), np.arange(11))
    x = x.ravel()
    y = y.ravel()
    window = {
        "center": [5, 5],
        "size": [1, 1],
    }
    ind, x_win, y_win = window_xy(x, y, window)
    assert len(x_win) == 1
    assert len(y_win) == 1
    assert x_win[0] == 5
    assert y_win[0] == 5
    assert sum(ind) == 1

    window = {"center": [6, 2.5], "size": [3, 2]}
    ind, x_win, y_win = window_xy(x, y, window)
    assert [p in x_win for p in [5, 6, 7]]
    assert [p in [5, 6, 7] for p in x_win]
    assert [p in y_win for p in [3, 4]]
    assert [p in [3, 4] for p in y_win]


def test_downsample_xy():
    x_grid, y_grid = np.meshgrid(np.arange(11), np.arange(11))
    x = x_grid.ravel()
    y = y_grid.ravel()
    _, x_down, y_down = downsample_xy(x, y, 0)
    assert np.all(x == x_down)
    assert np.all(y == y_down)

    _, x_down, y_down = downsample_xy(x, y, 1)
    assert np.all(x[::2] == x_down)
    assert np.all(y[::2] == y_down)


def test_downsample_grid():
    # Test a simple grid equal spacing in x, y
    x_grid, y_grid = np.meshgrid(np.arange(11), np.arange(11))
    _, x_down, y_down = downsample_grid(x_grid, y_grid, 2)
    assert np.all(np.diff(y_down.reshape(6, 6), axis=0) == 2)
    assert np.all(np.diff(x_down.reshape(6, 6), axis=1) == 2)

    # Test a rotated grid equal spacing in u, v
    xy_rot = rotate_xyz(np.c_[x_grid.ravel(), y_grid.ravel()], [5, 5], 30)
    x_grid_rot = xy_rot[:, 0].reshape(11, 11)
    y_grid_rot = xy_rot[:, 1].reshape(11, 11)
    _, xd, yd = downsample_grid(x_grid_rot, y_grid_rot, 2)
    xy = rotate_xyz(np.c_[xd, yd], [5, 5], -30)
    xg_test = xy[:, 0].reshape(6, 6)
    yg_test = xy[:, 1].reshape(6, 6)
    np.testing.assert_allclose(np.diff(xg_test, axis=1), np.full((6, 5), 2))
    np.testing.assert_allclose(np.diff(yg_test, axis=0), np.full((5, 6), 2))

    # Test unequal spacing in x, y
    x_grid, y_grid = np.meshgrid(np.arange(11), np.linspace(0, 10, 21))
    _, x_down, y_down = downsample_grid(x_grid, y_grid, 2)
    x_grid_test = x_down.reshape(6, 6)
    y_grid_test = y_down.reshape(6, 6)
    np.testing.assert_allclose(np.diff(x_grid_test, axis=1), np.full((6, 5), 2))
    np.testing.assert_allclose(np.diff(y_grid_test, axis=0), np.full((5, 6), 2))


def test_filter_xy():
    x_grid, y_grid = np.meshgrid(np.arange(11), np.arange(11))
    xy_rot = rotate_xyz(np.c_[x_grid.ravel(), y_grid.ravel()], [5, 5], 30)
    x_grid_rot = xy_rot[:, 0].reshape(11, 11)
    y_grid_rot = xy_rot[:, 1].reshape(11, 11)
    window = {
        "center": [5, 5],
        "size": [9, 5],
    }
    # Test the windowing functionality
    w_mask = filter_xy(x_grid, y_grid, window=window)
    x_grid_test, y_grid_test = (
        x_grid[w_mask].reshape(5, 9),
        y_grid[w_mask].reshape(5, 9),
    )
    np.testing.assert_allclose(
        x_grid_test, np.meshgrid(np.arange(1, 10), np.arange(3, 8))[0]
    )
    np.testing.assert_allclose(
        y_grid_test, np.meshgrid(np.arange(1, 10), np.arange(3, 8))[1]
    )

    # Test the downsampling functionality
    ds_mask = filter_xy(x_grid, y_grid, distance=2)
    x_grid_test, y_grid_test = (
        x_grid[ds_mask].reshape(6, 6),
        y_grid[ds_mask].reshape(6, 6),
    )
    np.testing.assert_allclose(np.diff(x_grid_test, axis=1), np.full((6, 5), 2))
    np.testing.assert_allclose(np.diff(y_grid_test, axis=0), np.full((5, 6), 2))

    # Test the combo functionality
    comb_mask = filter_xy(x_grid, y_grid, distance=2, window=window)
    assert np.all(comb_mask == (w_mask & ds_mask))
    x_grid_test, y_grid_test = (
        x_grid[comb_mask].reshape(2, 4),
        y_grid[comb_mask].reshape(2, 4),
    )
    assert np.all((x_grid_test >= 1) & (x_grid_test <= 9))
    assert np.all((y_grid_test >= 3) & (y_grid_test <= 7))
    np.testing.assert_allclose(np.diff(x_grid_test, axis=1), np.full((2, 3), 2))
    np.testing.assert_allclose(np.diff(y_grid_test, axis=0), np.full((1, 4), 2))

    # Test rotation options
    combo_mask = filter_xy(x_grid_rot, y_grid_rot, distance=2, window=window, angle=-30)
    xg_test, yg_test = x_grid_rot[comb_mask], y_grid_rot[comb_mask]
    xy_rot = rotate_xyz(np.c_[xg_test, yg_test], [5, 5], -30)
    x_grid_rot_test, y_grid_rot_test = (
        xy_rot[:, 0].reshape(2, 4),
        xy_rot[:, 1].reshape(2, 4),
    )
    assert np.all((x_grid_rot_test >= 1) & (x_grid_rot_test <= 9))
    assert np.all((y_grid_rot_test >= 3) & (y_grid_rot_test <= 7))
    np.testing.assert_allclose(np.diff(x_grid_rot_test, axis=1), np.full((2, 3), 2))
    np.testing.assert_allclose(np.diff(y_grid_rot_test, axis=0), np.full((1, 4), 2))

    window["azimuth"] = -30
    combo_mask_test = filter_xy(x_grid_rot, y_grid_rot, distance=2, window=window)
    assert np.all(combo_mask_test == combo_mask)


def test_detrend_xy():
    x_grid, y_grid = np.meshgrid(np.arange(64), np.arange(64))
    xy = np.c_[x_grid.flatten(), y_grid.flatten()]
    coefficients = np.random.randn(3)
    values = coefficients[0] + coefficients[1] * xy[:, 1] + coefficients[2] * xy[:, 0]
    ind_nan = np.random.randint(0, high=values.shape[0] - 1, size=32)
    nan_values = values.copy()
    nan_values[ind_nan] = np.nan

    # Should return a plane even for order=5
    comp_trend, _ = calculate_2D_trend(xy, nan_values, order=5, method="all")
    np.testing.assert_almost_equal(values, comp_trend)
    # Should return same plane parameter for 'perimeter' or 'all'
    corner_trend, _ = calculate_2D_trend(xy, nan_values, order=1, method="perimeter")
    np.testing.assert_almost_equal(values, corner_trend)

    with pytest.raises(ValueError) as excinfo:
        calculate_2D_trend(xy[:3, :], nan_values[:3], order=2)
    assert "Provided 3 values for a 2th" in str(excinfo.value)

    with pytest.raises(ValueError) as excinfo:
        calculate_2D_trend(xy, nan_values, order=1.1)
    assert "Value of 1.1 provided." in str(excinfo.value)

    with pytest.raises(ValueError) as excinfo:
        calculate_2D_trend(xy, nan_values, order=-2)
    assert "> 0. Value of -2" in str(excinfo.value)


def test_densify_curve(tmp_path: Path):
    with Workspace.create(tmp_path / "test.geoh5") as workspace:
        curve = Curve.create(
            workspace,
            vertices=np.vstack([[0, 0, 0], [10, 0, 0], [10, 10, 0]]),
            name="test_curve",
        )
        locations = densify_curve(curve, 2)
        assert locations.shape[0] == 11


def test_get_neighbouring_cells():
    """
    Check that the neighbouring cells are correctly identified and output
    of the right shape.
    """
    mesh = TreeMesh([[10] * 16, [10] * 16, [10] * 16], [0, 0, 0])
    mesh.insert_cells([100, 100, 100], mesh.max_level, finalize=True)
    ind = mesh._get_containing_cell_indexes(  # pylint: disable=protected-access
        [95.0, 95.0, 95.0]
    )

    with pytest.raises(
        TypeError, match="Input 'indices' must be a list or numpy.ndarray of indices."
    ):
        get_neighbouring_cells(mesh, ind)

    with pytest.raises(
        TypeError, match="Input 'mesh' must be a discretize.TreeMesh object."
    ):
        get_neighbouring_cells(1, [ind])

    neighbours = get_neighbouring_cells(mesh, [ind])

    assert len(neighbours) == 3, "Incorrect number of neighbours axes returned."
    assert all(len(axis) == 2 for axis in neighbours), (
        "Incorrect number of neighbours returned."
    )
    assert np.allclose(np.r_[neighbours].flatten(), np.r_[76, 78, 75, 79, 73, 81])<|MERGE_RESOLUTION|>--- conflicted
+++ resolved
@@ -16,17 +16,15 @@
 import geoh5py.objects
 import numpy as np
 import pytest
-from discretize import TreeMesh
-from discretize.utils import mesh_builder_xyz
+from discretize import CylindricalMesh, TreeMesh
 from geoapps_utils.utils.numerical import running_mean
-from geoh5py.objects import Curve, Grid2D, Points
+from geoh5py.objects import Curve, Grid2D
 from geoh5py.workspace import Workspace
-from octree_creation_app.driver import OctreeDriver
 from octree_creation_app.utils import treemesh_2_octree
 from simpeg_drivers.utils.utils import (
-    active_from_xyz,
     calculate_2D_trend,
-    drape_to_octree,
+    drape_2_tensor,
+    floating_active,
     get_drape_model,
 )
 
@@ -34,7 +32,6 @@
     densify_curve,
     downsample_grid,
     downsample_xy,
-    drape_2_tensor,
     filter_xy,
     get_neighbouring_cells,
     rotate_xyz,
@@ -52,82 +49,47 @@
     new_neighbors,
     split_dcip_survey,
 )
-from geoapps.utils.testing import generate_dc_survey
+from geoapps.utils.testing import Geoh5Tester, generate_dc_survey
 from geoapps.utils.workspace import sorted_children_dict
 
 from . import PROJECT
 
 
-# pylint: disable=protected-access
-
 geoh5 = Workspace(PROJECT)
 
 
-def test_drape_to_octree(tmp_path: Path):
-    # create workspace with tmp_path
-    ws = Workspace.create(tmp_path / "test.geoh5")
-
-    # Generate locs for 2 drape models
-    x = np.linspace(0, 10, 11)
-    y = np.array([0])
-    X, Y = np.meshgrid(x, y)
-    locs_1 = np.c_[X.flatten(), Y.flatten()]
-    locs_1 = np.c_[locs_1, np.zeros(locs_1.shape[0])]
-
-    y = np.array([5])
-    X, Y = np.meshgrid(x, y)
-    locs_2 = np.c_[X.flatten(), Y.flatten()]
-    locs_2 = np.c_[locs_2, locs_1[:, -1]]
-
-    # Generate topo
-    x = np.linspace(-5, 15, 21)
-    y = np.linspace(-5, 10, 16)
-    z = np.array([0])
-    X, Y, Z = np.meshgrid(x, y, z)
-    topo = np.c_[X.flatten(), Y.flatten(), Z.flatten()]
-
-    # Create drape models
-    h = [0.5, 0.5, 0.5]
-    depth_core = 2
-    pads = [5, 5, 5, 5, 2, 1]
-    exp_fact = 1.1
-    drape_1 = get_drape_model(ws, "line_1", locs_1, h, depth_core, pads, exp_fact)[0]
-    drape_1.add_data({"model": {"values": 10 * np.ones(drape_1.n_cells)}})
-    drape_2 = get_drape_model(ws, "line_2", locs_2, h, depth_core, pads, exp_fact)[0]
-    drape_2.add_data({"model": {"values": 100 * np.ones(drape_2.n_cells)}})
-
-    # Create octree model
-    locs = np.vstack([locs_1, locs_2])
-    tree = mesh_builder_xyz(
-        locs,
-        h,
-        depth_core=depth_core,
-        padding_distance=np.array(pads).reshape(3, 2).tolist(),
-        mesh_type="TREE",
-    )
-    tree = OctreeDriver.refine_tree_from_points(
-        tree, locs, levels=[4, 2], diagonal_balance=False, finalize=False
-    )
-    topography = Points.create(ws, vertices=topo)
-    tree = OctreeDriver.refine_tree_from_surface(
-        tree,
-        topography,
-        levels=[2, 2],
-        diagonal_balance=False,
-        finalize=True,
-    )
-    # interp and save common models into the octree
-    octree = treemesh_2_octree(ws, tree)
-    active = active_from_xyz(octree, topo)
-    octree = drape_to_octree(
-        octree,
-        [drape_1, drape_2],
-        children={"model_interp": ["model", "model"]},
-        active=active,
-        method="lookup",
-    )
-    data = octree.get_data("model_interp")[0].values
-    assert np.allclose(np.array([10, 100]), np.unique(data[~np.isnan(data)]))
+def test_floating_active():
+    mesh = CylindricalMesh([[10] * 16, [np.pi] * 2], [0, 0])
+    with pytest.raises(
+        TypeError, match="Input mesh must be of type TreeMesh or TensorMesh."
+    ):
+        floating_active(mesh, np.zeros(mesh.n_cells))
+
+    # Test 3D case
+    mesh = TreeMesh([[10] * 16, [10] * 16, [10] * 16], [0, 0, 0])
+    mesh.insert_cells([100, 100, 100], mesh.max_level, finalize=True)
+    centers = mesh.cell_centers
+    active = np.zeros(mesh.n_cells)
+    active[centers[:, 2] < 75] = 1
+    assert not floating_active(mesh, active)
+    active[49] = 1
+    assert floating_active(mesh, active)
+
+    # Test 2D case
+    mesh = TreeMesh([[10] * 16, [10] * 16], [0, 0])
+    mesh.insert_cells([100, 100], mesh.max_level, finalize=True)
+    centers = mesh.cell_centers
+    active = np.zeros(mesh.n_cells)
+    active[centers[:, 1] < 75] = 1
+    assert not floating_active(mesh, active)
+    active[21] = 1  # Small cells
+    assert floating_active(mesh, active)
+    active[21] = 0
+    active[23] = 1  # Large cell with hanging faces
+    assert floating_active(mesh, active)
+    active[21] = 0
+    active[27] = 1  # Corner cell
+    assert floating_active(mesh, active)
 
 
 def test_get_drape_model(tmp_path: Path):
@@ -527,8 +489,6 @@
     assert out[0] == 2
 
 
-<<<<<<< HEAD
-=======
 def test_treemesh_2_octree(tmp_path: Path):
     geotest = Geoh5Tester(geoh5, tmp_path, "test.geoh5")
     with geotest.make() as workspace:
@@ -554,7 +514,6 @@
         assert np.all([k in expected_refined_cells for k in ijk_refined])
 
 
->>>>>>> 74a2deca
 def test_drape_2_tensormesh(tmp_path: Path):
     ws = Workspace.create(tmp_path / "test.geoh5")
     x = np.linspace(358600, 359500, 10)
