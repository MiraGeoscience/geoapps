# ''''''''''''''''''''''''''''''''''''''''''''''''''''''''''''''''''''''''''''''
#  Copyright (c) 2024-2025 Mira Geoscience Ltd.                                '
#                                                                              '
#  This file is part of geoapps.                                               '
#                                                                              '
#  geoapps is distributed under the terms and conditions of the MIT License    '
#  (see LICENSE file at the root of this source code package).                 '
# ''''''''''''''''''''''''''''''''''''''''''''''''''''''''''''''''''''''''''''''

from __future__ import annotations

import itertools
import os
import random
from pathlib import Path

import geoh5py.objects
import numpy as np
import pytest
from discretize import CylindricalMesh, TreeMesh
from discretize.utils import mesh_builder_xyz
from geoh5py.objects import Curve, Grid2D, Points
from geoh5py.workspace import Workspace
from octree_creation_app.driver import OctreeDriver
from simpeg_drivers.utils.utils import calculate_2D_trend

from geoapps.driver_base.utils import active_from_xyz, running_mean, treemesh_2_octree
from geoapps.shared_utils.utils import (
    densify_curve,
    downsample_grid,
    downsample_xy,
    drape_2_tensor,
    filter_xy,
    get_locations,
    get_neighbouring_cells,
    octree_2_treemesh,
    rotate_xyz,
    weighted_average,
    window_xy,
)
from geoapps.utils import warn_module_not_found
from geoapps.utils.list import find_value, sorted_alphanumeric_list
from geoapps.utils.models import (
    RectangularBlock,
    drape_to_octree,
    floating_active,
    get_drape_model,
)
from geoapps.utils.statistics import is_outlier
from geoapps.utils.string import string_to_numeric
from geoapps.utils.surveys import (
    compute_alongline_distance,
    extract_dcip_survey,
    find_unique_tops,
    new_neighbors,
    split_dcip_survey,
)
from geoapps.utils.testing import Geoh5Tester, generate_dc_survey
from geoapps.utils.workspace import sorted_children_dict

from . import PROJECT


<<<<<<< HEAD
# pylint: disable=protected-access

=======
>>>>>>> 042c7d8d
geoh5 = Workspace(PROJECT)


def test_drape_to_octree(tmp_path: Path):
    # create workspace with tmp_path
    ws = Workspace.create(tmp_path / "test.geoh5")

    # Generate locs for 2 drape models
    x = np.linspace(0, 10, 11)
    y = np.array([0])
    X, Y = np.meshgrid(x, y)
    locs_1 = np.c_[X.flatten(), Y.flatten()]
    locs_1 = np.c_[locs_1, np.zeros(locs_1.shape[0])]

    y = np.array([5])
    X, Y = np.meshgrid(x, y)
    locs_2 = np.c_[X.flatten(), Y.flatten()]
    locs_2 = np.c_[locs_2, locs_1[:, -1]]

    # Generate topo
    x = np.linspace(-5, 15, 21)
    y = np.linspace(-5, 10, 16)
    z = np.array([0])
    X, Y, Z = np.meshgrid(x, y, z)
    topo = np.c_[X.flatten(), Y.flatten(), Z.flatten()]

    # Create drape models
    h = [0.5, 0.5, 0.5]
    depth_core = 2
    pads = [5, 5, 5, 5, 2, 1]
    exp_fact = 1.1
    drape_1 = get_drape_model(ws, "line_1", locs_1, h, depth_core, pads, exp_fact)[0]
    drape_1.add_data({"model": {"values": 10 * np.ones(drape_1.n_cells)}})
    drape_2 = get_drape_model(ws, "line_2", locs_2, h, depth_core, pads, exp_fact)[0]
    drape_2.add_data({"model": {"values": 100 * np.ones(drape_2.n_cells)}})

    # Create octree model
    locs = np.vstack([locs_1, locs_2])
    tree = mesh_builder_xyz(
        locs,
        h,
        depth_core=depth_core,
        padding_distance=np.array(pads).reshape(3, 2).tolist(),
        mesh_type="TREE",
    )
    tree = OctreeDriver.refine_tree_from_points(
        tree, locs, levels=[4, 2], diagonal_balance=False, finalize=False
    )
    topography = Points.create(ws, vertices=topo)
    tree = OctreeDriver.refine_tree_from_surface(
        tree,
        topography,
        levels=[2, 2],
        diagonal_balance=False,
        finalize=True,
    )
    # interp and save common models into the octree
    octree = treemesh_2_octree(ws, tree)
    active = active_from_xyz(octree, topo)
    octree = drape_to_octree(
        octree,
        [drape_1, drape_2],
        children={"model_interp": ["model", "model"]},
        active=active,
        method="lookup",
    )
    data = octree.get_data("model_interp")[0].values
    assert np.allclose(np.array([10, 100]), np.unique(data[~np.isnan(data)]))


def test_floating_active():
    mesh = CylindricalMesh([[10] * 16, [np.pi] * 2], [0, 0])
    with pytest.raises(
        TypeError, match="Input mesh must be of type TreeMesh or TensorMesh."
    ):
        floating_active(mesh, np.zeros(mesh.n_cells))

    # Test 3D case
    mesh = TreeMesh([[10] * 16, [10] * 16, [10] * 16], [0, 0, 0])
    mesh.insert_cells([100, 100, 100], mesh.max_level, finalize=True)
    centers = mesh.cell_centers
    active = np.zeros(mesh.n_cells)
    active[centers[:, 2] < 75] = 1
    assert not floating_active(mesh, active)
    active[49] = 1
    assert floating_active(mesh, active)

    # Test 2D case
    mesh = TreeMesh([[10] * 16, [10] * 16], [0, 0])
    mesh.insert_cells([100, 100], mesh.max_level, finalize=True)
    centers = mesh.cell_centers
    active = np.zeros(mesh.n_cells)
    active[centers[:, 1] < 75] = 1
    assert not floating_active(mesh, active)
    active[21] = 1  # Small cells
    assert floating_active(mesh, active)
    active[21] = 0
    active[23] = 1  # Large cell with hanging faces
    assert floating_active(mesh, active)
    active[21] = 0
    active[27] = 1  # Corner cell
    assert floating_active(mesh, active)


def test_get_drape_model(tmp_path: Path):
    ws = Workspace.create(tmp_path / "test.geoh5")
    x = np.arange(11)
    y = -x + 10
    locs = np.c_[x, y, np.zeros_like(x)].astype(float)
    h = [0.5, 0.5]
    depth_core = 5.0
    pads = [0, 0, 0, 0]  # [5, 5, 3, 1]
    expansion_factor = 1.1
    model, mesh, sorting = get_drape_model(  # pylint: disable=W0632
        ws,
        "drape_test",
        locs,
        h,
        depth_core,
        pads,
        expansion_factor,
        return_colocated_mesh=True,
        return_sorting=True,
    )
    ws.close()
    resorted_mesh_centers = mesh.cell_centers[sorting, :]
    model_centers = compute_alongline_distance(model.centroids)
    model_centers[:, 0] += h[0] / 2
    assert np.allclose(model_centers, resorted_mesh_centers)


def test_find_unique_tops_xz():
    x = np.linspace(0, 1, 5)
    z = np.linspace(-1, 1, 4)
    X, Z = np.meshgrid(x, z)
    Z[:, 2] += 1
    Y = np.zeros_like(X)
    locs = np.c_[X.flatten(), Y.flatten(), Z.flatten()]
    test = find_unique_tops(locs)
    assert test[2, 2] == 2


def test_find_unique_tops_xyz():
    x = np.arange(-5, 6)
    y = -x
    z = np.arange(-10, 1)
    X, Z = np.meshgrid(x, z)
    locs = np.c_[X.flatten(), np.tile(y, len(x)), Z.flatten()]
    tops = find_unique_tops(locs)
    assert np.all(tops[:, 2] == 0)
    assert np.allclose(tops[:, :2], np.c_[x, y])


def test_compute_alongline_distance():
    x = np.arange(11)
    y = -x + 10
    locs = np.c_[x, y]
    test = compute_alongline_distance(locs)
    np.testing.assert_almost_equal(np.max(test), np.sqrt(2) * 10)

    x = np.linspace(0, 1, 5)
    z = np.linspace(-1, 1, 4)
    X, Z = np.meshgrid(x, z)
    Z[:, 2] += 1
    Y = np.zeros_like(X)
    locs = np.c_[X.flatten(), Y.flatten(), Z.flatten()]
    test = compute_alongline_distance(locs)
    assert True


def test_find_unique_tops():
    x = np.arange(-5, 6)
    y = -x
    z = np.arange(-10, 1)
    X, Z = np.meshgrid(x, z)
    locs = np.c_[X.flatten(), np.tile(y, len(x)), Z.flatten()]
    tops = find_unique_tops(locs)
    assert np.all(tops[:, 2] == 0)
    assert np.allclose(tops[:, :2], np.c_[x, y])


def test_is_outlier():
    assert is_outlier([25.1, 25.3], 50.0)
    assert not is_outlier([25.1, 25.3], 25.2)
    assert is_outlier([25.1, 25.3], 25.4, 1)
    assert not is_outlier([25.1, 25.3], 25.4, 3)
    assert is_outlier([25, 25], 26)
    assert not is_outlier([25, 25], 25)


def test_new_neighbors():
    nodes = [2, 3, 4, 5, 6]
    dist = np.array([25, 50, 0])
    neighbors = np.array([1, 2, 3])
    neighbor_id = new_neighbors(dist, neighbors, nodes)
    assert len(neighbor_id) == 1
    assert neighbor_id[0] == 1


def test_extract_dcip_survey(tmp_path: Path):
    n_data = 12
    path = tmp_path / r"testDC.geoh5"

    x_loc, y_loc = np.meshgrid(np.arange(n_data), np.arange(-1, 3))

    with Workspace.create(path) as workspace:
        potentials = generate_dc_survey(workspace, x_loc, y_loc)

        line_id = potentials.get_data("line_ids")[0].values

        surveys = extract_dcip_survey(workspace, potentials, line_id == 3)

        with pytest.raises(ValueError, match="No cells found in the mask."):
            extract_dcip_survey(workspace, potentials, line_id == 6)

        line_field = surveys.get_entity("line_ids")
        assert line_field
        assert np.all(line_field[0].values == 3)


def test_split_dcip_survey(tmp_path: Path):
    n_data = 12
    path = tmp_path / r"testDC.geoh5"

    x_loc, y_loc = np.meshgrid(np.arange(n_data), np.arange(-1, 3))

    with Workspace.create(path) as workspace:
        potentials = generate_dc_survey(workspace, x_loc, y_loc)
        line_id = potentials.get_data("line_ids")[0].values

        surveys = split_dcip_survey(potentials, line_id, workspace)
        assert len(surveys) == len(np.unique(line_id))


def test_rectangular_block():
    block = RectangularBlock(
        center=[10.0, 10.0, 10.0],
        length=10.0,
        width=10.0,
        depth=10.0,
        dip=0.0,
        azimuth=0.0,
    )
    vertices = block.vertices.tolist()
    assert [15.0, 5.0, 5.0] in vertices
    assert [15.0, 15.0, 5.0] in vertices
    assert [5.0, 5.0, 5.0] in vertices
    assert [5.0, 15.0, 5.0] in vertices
    assert [15.0, 5.0, 15.0] in vertices
    assert [15.0, 15.0, 15.0] in vertices
    assert [5.0, 5.0, 15.0] in vertices
    assert [5.0, 15.0, 15.0] in vertices

    block = RectangularBlock(
        center=[0.0, 0.0, 0.0], length=0.0, width=10.0, depth=0.0, dip=45.0, azimuth=0.0
    )
    pos = (5 * np.cos(np.deg2rad(45))).round(5)
    vertices = block.vertices.round(5).tolist()
    assert [pos, 0.0, pos] in vertices
    assert [-pos, 0.0, -pos] in vertices

    block = RectangularBlock(
        center=[0.0, 0.0, 0.0],
        length=0.0,
        width=0.0,
        depth=10.0,
        dip=0.0,
        azimuth=90.0,
        reference="top",
    )
    vertices = block.vertices.round(5).tolist()
    assert [0.0, 0.0, -10.0] in vertices
    assert [0.0, 0.0, 0.0] in vertices

    block = RectangularBlock(
        center=[0.0, 0.0, 0.0],
        length=10.0,
        width=10.0,
        depth=10.0,
        dip=0.0,
        azimuth=45.0,
    )

    pos = (10 * np.cos(np.deg2rad(45))).round(5)
    vertices = block.vertices.round(5).tolist()
    assert [0.0, -pos, -5.0] in vertices
    assert [pos, 0.0, -5.0] in vertices
    assert [-pos, 0.0, -5.0] in vertices
    assert [0.0, pos, -5.0] in vertices
    assert [0.0, -pos, 5.0] in vertices
    assert [pos, 0.0, 5.0] in vertices
    assert [-pos, 0.0, 5.0] in vertices
    assert [0.0, pos, 5.0] in vertices

    with pytest.raises(ValueError) as error:
        block.center = -180.0

    assert "Input value for 'center' must be a list of floats len(3)." in str(error)

    for attr in ["length", "width", "depth"]:
        with pytest.raises(ValueError) as error:
            setattr(block, attr, -10.0)

        assert f"Input value for '{attr}' must be a float >0." in str(error)

    with pytest.raises(ValueError) as error:
        block.dip = -180.0

    assert (
        "Input value for 'dip' must be a float on the interval [-90, 90] degrees."
        in str(error)
    )

    with pytest.raises(ValueError) as error:
        block.azimuth = -450.0

    assert (
        "Input value for 'azimuth' must be a float on the interval [-360, 360] degrees."
        in str(error)
    )

    with pytest.raises(ValueError) as error:
        block.reference = "abc"

    assert (
        "Input value for 'reference' point should be a str from ['center', 'top']."
        in str(error)
    )


def test_find_value():
    labels = ["inversion_01_model", "inversion_01_data", "inversion_02_model"]
    assert find_value(labels, ["data"]) == "inversion_01_data"
    assert find_value(labels, ["inversion", "02"]) == "inversion_02_model"
    assert find_value(labels, ["inversion"]) == "inversion_02_model"
    assert find_value(labels, ["lskdfjsd"]) is None
    labels = [["inversion_01_model", 1], ["inversion_01_data", 2]]
    assert find_value(labels, ["model"]) == 1
    assert find_value(labels, ["data"]) == 2
    assert find_value(labels, ["lskdjf"]) is None


def test_string_to_numeric():
    assert string_to_numeric("test") == "test"
    assert string_to_numeric("2.1") == 2.1
    assert string_to_numeric("34") == 34
    assert string_to_numeric("1e-2") == 0.01
    assert string_to_numeric("1.05e2") == 105


def test_sorted_alphanumeric_list():
    test = [
        "Iteration_3.2e-1_data",
        "Iteration_1_data",
        "Iteration_2_data",
        "Iteration_3_data",
        "Iteration_5.11_data",
        "Iteration_5.2_data",
        "Iteration_6_data",
        "Iteration_7_data",
        "Iteration_8e0_data",
        "Iteration_9.0_data",
        "Iteration_10_data",
        "Iteration_11_data",
        "Iteration_2_model",
        "Iteration_12_model",
        "interp_01",
        "interp_02",
        "interp_11",
        "iteration_2_model",
        "iteration_12_model",
        "topo",
        "uncert",
    ]

    sorted_list = sorted_alphanumeric_list(random.sample(test, len(test)))
    assert all(elem == tester for elem, tester in zip(sorted_list, test, strict=False))


def test_no_warn_module_not_found(recwarn):
    with warn_module_not_found():
        import os as test_import  # pylint: disable=W0404

    assert test_import == os

    with warn_module_not_found():
        from os import system as test_import_from
    assert test_import_from == os.system

    with warn_module_not_found():
        import geoh5py.objects as test_import_submodule  # pylint: disable=W0404
    assert test_import_submodule == geoh5py.objects

    with warn_module_not_found():
        from geoh5py.objects import ObjectBase as test_import_from_submodule
    assert test_import_from_submodule == geoh5py.objects.ObjectBase

    assert len(recwarn) == 0


def test_warn_module_not_found():
    # pylint: disable=import-error
    # pylint: disable=no-name-in-module

    def noop(_):
        return None

    with pytest.warns(match="Module 'nonexisting' is missing from the environment."):
        with warn_module_not_found():
            import nonexisting as test_import
    with pytest.raises(NameError):
        noop(test_import)

    with pytest.warns(match="Module 'nonexisting' is missing from the environment."):
        with warn_module_not_found():
            from nonexisting import nope as test_import_from
    with pytest.raises(NameError):
        noop(test_import_from)

    with pytest.warns(match="Module 'os.nonexisting' is missing from the environment."):
        with warn_module_not_found():
            import os.nonexisting as test_import_os_submodule
    with pytest.raises(NameError):
        noop(test_import_os_submodule)

    with pytest.warns(match="Module 'os.nonexisting' is missing from the environment."):
        with warn_module_not_found():
            from os.nonexisting import nope as test_import_from_os_submodule
    with pytest.raises(NameError):
        noop(test_import_from_os_submodule)

    with pytest.warns(match="Module 'nonexisting' is missing from the environment."):
        with warn_module_not_found():
            import nonexisting.nope as test_import_nonexising_submodule
    with pytest.raises(NameError):
        noop(test_import_nonexising_submodule)

    with pytest.warns(match="Module 'nonexisting' is missing from the environment."):
        with warn_module_not_found():
            from nonexisting.nope import nada as test_import_from_nonexisting_submodule
    with pytest.raises(NameError):
        noop(test_import_from_nonexisting_submodule)


def test_sorted_children_dict(tmp_path: Path):
    ws = Workspace.create(tmp_path / "test.geoh5")
    n_x, n_y = 10, 15
    grid = Grid2D.create(
        ws,
        origin=[0, 0, 0],
        u_cell_size=20.0,
        v_cell_size=30.0,
        u_count=n_x,
        v_count=n_y,
        name="test_grid",
        allow_move=False,
    )

    grid.add_data({"Iteration_10_data": {"values": np.ones(10 * 15)}})
    grid.add_data({"Iteration_1_data": {"values": np.ones(10 * 15)}})
    grid.add_data({"Iteration_5_data": {"values": np.ones(10 * 15)}})
    grid.add_data({"Iteration_3_data": {"values": np.ones(10 * 15)}})
    grid.add_data({"Iteration_2_data": {"values": np.ones(10 * 15)}})
    grid.add_data({"Iteration_4_data": {"values": np.ones(10 * 15)}})
    grid.add_data({"Iteration_9.0_data": {"values": np.ones(10 * 15)}})
    grid.add_data({"Iteration_8e0_data": {"values": np.ones(10 * 15)}})
    grid.add_data({"Iteration_11_data": {"values": np.ones(10 * 15)}})
    grid.add_data({"Iteration_6_data": {"values": np.ones(10 * 15)}})
    grid.add_data({"Iteration_7_data": {"values": np.ones(10 * 15)}})
    grid.add_data({"interp_02": {"values": np.ones(10 * 15)}})
    grid.add_data({"interp_01": {"values": np.ones(10 * 15)}})
    grid.add_data({"interp_11": {"values": np.ones(10 * 15)}})
    grid.add_data({"iteration_2_model": {"values": np.ones(10 * 15)}})
    grid.add_data({"iteration_12_model": {"values": np.ones(10 * 15)}})
    grid.add_data({"Iteration_2_model": {"values": np.ones(10 * 15)}})
    grid.add_data({"Iteration_12_model": {"values": np.ones(10 * 15)}})
    grid.add_data({"topo": {"values": np.ones(10 * 15)}})
    grid.add_data({"uncert": {"values": np.ones(10 * 15)}})

    d = sorted_children_dict(grid)
    d = list(d.keys())
    assert d[0] == "Iteration_1_data"
    assert d[1] == "Iteration_2_data"
    assert d[7] == "Iteration_8e0_data"
    assert d[8] == "Iteration_9.0_data"
    assert d[-2] == "topo"
    assert d[-1] == "uncert"


def test_rotation_xyz():
    vec = np.c_[1, 0, 0]
    rot_vec = rotate_xyz(vec, [0, 0], 45)

    assert np.linalg.norm(np.cross(rot_vec, [0.7071, 0.7071, 0])) < 1e-8, (
        "Error on positive rotation about origin."
    )

    rot_vec = rotate_xyz(vec, [1, 1], -90)

    assert np.linalg.norm(np.cross(rot_vec, [0, 1, 0])) < 1e-8, (
        "Error on negative rotation about point."
    )


def test_running_mean():
    vec = np.random.randn(100)
    mean_forw = running_mean(vec, method="forward")
    mean_back = running_mean(vec, method="backward")
    mean_cent = running_mean(vec, method="centered")

    mean_test = (vec[1:] + vec[:-1]) / 2

    assert np.linalg.norm(mean_back[:-1] - mean_test) < 1e-12, (
        "Backward averaging does not match expected values."
    )
    assert np.linalg.norm(mean_forw[1:] - mean_test) < 1e-12, (
        "Forward averaging does not match expected values."
    )
    assert (
        np.linalg.norm((mean_test[1:] + mean_test[:-1]) / 2 - mean_cent[1:-1]) < 1e-12
    ), "Centered averaging does not match expected values."


def test_weigted_average():
    # in loc == out loc -> in val == out val
    xyz_out = np.array([[0, 0, 0]])
    xyz_in = np.array([[0, 0, 0]])
    values = [np.array([99])]
    out = weighted_average(xyz_in, xyz_out, values)
    assert out[0] == 99

    # two point same distance away -> arithmetic mean
    xyz_in = np.array([[1, 0, 0], [0, 1, 0]])
    values = [np.array([99, 100])]
    out = weighted_average(xyz_in, xyz_out, values)
    assert (out[0] - 99.5) < 1e-10

    # two points different distance away but close to infinity -> arithmetic mean
    xyz_in = np.array([[1e30, 0, 0], [1e30 + 1, 0, 0]])
    values = [np.array([99, 100])]
    out = weighted_average(xyz_in, xyz_out, values)
    assert (out[0] - 99.5) < 1e-10

    # one point close to infinity, one not -> out val is near-field value
    xyz_in = np.array([[1, 0, 0], [1e30, 0, 0]])
    values = [np.array([99, 100])]
    out = weighted_average(xyz_in, xyz_out, values)
    assert (out[0] - 99.0) < 1e-10

    # one values vector and n out locs -> one out vector of length 20
    xyz_in = np.random.rand(10, 3)
    xyz_out = np.random.rand(20, 3)
    values = [np.random.rand(10)]
    out = weighted_average(xyz_in, xyz_out, values)
    assert len(out) == 1
    assert len(out[0]) == 20

    # two values vectors and n out locs -> two out vectors of length 20 each
    xyz_in = np.random.rand(10, 3)
    xyz_out = np.random.rand(20, 3)
    values = [np.random.rand(10), np.random.rand(10)]
    out = weighted_average(xyz_in, xyz_out, values)
    assert len(out) == 2
    assert len(out[0]) == 20
    assert len(out[1]) == 20

    # max distance keeps out points from average
    xyz_in = np.array([[1, 0, 0], [3, 0, 0]])
    xyz_out = np.array([[0, 0, 0]])
    values = [np.array([1, 100])]
    out = weighted_average(xyz_in, xyz_out, values, max_distance=2)
    assert out[0] == 1

    # n caps the number of points that go into the average
    xyz_in = np.array([[1, 0, 0], [0, 1, 0], [0, 0, 1]])
    xyz_out = np.array([[0, 0, 0]])
    values = [np.array([1, 2, 3])]
    out = weighted_average(xyz_in, xyz_out, values, n=3)
    assert out[0] == 2
    out = weighted_average(xyz_in, xyz_out, values, n=2)
    assert out[0] == 1.5

    # return indices with n=1 returns closest in loc to the out loc
    xyz_in = np.array([[2, 0, 0], [0, 1, 0], [0, 0, 2]])
    xyz_out = np.array([[0, 0, 0]])
    values = [np.array([1, 2, 3])]
    out, ind = weighted_average(xyz_in, xyz_out, values, n=1, return_indices=True)
    assert ind[0][0] == 1

    # threshold >> r -> arithmetic mean
    xyz_in = np.array([[1, 0, 0], [0, 100, 0], [0, 0, 1000]])
    xyz_out = np.array([[0, 0, 0]])
    values = [np.array([1, 2, 3])]
    out = weighted_average(xyz_in, xyz_out, values, threshold=1e30)
    assert out[0] == 2


def test_treemesh_2_octree(tmp_path: Path):
    geotest = Geoh5Tester(geoh5, tmp_path, "test.geoh5")
    with geotest.make() as workspace:
        mesh = TreeMesh([[10] * 16, [10] * 4, [10] * 8], [0, 0, 0])
        mesh.insert_cells([10, 10, 10], mesh.max_level, finalize=True)
        omesh = treemesh_2_octree(workspace, mesh, name="test_mesh")
        assert omesh.n_cells == mesh.n_cells
        assert np.all((omesh.centroids - mesh.cell_centers[mesh._ubc_order]) < 1e-14)
        expected_refined_cells = [
            (0, 0, 6),
            (0, 0, 7),
            (1, 0, 6),
            (1, 0, 7),
            (0, 1, 6),
            (0, 1, 7),
            (1, 1, 6),
            (1, 1, 7),
        ]
        ijk_refined = omesh.octree_cells[["I", "J", "K"]][
            omesh.octree_cells["NCells"] == 1
        ].tolist()
        assert np.all([k in ijk_refined for k in expected_refined_cells])
        assert np.all([k in expected_refined_cells for k in ijk_refined])


def test_drape_2_tensormesh(tmp_path: Path):
    ws = Workspace.create(tmp_path / "test.geoh5")
    x = np.linspace(358600, 359500, 10)
    y = np.linspace(5885500, 5884600, 10)
    z = 300 * np.ones_like(x)
    locs = np.c_[x, y, z]
    h = [20, 40]
    depth_core = 200
    pads = [500] * 4
    expfact = 1.4
    drape, tensor, _ = get_drape_model(  # pylint: disable=W0632
        ws,
        "test_drape",
        locs,
        h,
        depth_core,
        pads,
        expansion_factor=expfact,
        parent=None,
        return_colocated_mesh=True,
        return_sorting=True,
    )

    new_tensor = drape_2_tensor(drape)

    assert np.allclose(new_tensor.cell_centers, tensor.cell_centers)


def test_octree_2_treemesh(tmp_path: Path):
    geotest = Geoh5Tester(geoh5, tmp_path, "test.geoh5")
    with geotest.make() as workspace:
        mesh = TreeMesh([[10] * 4, [10] * 4, [10] * 4], [0, 0, 0])
        mesh.insert_cells([5, 5, 5], mesh.max_level, finalize=True)
        omesh = treemesh_2_octree(workspace, mesh)
        for prod in itertools.product("uvw", repeat=3):
            omesh.origin = [0, 0, 0]
            for axis in "uvw":
                attr = axis + "_cell_size"
                setattr(omesh, attr, np.abs(getattr(omesh, attr)))
            for axis in np.unique(prod):
                attr = axis + "_cell_size"
                setattr(omesh, attr, -1 * getattr(omesh, attr))
                omesh.origin["xyz"["uvw".find(axis)]] = 40
            tmesh = octree_2_treemesh(omesh)
            assert np.all((tmesh.cell_centers - mesh.cell_centers) < 1e-14)


def test_window_xy():
    x, y = np.meshgrid(np.arange(11), np.arange(11))
    x = x.ravel()
    y = y.ravel()
    window = {
        "center": [5, 5],
        "size": [1, 1],
    }
    ind, x_win, y_win = window_xy(x, y, window)
    assert len(x_win) == 1
    assert len(y_win) == 1
    assert x_win[0] == 5
    assert y_win[0] == 5
    assert sum(ind) == 1

    window = {"center": [6, 2.5], "size": [3, 2]}
    ind, x_win, y_win = window_xy(x, y, window)
    assert [p in x_win for p in [5, 6, 7]]
    assert [p in [5, 6, 7] for p in x_win]
    assert [p in y_win for p in [3, 4]]
    assert [p in [3, 4] for p in y_win]


def test_downsample_xy():
    x_grid, y_grid = np.meshgrid(np.arange(11), np.arange(11))
    x = x_grid.ravel()
    y = y_grid.ravel()
    _, x_down, y_down = downsample_xy(x, y, 0)
    assert np.all(x == x_down)
    assert np.all(y == y_down)

    _, x_down, y_down = downsample_xy(x, y, 1)
    assert np.all(x[::2] == x_down)
    assert np.all(y[::2] == y_down)


def test_downsample_grid():
    # Test a simple grid equal spacing in x, y
    x_grid, y_grid = np.meshgrid(np.arange(11), np.arange(11))
    _, x_down, y_down = downsample_grid(x_grid, y_grid, 2)
    assert np.all(np.diff(y_down.reshape(6, 6), axis=0) == 2)
    assert np.all(np.diff(x_down.reshape(6, 6), axis=1) == 2)

    # Test a rotated grid equal spacing in u, v
    xy_rot = rotate_xyz(np.c_[x_grid.ravel(), y_grid.ravel()], [5, 5], 30)
    x_grid_rot = xy_rot[:, 0].reshape(11, 11)
    y_grid_rot = xy_rot[:, 1].reshape(11, 11)
    _, xd, yd = downsample_grid(x_grid_rot, y_grid_rot, 2)
    xy = rotate_xyz(np.c_[xd, yd], [5, 5], -30)
    xg_test = xy[:, 0].reshape(6, 6)
    yg_test = xy[:, 1].reshape(6, 6)
    np.testing.assert_allclose(np.diff(xg_test, axis=1), np.full((6, 5), 2))
    np.testing.assert_allclose(np.diff(yg_test, axis=0), np.full((5, 6), 2))

    # Test unequal spacing in x, y
    x_grid, y_grid = np.meshgrid(np.arange(11), np.linspace(0, 10, 21))
    _, x_down, y_down = downsample_grid(x_grid, y_grid, 2)
    x_grid_test = x_down.reshape(6, 6)
    y_grid_test = y_down.reshape(6, 6)
    np.testing.assert_allclose(np.diff(x_grid_test, axis=1), np.full((6, 5), 2))
    np.testing.assert_allclose(np.diff(y_grid_test, axis=0), np.full((5, 6), 2))


def test_filter_xy():
    x_grid, y_grid = np.meshgrid(np.arange(11), np.arange(11))
    xy_rot = rotate_xyz(np.c_[x_grid.ravel(), y_grid.ravel()], [5, 5], 30)
    x_grid_rot = xy_rot[:, 0].reshape(11, 11)
    y_grid_rot = xy_rot[:, 1].reshape(11, 11)
    window = {
        "center": [5, 5],
        "size": [9, 5],
    }
    # Test the windowing functionality
    w_mask = filter_xy(x_grid, y_grid, window=window)
    x_grid_test, y_grid_test = (
        x_grid[w_mask].reshape(5, 9),
        y_grid[w_mask].reshape(5, 9),
    )
    np.testing.assert_allclose(
        x_grid_test, np.meshgrid(np.arange(1, 10), np.arange(3, 8))[0]
    )
    np.testing.assert_allclose(
        y_grid_test, np.meshgrid(np.arange(1, 10), np.arange(3, 8))[1]
    )

    # Test the downsampling functionality
    ds_mask = filter_xy(x_grid, y_grid, distance=2)
    x_grid_test, y_grid_test = (
        x_grid[ds_mask].reshape(6, 6),
        y_grid[ds_mask].reshape(6, 6),
    )
    np.testing.assert_allclose(np.diff(x_grid_test, axis=1), np.full((6, 5), 2))
    np.testing.assert_allclose(np.diff(y_grid_test, axis=0), np.full((5, 6), 2))

    # Test the combo functionality
    comb_mask = filter_xy(x_grid, y_grid, distance=2, window=window)
    assert np.all(comb_mask == (w_mask & ds_mask))
    x_grid_test, y_grid_test = (
        x_grid[comb_mask].reshape(2, 4),
        y_grid[comb_mask].reshape(2, 4),
    )
    assert np.all((x_grid_test >= 1) & (x_grid_test <= 9))
    assert np.all((y_grid_test >= 3) & (y_grid_test <= 7))
    np.testing.assert_allclose(np.diff(x_grid_test, axis=1), np.full((2, 3), 2))
    np.testing.assert_allclose(np.diff(y_grid_test, axis=0), np.full((1, 4), 2))

    # Test rotation options
    combo_mask = filter_xy(x_grid_rot, y_grid_rot, distance=2, window=window, angle=-30)
    xg_test, yg_test = x_grid_rot[comb_mask], y_grid_rot[comb_mask]
    xy_rot = rotate_xyz(np.c_[xg_test, yg_test], [5, 5], -30)
    x_grid_rot_test, y_grid_rot_test = (
        xy_rot[:, 0].reshape(2, 4),
        xy_rot[:, 1].reshape(2, 4),
    )
    assert np.all((x_grid_rot_test >= 1) & (x_grid_rot_test <= 9))
    assert np.all((y_grid_rot_test >= 3) & (y_grid_rot_test <= 7))
    np.testing.assert_allclose(np.diff(x_grid_rot_test, axis=1), np.full((2, 3), 2))
    np.testing.assert_allclose(np.diff(y_grid_rot_test, axis=0), np.full((1, 4), 2))

    window["azimuth"] = -30
    combo_mask_test = filter_xy(x_grid_rot, y_grid_rot, distance=2, window=window)
    assert np.all(combo_mask_test == combo_mask)


def test_detrend_xy():
    x_grid, y_grid = np.meshgrid(np.arange(64), np.arange(64))
    xy = np.c_[x_grid.flatten(), y_grid.flatten()]
    coefficients = np.random.randn(3)
    values = coefficients[0] + coefficients[1] * xy[:, 1] + coefficients[2] * xy[:, 0]
    ind_nan = np.random.randint(0, high=values.shape[0] - 1, size=32)
    nan_values = values.copy()
    nan_values[ind_nan] = np.nan

    # Should return a plane even for order=5
    comp_trend, _ = calculate_2D_trend(xy, nan_values, order=5, method="all")
    np.testing.assert_almost_equal(values, comp_trend)
    # Should return same plane parameter for 'perimeter' or 'all'
    corner_trend, _ = calculate_2D_trend(xy, nan_values, order=1, method="perimeter")
    np.testing.assert_almost_equal(values, corner_trend)

    with pytest.raises(ValueError) as excinfo:
        calculate_2D_trend(xy[:3, :], nan_values[:3], order=2)
    assert "Provided 3 values for a 2th" in str(excinfo.value)

    with pytest.raises(ValueError) as excinfo:
        calculate_2D_trend(xy, nan_values, order=1.1)
    assert "Value of 1.1 provided." in str(excinfo.value)

    with pytest.raises(ValueError) as excinfo:
        calculate_2D_trend(xy, nan_values, order=-2)
    assert "> 0. Value of -2" in str(excinfo.value)


def test_get_locations(tmp_path: Path):
    with Workspace.create(tmp_path / "test.geoh5") as workspace:
        n_x, n_y = 10, 15
        grid = Grid2D.create(
            workspace,
            origin=[0, 0, 0],
            u_cell_size=20.0,
            v_cell_size=30.0,
            u_count=n_x,
            v_count=n_y,
            name="test_grid",
            allow_move=False,
        )
        base_locs = get_locations(workspace, grid)

        test_data = grid.add_data({"test_data": {"values": np.ones(10 * 15)}})
        data_locs = get_locations(workspace, test_data)

        np.testing.assert_array_equal(base_locs, data_locs)


def test_densify_curve(tmp_path: Path):
    with Workspace.create(tmp_path / "test.geoh5") as workspace:
        curve = Curve.create(
            workspace,
            vertices=np.vstack([[0, 0, 0], [10, 0, 0], [10, 10, 0]]),
            name="test_curve",
        )
        locations = densify_curve(curve, 2)
        assert locations.shape[0] == 11


def test_get_neighbouring_cells():
    """
    Check that the neighbouring cells are correctly identified and output
    of the right shape.
    """
    mesh = TreeMesh([[10] * 16, [10] * 16, [10] * 16], [0, 0, 0])
    mesh.insert_cells([100, 100, 100], mesh.max_level, finalize=True)
    ind = mesh._get_containing_cell_indexes(  # pylint: disable=protected-access
        [95.0, 95.0, 95.0]
    )

    with pytest.raises(
        TypeError, match="Input 'indices' must be a list or numpy.ndarray of indices."
    ):
        get_neighbouring_cells(mesh, ind)

    with pytest.raises(
        TypeError, match="Input 'mesh' must be a discretize.TreeMesh object."
    ):
        get_neighbouring_cells(1, [ind])

    neighbours = get_neighbouring_cells(mesh, [ind])

    assert len(neighbours) == 3, "Incorrect number of neighbours axes returned."
    assert all(len(axis) == 2 for axis in neighbours), (
        "Incorrect number of neighbours returned."
    )
    assert np.allclose(np.r_[neighbours].flatten(), np.r_[76, 78, 75, 79, 73, 81])<|MERGE_RESOLUTION|>--- conflicted
+++ resolved
@@ -61,11 +61,8 @@
 from . import PROJECT
 
 
-<<<<<<< HEAD
 # pylint: disable=protected-access
 
-=======
->>>>>>> 042c7d8d
 geoh5 = Workspace(PROJECT)
 
 
