#  Copyright (c) 2022 Mira Geoscience Ltd.
#
#  This file is part of geoapps.
#
#  geoapps is distributed under the terms and conditions of the MIT License
#  (see LICENSE file at the root of this source code package).
import numpy as np
from geoh5py.workspace import Workspace

<<<<<<< HEAD
from geoapps.utils.models import (
    find_top_padding,
    get_block_model,
    minimum_depth_core,
    truncate_locs_depths,
)
=======
from geoapps.block_model_creation.driver import BlockModelDriver
>>>>>>> dea420f3


def test_truncate_locs_depths():

    # If z range of locations is larger than depth_core then locations are truncated
    # to the depth_core and the depth_core is reduced to w_cell_size
    top = 500
    depth_core = 300.0
    height = 300
    width = 1000
    n = 100

    X, Y = np.meshgrid(np.arange(0, width, n), np.arange(0, height, n))
    Z = np.around((top / 2) * np.sin(X) + (top / 2), -1)
    locs = np.c_[X.ravel(), Y.ravel(), Z.ravel()]
    z = 50

<<<<<<< HEAD
    locs = truncate_locs_depths(locs, depth_core)
    assert locs[:, 2].min() == (locs[:, 2].max() - depth_core)

    depth_core = minimum_depth_core(locs, depth_core, z)
=======
    locs = BlockModelDriver.truncate_locs_depths(locs, depth_core)
    assert locs[:, 2].min() == (locs[:, 2].max() - depth_core)

    depth_core = BlockModelDriver.minimum_depth_core(locs, depth_core, z)
>>>>>>> dea420f3
    assert depth_core == z

    # If z range of locs are the same as the depth_core then locations are unaffected
    # but depth_core is reduced to w_cell_size
    top = 500
    depth_core = 500.0
    height = 300
    width = 1000
    n = 100

    X, Y = np.meshgrid(np.arange(0, width, n), np.arange(0, height, n))
    Z = np.around((top / 2) * np.sin(X) + (top / 2), -1)
    locs = np.c_[X.ravel(), Y.ravel(), Z.ravel()]
    z = 50

<<<<<<< HEAD
    locs = truncate_locs_depths(locs, depth_core)
    assert locs[:, 2].min() == (locs[:, 2].max() - depth_core)

    depth_core = minimum_depth_core(locs, depth_core, z)
=======
    locs = BlockModelDriver.truncate_locs_depths(locs, depth_core)
    assert locs[:, 2].min() == (locs[:, 2].max() - depth_core)

    depth_core = BlockModelDriver.minimum_depth_core(locs, depth_core, z)
>>>>>>> dea420f3
    assert depth_core == z

    # If z range of locs are less than the the depth core then the depth_core is
    # reduced by the z range
    top = 400
    depth_core = 500.0
    height = 300
    width = 1000
    n = 100

    X, Y = np.meshgrid(np.arange(0, width, n), np.arange(0, height, n))
    Z = np.around((top / 2) * np.sin(X) + (top / 2), -1)
    locs = np.c_[X.ravel(), Y.ravel(), Z.ravel()]
    z = 50

<<<<<<< HEAD
    locs = truncate_locs_depths(locs, depth_core)
    zrange = locs[:, 2].max() - locs[:, 2].min()
    assert zrange == top
    depth_core_new = minimum_depth_core(locs, depth_core, z)
=======
    locs = BlockModelDriver.truncate_locs_depths(locs, depth_core)
    zrange = locs[:, 2].max() - locs[:, 2].min()
    assert zrange == top
    depth_core_new = BlockModelDriver.minimum_depth_core(locs, depth_core, z)
>>>>>>> dea420f3
    assert zrange + depth_core_new == depth_core + z


def test_find_top_padding(tmp_path):

    top = 500
    depth_core = 300.0
    height = 300
    width = 1000
    n = 100
    ws = Workspace("./FlinFlon.geoh5")

    X, Y = np.meshgrid(np.arange(0, width, n), np.arange(0, height, n))
    Z = np.around((top / 2) * np.sin(X) + (top / 2), -1)
    locs = np.c_[X.ravel(), Y.ravel(), Z.ravel()]
    pads = [0, 0, 0, 0, 100, 100]  # padding on the top
    h = [50, 50, 50]

<<<<<<< HEAD
    obj = get_block_model(ws, "test2", locs, h, depth_core, pads, 1.1)

    top_padding = find_top_padding(obj, h[2])
=======
    obj = BlockModelDriver.get_block_model(ws, "test2", locs, h, depth_core, pads, 1.1)

    top_padding = BlockModelDriver.find_top_padding(obj, h[2])
>>>>>>> dea420f3

    assert top_padding >= pads[-1]


def test_get_block_model(tmp_path):

    # padding in the W/E/N/S directions should make create locs at least as
    # far as the core hull plus the padding distances
    top = 500
    depth_core = 300.0
    height = 300
    width = 1000
    n = 100

    X, Y = np.meshgrid(np.arange(0, width, n), np.arange(0, height, n))
    Z = np.around((top / 2) * np.sin(X) + (top / 2), -1)
    locs = np.c_[X.ravel(), Y.ravel(), Z.ravel()]
    pads = [100, 150, 200, 300, 0, 0]
    ws = Workspace("./FlinFlon.geoh5")
<<<<<<< HEAD
    obj = get_block_model(ws, "test", locs, [50, 50, 50], depth_core, pads, 1.1)
=======
    obj = BlockModelDriver.get_block_model(
        ws, "test", locs, [50, 50, 50], depth_core, pads, 1.1
    )
>>>>>>> dea420f3
    assert (obj.origin["z"] + obj.z_cell_delimiters).max() == top
    assert obj.origin["x"] < -pads[0]
    assert obj.origin["y"] < -pads[2]
    assert obj.u_cell_delimiters.max() >= locs[:, 0].max() + pads[1] + pads[0]
    assert obj.v_cell_delimiters.max() >= locs[:, 1].max() + pads[3] + pads[2]

    # padding in the down direction should create locs at least as deep as the top
    # minus the sum of depth_core, h[2], and bottom padding.
    top = 500
    depth_core = 300.0
    height = 300
    width = 1000
    n = 100

    X, Y = np.meshgrid(np.arange(0, width, n), np.arange(0, height, n))
    Z = np.around((top / 2) * np.sin(X) + (top / 2), -1)
    locs = np.c_[X.ravel(), Y.ravel(), Z.ravel()]
    pads = [0, 0, 0, 0, 100, 0]  # padding on the bottom
    h = [50, 50, 50]
<<<<<<< HEAD
    obj = get_block_model(ws, "test2", locs, h, depth_core, pads, 1.1)
=======
    obj = BlockModelDriver.get_block_model(ws, "test2", locs, h, depth_core, pads, 1.1)
>>>>>>> dea420f3
    assert top - (depth_core + h[2] + pads[4]) >= np.min(
        obj.origin["z"] + obj.z_cell_delimiters
    )

    # padding in the up direction should shift the origin so that the core area
    # envelopes the locs (adjusted by depth_core).
    top = 500
    depth_core = 300.0
    height = 300
    width = 1000
    n = 100
    expansion_rate = 1.1

    X, Y = np.meshgrid(np.arange(0, width, n), np.arange(0, height, n))
    Z = np.around((top / 2) * np.sin(X) + (top / 2), -1)
    locs = np.c_[X.ravel(), Y.ravel(), Z.ravel()]
    pads = [0, 0, 0, 0, 0, 100]  # padding on the top
    h = [50, 50, 50]
<<<<<<< HEAD
    obj = get_block_model(ws, "test2", locs, h, depth_core, pads, expansion_rate)
=======
    obj = BlockModelDriver.get_block_model(
        ws, "test2", locs, h, depth_core, pads, expansion_rate
    )
>>>>>>> dea420f3

    assert obj.origin["z"] >= top + pads[-1]
    depth_delimiters = obj.origin["z"] + obj.z_cell_delimiters
    core_top_ind = np.argwhere(depth_delimiters == 500).flatten()[0]
    assert np.abs(np.diff(depth_delimiters))[core_top_ind] == h[2]
    assert np.isclose(
        np.abs(np.diff(depth_delimiters))[core_top_ind - 1], h[2] * expansion_rate
    )<|MERGE_RESOLUTION|>--- conflicted
+++ resolved
@@ -7,16 +7,7 @@
 import numpy as np
 from geoh5py.workspace import Workspace
 
-<<<<<<< HEAD
-from geoapps.utils.models import (
-    find_top_padding,
-    get_block_model,
-    minimum_depth_core,
-    truncate_locs_depths,
-)
-=======
 from geoapps.block_model_creation.driver import BlockModelDriver
->>>>>>> dea420f3
 
 
 def test_truncate_locs_depths():
@@ -34,17 +25,10 @@
     locs = np.c_[X.ravel(), Y.ravel(), Z.ravel()]
     z = 50
 
-<<<<<<< HEAD
-    locs = truncate_locs_depths(locs, depth_core)
-    assert locs[:, 2].min() == (locs[:, 2].max() - depth_core)
-
-    depth_core = minimum_depth_core(locs, depth_core, z)
-=======
     locs = BlockModelDriver.truncate_locs_depths(locs, depth_core)
     assert locs[:, 2].min() == (locs[:, 2].max() - depth_core)
 
     depth_core = BlockModelDriver.minimum_depth_core(locs, depth_core, z)
->>>>>>> dea420f3
     assert depth_core == z
 
     # If z range of locs are the same as the depth_core then locations are unaffected
@@ -60,17 +44,10 @@
     locs = np.c_[X.ravel(), Y.ravel(), Z.ravel()]
     z = 50
 
-<<<<<<< HEAD
-    locs = truncate_locs_depths(locs, depth_core)
-    assert locs[:, 2].min() == (locs[:, 2].max() - depth_core)
-
-    depth_core = minimum_depth_core(locs, depth_core, z)
-=======
     locs = BlockModelDriver.truncate_locs_depths(locs, depth_core)
     assert locs[:, 2].min() == (locs[:, 2].max() - depth_core)
 
     depth_core = BlockModelDriver.minimum_depth_core(locs, depth_core, z)
->>>>>>> dea420f3
     assert depth_core == z
 
     # If z range of locs are less than the the depth core then the depth_core is
@@ -86,17 +63,10 @@
     locs = np.c_[X.ravel(), Y.ravel(), Z.ravel()]
     z = 50
 
-<<<<<<< HEAD
-    locs = truncate_locs_depths(locs, depth_core)
-    zrange = locs[:, 2].max() - locs[:, 2].min()
-    assert zrange == top
-    depth_core_new = minimum_depth_core(locs, depth_core, z)
-=======
     locs = BlockModelDriver.truncate_locs_depths(locs, depth_core)
     zrange = locs[:, 2].max() - locs[:, 2].min()
     assert zrange == top
     depth_core_new = BlockModelDriver.minimum_depth_core(locs, depth_core, z)
->>>>>>> dea420f3
     assert zrange + depth_core_new == depth_core + z
 
 
@@ -115,15 +85,9 @@
     pads = [0, 0, 0, 0, 100, 100]  # padding on the top
     h = [50, 50, 50]
 
-<<<<<<< HEAD
-    obj = get_block_model(ws, "test2", locs, h, depth_core, pads, 1.1)
-
-    top_padding = find_top_padding(obj, h[2])
-=======
     obj = BlockModelDriver.get_block_model(ws, "test2", locs, h, depth_core, pads, 1.1)
 
     top_padding = BlockModelDriver.find_top_padding(obj, h[2])
->>>>>>> dea420f3
 
     assert top_padding >= pads[-1]
 
@@ -143,13 +107,9 @@
     locs = np.c_[X.ravel(), Y.ravel(), Z.ravel()]
     pads = [100, 150, 200, 300, 0, 0]
     ws = Workspace("./FlinFlon.geoh5")
-<<<<<<< HEAD
-    obj = get_block_model(ws, "test", locs, [50, 50, 50], depth_core, pads, 1.1)
-=======
     obj = BlockModelDriver.get_block_model(
         ws, "test", locs, [50, 50, 50], depth_core, pads, 1.1
     )
->>>>>>> dea420f3
     assert (obj.origin["z"] + obj.z_cell_delimiters).max() == top
     assert obj.origin["x"] < -pads[0]
     assert obj.origin["y"] < -pads[2]
@@ -169,11 +129,9 @@
     locs = np.c_[X.ravel(), Y.ravel(), Z.ravel()]
     pads = [0, 0, 0, 0, 100, 0]  # padding on the bottom
     h = [50, 50, 50]
-<<<<<<< HEAD
-    obj = get_block_model(ws, "test2", locs, h, depth_core, pads, 1.1)
-=======
+
     obj = BlockModelDriver.get_block_model(ws, "test2", locs, h, depth_core, pads, 1.1)
->>>>>>> dea420f3
+
     assert top - (depth_core + h[2] + pads[4]) >= np.min(
         obj.origin["z"] + obj.z_cell_delimiters
     )
@@ -192,13 +150,10 @@
     locs = np.c_[X.ravel(), Y.ravel(), Z.ravel()]
     pads = [0, 0, 0, 0, 0, 100]  # padding on the top
     h = [50, 50, 50]
-<<<<<<< HEAD
-    obj = get_block_model(ws, "test2", locs, h, depth_core, pads, expansion_rate)
-=======
+
     obj = BlockModelDriver.get_block_model(
         ws, "test2", locs, h, depth_core, pads, expansion_rate
     )
->>>>>>> dea420f3
 
     assert obj.origin["z"] >= top + pads[-1]
     depth_delimiters = obj.origin["z"] + obj.z_cell_delimiters
