#  Copyright (c) 2022 Mira Geoscience Ltd.
#
#  This file is part of geoapps.
#
#  geoapps is distributed under the terms and conditions of the MIT License
#  (see LICENSE file at the root of this source code package).

import json
import os
from copy import deepcopy
from uuid import UUID, uuid4

import numpy as np
import pytest
from geoh5py.workspace import Workspace

from geoapps.io import InputFile, Params
from geoapps.io.DirectCurrent import DirectCurrentParams
from geoapps.io.DirectCurrent import app_initializer as dc_init
from geoapps.io.Gravity import GravityParams
from geoapps.io.Gravity import app_initializer as grav_init
from geoapps.io.InducedPolarization import InducedPolarizationParams
from geoapps.io.InducedPolarization import app_initializer as ip_init
from geoapps.io.MagneticScalar import MagneticScalarParams
from geoapps.io.MagneticScalar import app_initializer as mag_init
from geoapps.io.MagneticVector import MagneticVectorParams
from geoapps.io.MagneticVector import app_initializer as mvi_init
from geoapps.io.MagneticVector.constants import default_ui_json as MVI_defaults
from geoapps.io.MagneticVector.constants import validations as MVI_validations
from geoapps.io.Octree import OctreeParams
from geoapps.io.Octree import app_initializer as octree_init
from geoapps.io.PeakFinder import PeakFinderParams
from geoapps.io.PeakFinder import app_initializer as peak_init
from geoapps.utils.testing import Geoh5Tester

geoh5 = Workspace("./FlinFlon.geoh5")


def setup_params(tmp, ui, params_class):
    geotest = Geoh5Tester(geoh5, tmp, "test.geoh5", ui, params_class)
    geotest.set_param("data_object", "{538a7eb1-2218-4bec-98cc-0a759aa0ef4f}")
    geotest.set_param("tmi_channel", "{44822654-b6ae-45b0-8886-2d845f80f422}")
    geotest.set_param("gz_channel", "{6de9177a-8277-4e17-b76c-2b8b05dcf23c}")
    geotest.set_param("topography_object", "{ab3c2083-6ea8-4d31-9230-7aad3ec09525}")
    geotest.set_param("topography", "{a603a762-f6cb-4b21-afda-3160e725bf7d}")
    geotest.set_param("mesh", "{e334f687-df71-4538-ad28-264e420210b8}")
    return geotest


######################  Setup  ###########################

tmpfile = lambda path: os.path.join(path, "test.ui.json")
wrkstr = "FlinFlon.geoh5"
geoh5 = Workspace(wrkstr)


def tmp_input_file(filepath, idict):
    with open(filepath, "w") as f:
        json.dump(idict, f)


def catch_invalid_generator(
    tmp_path, param, invalid_value, validation_type, geoh5=None, parent=None
):

    key_map = {
        "value": "values",
        "type": "types",
        "shape": "shapes",
        "reqs": "reqs",
        "uuid": "uuid",
    }
    validator_opts = {"ignore_requirements": True}
    pvalidations = MVI_validations[param][key_map[validation_type]]
    filepath = tmpfile(tmp_path)
    ifile = InputFile()
    ifile.filepath = filepath
    ifile.write_ui_json(MVI_defaults, geoh5=wrkstr)
    with open(filepath) as f:
        ui = json.load(f)
    if isinstance(ui[param], dict):
        ui[param]["value"] = invalid_value
        ui[param]["enabled"] = True
        ui[param]["isValue"] = True
    else:
        ui[param] = invalid_value
    if validation_type == "value":
        err = ValueError
        assertions = [
            "Must be",
            param,
            "value",
            str(invalid_value),
            *(str(v) for v in pvalidations),
        ]

    elif validation_type == "type":
        err = TypeError
        types = set(pvalidations + [type(invalid_value)])
        assertions = ["Must be", param, "type", *(t.__name__ for t in types)]
    elif validation_type == "shape":
        err = ValueError
        shapes = set(pvalidations + [np.array(invalid_value).shape])
        assertions = ["Must be", param, "shape", *(str(s) for s in shapes)]
    elif validation_type == "reqs":
        err = KeyError
        validator_opts = {}
        assertions = ["Unsatisfied", param]
        req = pvalidations[0]
        hasval = len(req) > 1
        preq = req[1] if hasval else req[0]
        ui[preq]["value"] = None
        ui[preq]["enabled"] = False
        assertions += [str(k) for k in req]
    elif validation_type == "uuid":
        err = (ValueError, IndexError)
        if geoh5 is None:
            assertions = [param, "uuid", invalid_value, "valid uuid"]
        if geoh5 is not None and parent is None:
            uuid_str = str(uuid4())
            ui[param]["value"] = uuid_str
            assertions = [param, "uuid", uuid_str, "Address does"]
        if geoh5 is not None and parent is not None:
            ui[param]["value"] = "{c02e0470-0c3e-4119-8ac1-0aacba5334af}"
            ui[param]["parent"] = parent
            ui[parent]["value"] = "{79b719bc-d996-4f52-9af0-10aa9c7bb941}"

            assertions = [param, "uuid", invalid_value, "child of"]

    with open(filepath, "w") as f:
        json.dump(ui, f, indent=4)

    with pytest.raises(err) as excinfo:
        ifile = InputFile(filepath)
        MagneticVectorParams(
            ifile, geoh5=geoh5, validate=True, validator_opts=validator_opts
        )

    for a in assertions:
        assert a in str(excinfo.value)


def param_test_generator(tmp_path, param, value, geoh5=geoh5):
    filepath = tmpfile(tmp_path)
    ifile = InputFile()
    ifile.filepath = filepath
    wrkstr = geoh5.h5file
    ifile.write_ui_json(MVI_defaults, geoh5=wrkstr)
    with open(filepath) as f:
        ui = json.load(f)
    if isinstance(ui[param], dict):
        if "isValue" in ui[param].keys():
            if isinstance(value, UUID):
                ui[param]["isValue"] = False
            else:
                ui[param]["isValue"] = True
        ui[param]["value"] = value
        ui[param]["enabled"] = True
    else:
        ui[param] = value
    ui["geoh5"] = None
    with open(filepath, "w") as f:
        json.dump(ui, f, indent=4)
    ifile = InputFile(filepath)
    params = MagneticVectorParams(ifile, validate=False, geoh5=geoh5)

    try:
        value = UUID(str(value))
    except ValueError:
        pass

    pval = getattr(params, param)

    assert pval == value


def test_write_input_file_validation(tmp_path):

    grav_init["geoh5"] = "./FlinFlon.geoh5"
    params = GravityParams(validate=False, **grav_init)
    params.starting_model = None
    params.validate = True
    with pytest.raises(ValueError) as excinfo:
        params.write_input_file(name="test.ui.json", path=tmp_path)

    assert "starting_model" in str(excinfo.value)


def test_params_initialize():
    for params in [
        MagneticScalarParams(validate=False),
        MagneticVectorParams(validate=False),
        GravityParams(validate=False),
        DirectCurrentParams(validate=False),
        InducedPolarizationParams(validate=False),
        OctreeParams(validate=False),
        PeakFinderParams(validate=False),
    ]:
        check = []
        for k, v in params.defaults.items():
            if " " in k:
                continue
                check.append(getattr(params, k) == v)
        assert all(check)

    params = MagneticVectorParams(u_cell_size=9999, validate=False, geoh5=geoh5)
    assert params.u_cell_size == 9999
    params = GravityParams(u_cell_size=9999, validate=False, geoh5=geoh5)
    assert params.u_cell_size == 9999
    params = OctreeParams(vertical_padding=500, validate=False, geoh5=geoh5)
    assert params.vertical_padding == 500
    params = PeakFinderParams(center=1000, validate=False, geoh5=geoh5)
    assert params.center == 1000


def test_input_file_construction():

    params_classes = [
        GravityParams,
        MagneticScalarParams,
        MagneticVectorParams,
        DirectCurrentParams,
        InducedPolarizationParams,
        OctreeParams,
        PeakFinderParams,
    ]

    for params_class in params_classes:
        filename = "test.ui.json"
        for forward_only in [True, False]:
            params = params_class(forward_only=forward_only, validate=False)
            params.write_input_file(name=filename, default=True)
            ifile = InputFile(filename)
            params = params_class(ifile, validate=False)

            check = []
            for k, v in params.defaults.items():
                if " " in k:
                    continue
                    check.append(getattr(params, k) == v)

            assert all(check)


def test_default_input_file(tmp_path):

    for params_class in [
        MagneticScalarParams,
        MagneticVectorParams,
        GravityParams,
        DirectCurrentParams,
        InducedPolarizationParams,
    ]:
        filename = os.path.join(tmp_path, "test.ui.json")
        params = params_class(validate=False)
        params.write_input_file(name=filename, default=True)
        ifile = InputFile(filename)

        # check that reads back into input file with defaults
        check = []
        for k, v in ifile.data.items():
            if " " in k:
                continue
            check.append(v == params.defaults[k])
        assert all(check)

        # check that params constructed from_path is defaulted
        ifile = InputFile(filename)
        params2 = params_class(
            ifile, validate=True, validator_opts={"ignore_requirements": True}
        )
        check = []
        for k, v in params2.to_dict(ui_json_format=False).items():
            if " " in k:
                continue
            check.append(v == ifile.data[k])
        assert all(check)

        # check that params constructed from_input_file is defaulted
        params3 = params_class(
            ifile, validate=True, validator_opts={"ignore_requirements": True}
        )
        check = []
        for k, v in params3.to_dict(ui_json_format=False).items():
            if " " in k:
                continue
            check.append(v == ifile.data[k])
        assert all(check)


def test_update(tmp_path):
    new_params = {
        "u_cell_size": 5,
    }
    params = MagneticVectorParams(validate=False)
    params.update(new_params)
    assert params.u_cell_size == 5

    new_params = {
        "topography_object": {
            "main": True,
            "group": "Topography",
            "label": "Object",
            "meshType": [
                "{202C5DB1-A56D-4004-9CAD-BAAFD8899406}",
                "{6A057FDC-B355-11E3-95BE-FD84A7FFCB88}",
                "{F26FEBA3-ADED-494B-B9E9-B2BBCBE298E1}",
                "{48F5054A-1C5C-4CA4-9048-80F36DC60A06}",
                "{b020a277-90e2-4cd7-84d6-612ee3f25051}",
            ],
            "value": "{202C5DB1-A56D-4004-9CAD-BAAFD8899406}",
        }
    }
    params.update(new_params, validate=False)
    assert params.topography_object == UUID("{202C5DB1-A56D-4004-9CAD-BAAFD8899406}")

    new_params = {
        "topography": {
            "association": "Vertex",
            "dataType": "Float",
            "group": "Topography",
            "main": True,
            "dependency": "forward_only",
            "dependencyType": "hide",
            "isValue": False,
            "label": "Elevation",
            "parent": "topography_object",
            "property": "{202C5DB1-A56D-4004-9CAD-BAAFD8899406}",
            "value": 0.0,
        }
    }

    params.update(new_params, validate=False)
    assert params.topography == UUID("{202C5DB1-A56D-4004-9CAD-BAAFD8899406}")


def test_params_constructors(tmp_path):
    filepath = tmpfile(tmp_path)
    ifile = InputFile()
    ifile.filepath = filepath
    ui = deepcopy(MVI_defaults)
    ui["geoh5"] = wrkstr
    ifile.write_ui_json(ui)

    params1 = MagneticVectorParams(
        input_file=InputFile(filepath), validate=False, geoh5=geoh5
    )
    params2 = MagneticVectorParams(input_file=ifile, validate=False, geoh5=geoh5)


def test_chunk_validation():

    from geoapps.io.MagneticVector.constants import app_initializer

    test_dict = dict(app_initializer, **{"geoh5": geoh5})
    params = MagneticVectorParams(**test_dict)
    with pytest.raises(ValueError) as excinfo:
        test_dict.pop("data_object")
        params = MagneticVectorParams(**test_dict)
    for a in ["Missing required", "data_object"]:
        assert a in str(excinfo.value)

    from geoapps.io.MagneticScalar.constants import app_initializer

    test_dict = dict(app_initializer, **{"geoh5": geoh5})
    params = MagneticScalarParams(**test_dict)
    with pytest.raises(ValueError) as excinfo:
        test_dict["inducing_field_strength"] = None
        params = MagneticScalarParams(**test_dict)
    for a in ["Missing required", "inducing_field_strength"]:
        assert a in str(excinfo.value)

    from geoapps.io.Gravity.constants import app_initializer

    test_dict = dict(app_initializer, **{"geoh5": geoh5})
    params = GravityParams(**test_dict)
    with pytest.raises(ValueError) as excinfo:
        test_dict.pop("starting_model")
        params = GravityParams(**test_dict)
    for a in ["Missing required", "starting_model"]:
        assert a in str(excinfo.value)

    from geoapps.io.DirectCurrent.constants import app_initializer

    test_dict = dict(app_initializer, **{"geoh5": geoh5})
    params = DirectCurrentParams(**test_dict)
    with pytest.raises(ValueError) as excinfo:
        test_dict.pop("topography_object")
        params = DirectCurrentParams(**test_dict)
    for a in ["Missing required", "topography_object"]:
        assert a in str(excinfo.value)

    from geoapps.io.InducedPolarization.constants import app_initializer

    test_dict = dict(app_initializer, **{"geoh5": geoh5})
    params = InducedPolarizationParams(**test_dict)
    with pytest.raises(ValueError) as excinfo:
        test_dict.pop("conductivity_model")
        params = InducedPolarizationParams(**test_dict)
    for a in ["Missing required", "conductivity_model"]:
        assert a in str(excinfo.value)

    from geoapps.io.Octree.constants import app_initializer

    test_dict = dict(app_initializer, **{"geoh5": geoh5})
    params = OctreeParams(**test_dict)
    with pytest.raises(ValueError) as excinfo:
        test_dict.pop("objects")
        params = OctreeParams(**test_dict)
    for a in ["Missing required", "objects"]:
        assert a in str(excinfo.value)

    from geoapps.io.PeakFinder.constants import app_initializer

    test_dict = dict(app_initializer, **{"geoh5": geoh5})
    params = PeakFinderParams(**test_dict)
    with pytest.raises(ValueError) as excinfo:
        test_dict.pop("data")
        params = PeakFinderParams(**test_dict)
    for a in ["Missing required", "data"]:
        assert a in str(excinfo.value)


def test_active_set():
    params = MagneticVectorParams(
        default=False,
        validate=False,
        forward_only=True,
        geoh5=geoh5,
        inversion_type="magnetic vector",
        u_cell_size=2,
    )
    assert "inversion_type" in params.active_set()
    assert "u_cell_size" in params.active_set()


def test_validate_inversion_type(tmp_path):
    param = "inversion_type"
    newval = "magnetic scalar"
    param_test_generator(tmp_path, param, newval, geoh5=geoh5)
    catch_invalid_generator(tmp_path, param, "em", "value", geoh5=geoh5)


def test_validate_inducing_field_strength(tmp_path):
    param = "inducing_field_strength"
    newval = 60000
    param_test_generator(tmp_path, param, newval, geoh5=geoh5)
    catch_invalid_generator(tmp_path, param, "test", "type", geoh5=geoh5)


def test_validate_inducing_field_inclination(tmp_path):
    param = "inducing_field_inclination"
    newval = 44
    param_test_generator(tmp_path, param, newval, geoh5=geoh5)
    catch_invalid_generator(tmp_path, param, "test", "type", geoh5=geoh5)


def test_validate_inducing_field_declination(tmp_path):
    param = "inducing_field_declination"
    newval = 9
    param_test_generator(tmp_path, param, newval, geoh5=geoh5)
    catch_invalid_generator(tmp_path, param, "test", "type", geoh5=geoh5)


def test_validate_topography_object(tmp_path):
    param = "topography_object"
    newval = "{79b719bc-d996-4f52-9af0-10aa9c7bb941}"
    param_test_generator(tmp_path, param, newval, geoh5=geoh5)
    catch_invalid_generator(tmp_path, param, True, "type", geoh5=geoh5)
    catch_invalid_generator(tmp_path, param, "lsdkfj", "uuid", geoh5=geoh5)
    catch_invalid_generator(tmp_path, param, "", "uuid", geoh5=geoh5)


def test_validate_topography(tmp_path):
    param = "topography"
    newval = "{79b719bc-d996-4f52-9af0-10aa9c7bb941}"
    param_test_generator(tmp_path, param, newval, geoh5=geoh5)
    catch_invalid_generator(tmp_path, param, True, "type", geoh5=geoh5)


def test_validate_data_object(tmp_path):
    param = "data_object"
    newval = str(uuid4())
    param_test_generator(tmp_path, param, newval, geoh5=geoh5)
    catch_invalid_generator(tmp_path, param, 2, "type", geoh5=geoh5)


def test_validate_tmi_channel(tmp_path):
    param = "tmi_channel"
    newval = str(uuid4())
    param_test_generator(tmp_path, param, newval, geoh5=geoh5)
    catch_invalid_generator(tmp_path, param, 4, "type", geoh5=geoh5)


def test_validate_tmi_uncertainty(tmp_path):
    param = "tmi_uncertainty"
    newval = str(uuid4())
    param_test_generator(tmp_path, param, newval, geoh5=geoh5)
    catch_invalid_generator(tmp_path, param, {}, "type", geoh5=geoh5)


def test_validate_starting_model_object(tmp_path):
    param = "starting_model_object"
    newval = str(uuid4())
    param_test_generator(tmp_path, param, newval, geoh5=geoh5)
    catch_invalid_generator(tmp_path, param, {}, "type", geoh5=geoh5)


def test_validate_starting_inclination_object(tmp_path):
    param = "starting_inclination_object"
    newval = str(uuid4())
    param_test_generator(tmp_path, param, newval, geoh5=geoh5)
    catch_invalid_generator(tmp_path, param, {}, "type", geoh5=geoh5)


def test_validate_starting_declination_object(tmp_path):
    param = "starting_declination_object"
    newval = str(uuid4())
    param_test_generator(tmp_path, param, newval, geoh5=geoh5)
    catch_invalid_generator(tmp_path, param, {}, "type", geoh5=geoh5)


def test_validate_starting_model(tmp_path):
    param = "starting_model"
    newval = str(uuid4())
    param_test_generator(tmp_path, param, newval, geoh5=geoh5)
    catch_invalid_generator(tmp_path, param, {}, "type", geoh5=geoh5)


def test_validate_starting_inclination(tmp_path):
    param = "starting_inclination"
    newval = str(uuid4())
    param_test_generator(tmp_path, param, newval, geoh5=geoh5)
    catch_invalid_generator(tmp_path, param, {}, "type", geoh5=geoh5)


def test_validate_starting_declination(tmp_path):
    param = "starting_declination"
    newval = str(uuid4())
    param_test_generator(tmp_path, param, newval, geoh5=geoh5)
    catch_invalid_generator(tmp_path, param, {}, "type", geoh5=geoh5)


def test_validate_tile_spatial(tmp_path):
    param = "tile_spatial"
    newval = 9
    invalidval = {}
    param_test_generator(tmp_path, param, newval, geoh5=geoh5)
    catch_invalid_generator(tmp_path, param, invalidval, "type", geoh5=geoh5)


def test_validate_receivers_radar_drape(tmp_path):
    param = "receivers_radar_drape"
    newval = str(uuid4())
    invalidval = {}
    param_test_generator(tmp_path, param, newval, geoh5=geoh5)
    catch_invalid_generator(tmp_path, param, invalidval, "type", geoh5=geoh5)


def test_validate_receivers_offset_x(tmp_path):
    param = "receivers_offset_x"
    newval = 99
    param_test_generator(tmp_path, param, newval, geoh5=geoh5)
    catch_invalid_generator(tmp_path, param, "test", "type", geoh5=geoh5)


def test_validate_receivers_offset_y(tmp_path):
    param = "receivers_offset_x"
    newval = 99
    param_test_generator(tmp_path, param, newval, geoh5=geoh5)
    catch_invalid_generator(tmp_path, param, "test", "type", geoh5=geoh5)


def test_validate_receivers_offset_z(tmp_path):
    param = "receivers_offset_x"
    newval = 99
    param_test_generator(tmp_path, param, newval, geoh5=geoh5)
    catch_invalid_generator(tmp_path, param, "test", "type", geoh5=geoh5)


def test_validate_ignore_values(tmp_path):
    param = "ignore_values"
    newval = "12345"
    param_test_generator(tmp_path, param, newval, geoh5=geoh5)
    catch_invalid_generator(tmp_path, param, {}, "type", geoh5=geoh5)


def test_validate_resolution(tmp_path):
    param = "resolution"
    newval = 10
    param_test_generator(tmp_path, param, newval, geoh5=geoh5)
    catch_invalid_generator(tmp_path, param, {}, "type", geoh5=geoh5)


def test_validate_detrend_order(tmp_path):
    param = "detrend_order"
    newval = 2
    param_test_generator(tmp_path, param, newval, geoh5=geoh5)
    catch_invalid_generator(tmp_path, param, {}, "type", geoh5=geoh5)


def test_validate_detrend_type(tmp_path):
    param = "detrend_type"
    newval = "perimeter"
    param_test_generator(tmp_path, param, newval, geoh5=geoh5)
    catch_invalid_generator(tmp_path, param, "sdf", "value", geoh5=geoh5)


def test_validate_max_chunk_size(tmp_path):
    param = "max_chunk_size"
    newval = 256
    param_test_generator(tmp_path, param, newval, geoh5=geoh5)
    catch_invalid_generator(tmp_path, param, "asdf", "type", geoh5=geoh5)


def test_validate_chunk_by_rows(tmp_path):
    param = "chunk_by_rows"
    newval = True
    param_test_generator(tmp_path, param, newval, geoh5=geoh5)
    catch_invalid_generator(tmp_path, param, "sdf", "type", geoh5=geoh5)


def test_validate_output_tile_files(tmp_path):
    param = "output_tile_files"
    newval = True
    param_test_generator(tmp_path, param, newval, geoh5=geoh5)
    catch_invalid_generator(tmp_path, param, "sdf", "type", geoh5=geoh5)


def test_validate_mesh(tmp_path):
    param = "mesh"
    newval = "{c02e0470-0c3e-4119-8ac1-0aacba5334af}"
    param_test_generator(tmp_path, param, newval, geoh5=geoh5)
    catch_invalid_generator(tmp_path, param, {}, "type", geoh5=geoh5)


def test_validate_u_cell_size(tmp_path):
    param = "u_cell_size"
    newval = 9
    param_test_generator(tmp_path, param, newval, geoh5=geoh5)
    catch_invalid_generator(tmp_path, param, "sdf", "type", geoh5=geoh5)


def test_validate_v_cell_size(tmp_path):
    param = "v_cell_size"
    newval = 9
    param_test_generator(tmp_path, param, newval, geoh5=geoh5)
    catch_invalid_generator(tmp_path, param, "sdf", "type", geoh5=geoh5)


def test_validate_w_cell_size(tmp_path):
    param = "w_cell_size"
    newval = 9
    param_test_generator(tmp_path, param, newval, geoh5=geoh5)
    catch_invalid_generator(tmp_path, param, "sdf", "type", geoh5=geoh5)


def test_validate_octree_levels_topo(tmp_path):
    param = "octree_levels_topo"
    newval = [1, 2, 3]
    param_test_generator(tmp_path, param, newval, geoh5=geoh5)
    catch_invalid_generator(tmp_path, param, {}, "type", geoh5=geoh5)


def test_validate_octree_levels_obs(tmp_path):
    param = "octree_levels_obs"
    newval = [1, 2, 3]
    param_test_generator(tmp_path, param, newval, geoh5=geoh5)
    catch_invalid_generator(tmp_path, param, {}, "type", geoh5=geoh5)


def test_validate_depth_core(tmp_path):
    param = "depth_core"
    newval = 99
    param_test_generator(tmp_path, param, newval, geoh5=geoh5)
    catch_invalid_generator(tmp_path, param, {}, "type", geoh5=geoh5)


def test_validate_max_distance(tmp_path):
    param = "max_distance"
    newval = 99
    param_test_generator(tmp_path, param, newval, geoh5=geoh5)
    catch_invalid_generator(tmp_path, param, {}, "type", geoh5=geoh5)


def test_horizontal_padding(tmp_path):
    param = "horizontal_padding"
    newval = 99
    param_test_generator(tmp_path, param, newval, geoh5=geoh5)
    catch_invalid_generator(tmp_path, param, {}, "type", geoh5=geoh5)


def test_vertical_padding(tmp_path):
    param = "vertical_padding"
    newval = 99
    param_test_generator(tmp_path, param, newval, geoh5=geoh5)
    catch_invalid_generator(tmp_path, param, {}, "type", geoh5=geoh5)


def test_validate_window_center_x(tmp_path):
    param = "window_center_x"
    newval = 99
    param_test_generator(tmp_path, param, newval, geoh5=geoh5)
    catch_invalid_generator(tmp_path, param, {}, "type", geoh5=geoh5)


def test_validate_window_center_y(tmp_path):
    param = "window_center_y"
    newval = 99
    param_test_generator(tmp_path, param, newval, geoh5=geoh5)
    catch_invalid_generator(tmp_path, param, {}, "type", geoh5=geoh5)


def test_validate_window_width(tmp_path):
    param = "window_width"
    newval = 99
    param_test_generator(tmp_path, param, newval, geoh5=geoh5)
    catch_invalid_generator(tmp_path, param, {}, "type", geoh5=geoh5)


def test_validate_window_height(tmp_path):
    param = "window_height"
    newval = 99
    param_test_generator(tmp_path, param, newval, geoh5=geoh5)
    catch_invalid_generator(tmp_path, param, {}, "type", geoh5=geoh5)


def test_validate_inversion_style(tmp_path):
    param = "inversion_style"
    newval = "voxel"
    param_test_generator(tmp_path, param, newval, geoh5=geoh5)
    catch_invalid_generator(tmp_path, param, "test", "value", geoh5=geoh5)


def test_validate_chi_factor(tmp_path):
    param = "chi_factor"
    newval = 0.5
    param_test_generator(tmp_path, param, newval, geoh5=geoh5)
    catch_invalid_generator(tmp_path, param, "test", "type", geoh5=geoh5)


def test_validate_max_iterations(tmp_path):
    param = "max_iterations"
    newval = 2
    param_test_generator(tmp_path, param, newval, geoh5=geoh5)
    catch_invalid_generator(tmp_path, param, "test", "type", geoh5=geoh5)


def test_validate_max_cg_iterations(tmp_path):
    param = "max_cg_iterations"
    newval = 2
    param_test_generator(tmp_path, param, newval, geoh5=geoh5)
    catch_invalid_generator(tmp_path, param, "test", "type", geoh5=geoh5)


def test_validate_max_global_iterations(tmp_path):
    param = "max_global_iterations"
    newval = 2
    param_test_generator(tmp_path, param, newval, geoh5=geoh5)
    catch_invalid_generator(tmp_path, param, "test", "type", geoh5=geoh5)


def test_validate_initial_beta(tmp_path):
    param = "initial_beta"
    newval = 2
    param_test_generator(tmp_path, param, newval, geoh5=geoh5)
    catch_invalid_generator(tmp_path, param, "test", "type", geoh5=geoh5)


def test_validate_initial_beta_ratio(tmp_path):
    param = "initial_beta_ratio"
    newval = 0.5
    param_test_generator(tmp_path, param, newval, geoh5=geoh5)
    catch_invalid_generator(tmp_path, param, "test", "type", geoh5=geoh5)


def test_validate_tol_cg(tmp_path):
    param = "tol_cg"
    newval = 0.1
    param_test_generator(tmp_path, param, newval, geoh5=geoh5)
    catch_invalid_generator(tmp_path, param, "test", "type", geoh5=geoh5)


def test_validate_alpha_s(tmp_path):
    param = "alpha_s"
    newval = 0.1
    param_test_generator(tmp_path, param, newval, geoh5=geoh5)
    catch_invalid_generator(tmp_path, param, "test", "type", geoh5=geoh5)


def test_validate_alpha_x(tmp_path):
    param = "alpha_x"
    newval = 0.1
    param_test_generator(tmp_path, param, newval, geoh5=geoh5)
    catch_invalid_generator(tmp_path, param, "test", "type", geoh5=geoh5)


def test_validate_alpha_y(tmp_path):
    param = "alpha_y"
    newval = 0.1
    param_test_generator(tmp_path, param, newval, geoh5=geoh5)
    catch_invalid_generator(tmp_path, param, "test", "type", geoh5=geoh5)


def test_validate_alpha_z(tmp_path):
    param = "alpha_z"
    newval = 0.1
    param_test_generator(tmp_path, param, newval, geoh5=geoh5)
    catch_invalid_generator(tmp_path, param, "test", "type", geoh5=geoh5)


def test_validate_s_norm(tmp_path):
    param = "s_norm"
    newval = 0.5
    param_test_generator(tmp_path, param, newval, geoh5=geoh5)
    catch_invalid_generator(tmp_path, param, "test", "type", geoh5=geoh5)


def test_validate_x_norm(tmp_path):
    param = "x_norm"
    newval = 0.5
    param_test_generator(tmp_path, param, newval, geoh5=geoh5)
    catch_invalid_generator(tmp_path, param, "test", "type", geoh5=geoh5)


def test_validate_y_norm(tmp_path):
    param = "y_norm"
    newval = 0.5
    param_test_generator(tmp_path, param, newval, geoh5=geoh5)
    catch_invalid_generator(tmp_path, param, "test", "type", geoh5=geoh5)


def test_validate_z_norm(tmp_path):
    param = "z_norm"
    newval = 0.5
    param_test_generator(tmp_path, param, newval, geoh5=geoh5)
    catch_invalid_generator(tmp_path, param, "test", "type", geoh5=geoh5)


def test_validate_reference_model_object(tmp_path):
    param = "reference_model_object"
    newval = str(uuid4())
    param_test_generator(tmp_path, param, newval, geoh5=geoh5)
    catch_invalid_generator(tmp_path, param, {}, "type", geoh5=geoh5)


def test_validate_reference_inclination_object(tmp_path):
    param = "reference_inclination_object"
    newval = str(uuid4())
    param_test_generator(tmp_path, param, newval, geoh5=geoh5)
    catch_invalid_generator(tmp_path, param, {}, "type", geoh5=geoh5)


def test_validate_reference_declination_object(tmp_path):
    param = "reference_declination_object"
    newval = str(uuid4())
    param_test_generator(tmp_path, param, newval, geoh5=geoh5)
    catch_invalid_generator(tmp_path, param, {}, "type", geoh5=geoh5)


def test_validate_reference_model(tmp_path):
    param = "reference_model"
    newval = str(uuid4())
    param_test_generator(tmp_path, param, newval, geoh5=geoh5)
    catch_invalid_generator(tmp_path, param, {}, "type", geoh5=geoh5)


def test_validate_reference_inclination(tmp_path):
    param = "reference_inclination"
    newval = str(uuid4())
    param_test_generator(tmp_path, param, newval, geoh5=geoh5)
    catch_invalid_generator(tmp_path, param, {}, "type", geoh5=geoh5)


def test_validate_reference_declination(tmp_path):
    param = "reference_declination"
    newval = str(uuid4())
    param_test_generator(tmp_path, param, newval, geoh5=geoh5)
    catch_invalid_generator(tmp_path, param, {}, "type", geoh5=geoh5)


def test_validate_gradient_type(tmp_path):
    param = "gradient_type"
    newval = "components"
    param_test_generator(tmp_path, param, newval, geoh5=geoh5)
    catch_invalid_generator(tmp_path, param, "test", "value", geoh5=geoh5)


def test_validate_lower_bound(tmp_path):
    param = "lower_bound"
    newval = -1000
    param_test_generator(tmp_path, param, newval, geoh5=geoh5)
    catch_invalid_generator(tmp_path, param, {}, "type", geoh5=geoh5)


def test_validate_upper_bound(tmp_path):
    param = "upper_bound"
    newval = 1000
    param_test_generator(tmp_path, param, newval, geoh5=geoh5)
    catch_invalid_generator(tmp_path, param, {}, "type", geoh5=geoh5)


def test_validate_parallelized(tmp_path):
    param = "parallelized"
    newval = False
    param_test_generator(tmp_path, param, newval, geoh5=geoh5)
    catch_invalid_generator(tmp_path, param, "test", "type", geoh5=geoh5)


def test_validate_n_cpu(tmp_path):
    param = "n_cpu"
    newval = 12
    param_test_generator(tmp_path, param, newval, geoh5=geoh5)
    catch_invalid_generator(tmp_path, param, "test", "type", geoh5=geoh5)


def test_validate_max_ram(tmp_path):
    param = "max_ram"
    newval = 10
    param_test_generator(tmp_path, param, newval, geoh5=geoh5)
    catch_invalid_generator(tmp_path, param, "test", "type", geoh5=geoh5)
<<<<<<< HEAD

=======
>>>>>>> 764b3f35

def test_validate_geoh5(tmp_path):
    param = "geoh5"
    newval = os.path.join(tmp_path, "something.geoh5py")
    params = MagneticVectorParams(
        validate=True, validator_opts={"ignore_requirements": True}
    )
    params.geoh5 = newval
    with pytest.raises(TypeError) as excinfo:
        params.geoh5 = 4

<<<<<<< HEAD
=======
def test_validate_geoh5(tmp_path):
    param = "geoh5"
    newval = os.path.join(tmp_path, "something.geoh5py")
    params = MagneticVectorParams(
        validate=True, validator_opts={"ignore_requirements": True}
    )
    params.geoh5 = newval
    with pytest.raises(TypeError) as excinfo:
        params.geoh5 = 4

>>>>>>> 764b3f35
    assert all(
        [k in str(excinfo.value) for k in ["geoh5", "type", "int", "str", "Workspace"]]
    )


def test_validate_out_group(tmp_path):
    param = "out_group"
    newval = "test_"
    param_test_generator(tmp_path, param, newval, geoh5=geoh5)
    catch_invalid_generator(tmp_path, param, {}, "type", geoh5=geoh5)


def test_validate_no_data_value(tmp_path):
    param = "no_data_value"
    newval = 5
    param_test_generator(tmp_path, param, newval, geoh5=geoh5)
    catch_invalid_generator(tmp_path, param, "lskjdf", "type", geoh5=geoh5)


def test_gravity_inversion_type():
    params = GravityParams(validate=True, validator_opts={"ignore_requirements": True})
    params.inversion_type = "gravity"
    with pytest.raises(ValueError) as excinfo:
        params.inversion_type = "alskdj"

    assert all(
        [s in str(excinfo.value) for s in ["inversion_type", "alskdj", "gravity"]]
    )


def test_gz_channel_bool():
    params = GravityParams(validate=True, validator_opts={"ignore_requirements": True})
    params.gz_channel_bool = True
    with pytest.raises(TypeError) as excinfo:
        params.gz_channel_bool = "alskdj"

    assert all(
        [s in str(excinfo.value) for s in ["gz_channel_bool", "type", "str", "bool"]]
    )


def test_gz_channel():
    params = GravityParams(validate=True, validator_opts={"ignore_requirements": True})
    params.gz_channel = str(uuid4())
    params.gz_channel = uuid4()
    with pytest.raises(TypeError) as excinfo:
        params.gz_channel = 4

    assert all(
        [s in str(excinfo.value) for s in ["gz_channel", "type", "int", "str", "UUID"]]
    )


def test_gz_uncertainty():
    params = GravityParams(validate=True, validator_opts={"ignore_requirements": True})
    params.gz_uncertainty = str(uuid4())
    params.gz_uncertainty = uuid4()
    params.gz_uncertainty = 4
    params.gz_uncertainty = 4.0
    with pytest.raises(TypeError) as excinfo:
        params.gz_uncertainty = geoh5

    assert all(
        [
            s in str(excinfo.value)
            for s in [
                "gz_uncertainty",
                "type",
                "Workspace",
                "str",
                "int",
                "float",
                "UUID",
            ]
        ]
    )


def test_guv_channel_bool():
    params = GravityParams(validate=True, validator_opts={"ignore_requirements": True})
    params.guv_channel_bool = True
    with pytest.raises(TypeError) as excinfo:
        params.guv_channel_bool = "alskdj"

    assert all(
        [s in str(excinfo.value) for s in ["guv_channel_bool", "type", "str", "bool"]]
    )


def test_guv_channel():
    params = GravityParams(validate=True, validator_opts={"ignore_requirements": True})
    params.guv_channel = str(uuid4())
    params.guv_channel = uuid4()
    with pytest.raises(TypeError) as excinfo:
        params.guv_channel = 4

    assert all(
        [s in str(excinfo.value) for s in ["guv_channel", "type", "int", "str", "UUID"]]
    )


def test_guv_uncertainty():
    params = GravityParams(validate=True, validator_opts={"ignore_requirements": True})
    params.guv_uncertainty = str(uuid4())
    params.guv_uncertainty = uuid4()
    params.guv_uncertainty = 4
    params.guv_uncertainty = 4.0
    with pytest.raises(TypeError) as excinfo:
        params.guv_uncertainty = geoh5

    assert all(
        [
            s in str(excinfo.value)
            for s in [
                "guv_uncertainty",
                "type",
                "Workspace",
                "str",
                "int",
                "float",
                "UUID",
            ]
        ]
    )


def test_gxy_channel_bool():
    params = GravityParams(validate=True, validator_opts={"ignore_requirements": True})
    params.gxy_channel_bool = True
    with pytest.raises(TypeError) as excinfo:
        params.gxy_channel_bool = "alskdj"

    assert all(
        [s in str(excinfo.value) for s in ["gxy_channel_bool", "type", "str", "bool"]]
    )


def test_gxy_channel():
    params = GravityParams(validate=True, validator_opts={"ignore_requirements": True})
    params.gxy_channel = str(uuid4())
    params.gxy_channel = uuid4()
    with pytest.raises(TypeError) as excinfo:
        params.gxy_channel = 4

    assert all(
        [s in str(excinfo.value) for s in ["gxy_channel", "type", "int", "str", "UUID"]]
    )


def test_gxy_uncertainty():
    params = GravityParams(validate=True, validator_opts={"ignore_requirements": True})
    params.gxy_uncertainty = str(uuid4())
    params.gxy_uncertainty = uuid4()
    params.gxy_uncertainty = 4
    params.gxy_uncertainty = 4.0
    with pytest.raises(TypeError) as excinfo:
        params.gxy_uncertainty = geoh5

    assert all(
        [
            s in str(excinfo.value)
            for s in [
                "gxy_uncertainty",
                "type",
                "Workspace",
                "str",
                "int",
                "float",
                "UUID",
            ]
        ]
    )


def test_gxx_channel_bool():
    params = GravityParams(validate=True, validator_opts={"ignore_requirements": True})
    params.gxx_channel_bool = True
    with pytest.raises(TypeError) as excinfo:
        params.gxx_channel_bool = "alskdj"

    assert all(
        [s in str(excinfo.value) for s in ["gxx_channel_bool", "type", "str", "bool"]]
    )


def test_gxx_channel():
    params = GravityParams(validate=True, validator_opts={"ignore_requirements": True})
    params.gxx_channel = str(uuid4())
    params.gxx_channel = uuid4()
    with pytest.raises(TypeError) as excinfo:
        params.gxx_channel = 4

    assert all(
        [s in str(excinfo.value) for s in ["gxx_channel", "type", "int", "str", "UUID"]]
    )


def test_gxx_uncertainty():
    params = GravityParams(validate=True, validator_opts={"ignore_requirements": True})
    params.gxx_uncertainty = str(uuid4())
    params.gxx_uncertainty = uuid4()
    params.gxx_uncertainty = 4
    params.gxx_uncertainty = 4.0
    with pytest.raises(TypeError) as excinfo:
        params.gxx_uncertainty = geoh5

    assert all(
        [
            s in str(excinfo.value)
            for s in [
                "gxx_uncertainty",
                "type",
                "Workspace",
                "str",
                "int",
                "float",
                "UUID",
            ]
        ]
    )


def test_gyy_channel_bool():
    params = GravityParams(validate=True, validator_opts={"ignore_requirements": True})
    params.gyy_channel_bool = True
    with pytest.raises(TypeError) as excinfo:
        params.gyy_channel_bool = "alskdj"

    assert all(
        [s in str(excinfo.value) for s in ["gyy_channel_bool", "type", "str", "bool"]]
    )


def test_gyy_channel():
    params = GravityParams(validate=True, validator_opts={"ignore_requirements": True})
    params.gyy_channel = str(uuid4())
    params.gyy_channel = uuid4()
    with pytest.raises(TypeError) as excinfo:
        params.gyy_channel = 4

    assert all(
        [s in str(excinfo.value) for s in ["gyy_channel", "type", "int", "str", "UUID"]]
    )


def test_gyy_uncertainty():
    params = GravityParams(validate=True, validator_opts={"ignore_requirements": True})
    params.gyy_uncertainty = str(uuid4())
    params.gyy_uncertainty = uuid4()
    params.gyy_uncertainty = 4
    params.gyy_uncertainty = 4.0
    with pytest.raises(TypeError) as excinfo:
        params.gyy_uncertainty = geoh5

    assert all(
        [
            s in str(excinfo.value)
            for s in [
                "gyy_uncertainty",
                "type",
                "Workspace",
                "str",
                "int",
                "float",
                "UUID",
            ]
        ]
    )


def test_gzz_channel_bool():
    params = GravityParams(validate=True, validator_opts={"ignore_requirements": True})
    params.gzz_channel_bool = True
    with pytest.raises(TypeError) as excinfo:
        params.gzz_channel_bool = "alskdj"

    assert all(
        [s in str(excinfo.value) for s in ["gzz_channel_bool", "type", "str", "bool"]]
    )


def test_gzz_channel():
    params = GravityParams(validate=True, validator_opts={"ignore_requirements": True})
    params.gzz_channel = str(uuid4())
    params.gzz_channel = uuid4()
    with pytest.raises(TypeError) as excinfo:
        params.gzz_channel = 4

    assert all(
        [s in str(excinfo.value) for s in ["gzz_channel", "type", "int", "str", "UUID"]]
    )


def test_gzz_uncertainty():
    params = GravityParams(validate=True, validator_opts={"ignore_requirements": True})
    params.gzz_uncertainty = str(uuid4())
    params.gzz_uncertainty = uuid4()
    params.gzz_uncertainty = 4
    params.gzz_uncertainty = 4.0
    with pytest.raises(TypeError) as excinfo:
        params.gzz_uncertainty = geoh5

    assert all(
        [
            s in str(excinfo.value)
            for s in [
                "gzz_uncertainty",
                "type",
                "Workspace",
                "str",
                "int",
                "float",
                "UUID",
            ]
        ]
    )


def test_gxz_channel_bool():
    params = GravityParams(validate=True, validator_opts={"ignore_requirements": True})
    params.gxz_channel_bool = True
    with pytest.raises(TypeError) as excinfo:
        params.gxz_channel_bool = "alskdj"

    assert all(
        [s in str(excinfo.value) for s in ["gxz_channel_bool", "type", "str", "bool"]]
    )


def test_gxz_channel():
    params = GravityParams(validate=True, validator_opts={"ignore_requirements": True})
    params.gxz_channel = str(uuid4())
    params.gxz_channel = uuid4()
    with pytest.raises(TypeError) as excinfo:
        params.gxz_channel = 4

    assert all(
        [s in str(excinfo.value) for s in ["gxz_channel", "type", "int", "str", "UUID"]]
    )


def test_gxz_uncertainty():
    params = GravityParams(validate=True, validator_opts={"ignore_requirements": True})
    params.gxz_uncertainty = str(uuid4())
    params.gxz_uncertainty = uuid4()
    params.gxz_uncertainty = 4
    params.gxz_uncertainty = 4.0
    with pytest.raises(TypeError) as excinfo:
        params.gxz_uncertainty = geoh5

    assert all(
        [
            s in str(excinfo.value)
            for s in [
                "gxz_uncertainty",
                "type",
                "Workspace",
                "str",
                "int",
                "float",
                "UUID",
            ]
        ]
    )


def test_gyz_channel_bool():
    params = GravityParams(validate=True, validator_opts={"ignore_requirements": True})
    params.gyz_channel_bool = True
    with pytest.raises(TypeError) as excinfo:
        params.gyz_channel_bool = "alskdj"

    assert all(
        [s in str(excinfo.value) for s in ["gyz_channel_bool", "type", "str", "bool"]]
    )


def test_gyz_channel():
    params = GravityParams(validate=True, validator_opts={"ignore_requirements": True})
    params.gyz_channel = str(uuid4())
    params.gyz_channel = uuid4()
    with pytest.raises(TypeError) as excinfo:
        params.gyz_channel = 4

    assert all(
        [s in str(excinfo.value) for s in ["gyz_channel", "type", "int", "str", "UUID"]]
    )


def test_gyz_uncertainty():
    params = GravityParams(validate=True, validator_opts={"ignore_requirements": True})
    params.gyz_uncertainty = str(uuid4())
    params.gyz_uncertainty = uuid4()
    params.gyz_uncertainty = 4
    params.gyz_uncertainty = 4.0
    with pytest.raises(TypeError) as excinfo:
        params.gyz_uncertainty = geoh5

    assert all(
        [
            s in str(excinfo.value)
            for s in [
                "gyz_uncertainty",
                "type",
                "Workspace",
                "str",
                "int",
                "float",
                "UUID",
            ]
        ]
    )


def test_gx_channel_bool():
    params = GravityParams(validate=True, validator_opts={"ignore_requirements": True})
    params.gx_channel_bool = True
    with pytest.raises(TypeError) as excinfo:
        params.gx_channel_bool = "alskdj"

    assert all(
        [s in str(excinfo.value) for s in ["gx_channel_bool", "type", "str", "bool"]]
    )


def test_gx_channel():
    params = GravityParams(validate=True, validator_opts={"ignore_requirements": True})
    params.gx_channel = str(uuid4())
    params.gx_channel = uuid4()
    with pytest.raises(TypeError) as excinfo:
        params.gx_channel = 4

    assert all(
        [s in str(excinfo.value) for s in ["gx_channel", "type", "int", "str", "UUID"]]
    )


def test_gx_uncertainty():
    params = GravityParams(validate=True, validator_opts={"ignore_requirements": True})
    params.gx_uncertainty = str(uuid4())
    params.gx_uncertainty = uuid4()
    params.gx_uncertainty = 4
    params.gx_uncertainty = 4.0
    with pytest.raises(TypeError) as excinfo:
        params.gx_uncertainty = geoh5

    assert all(
        [
            s in str(excinfo.value)
            for s in [
                "gx_uncertainty",
                "type",
                "Workspace",
                "str",
                "int",
                "float",
                "UUID",
            ]
        ]
    )


def test_gy_channel_bool():
    params = GravityParams(validate=True, validator_opts={"ignore_requirements": True})
    params.gy_channel_bool = True
    with pytest.raises(TypeError) as excinfo:
        params.gy_channel_bool = "alskdj"

    assert all(
        [s in str(excinfo.value) for s in ["gy_channel_bool", "type", "str", "bool"]]
    )


def test_gy_channel():
    params = GravityParams(validate=True, validator_opts={"ignore_requirements": True})
    params.gy_channel = str(uuid4())
    params.gy_channel = uuid4()
    with pytest.raises(TypeError) as excinfo:
        params.gy_channel = 4

    assert all(
        [s in str(excinfo.value) for s in ["gy_channel", "type", "int", "str", "UUID"]]
    )


def test_gy_uncertainty():
    params = GravityParams(validate=True, validator_opts={"ignore_requirements": True})
    params.gy_uncertainty = str(uuid4())
    params.gy_uncertainty = uuid4()
    params.gy_uncertainty = 4
    params.gy_uncertainty = 4.0
    with pytest.raises(TypeError) as excinfo:
        params.gy_uncertainty = geoh5

    assert all(
        [
            s in str(excinfo.value)
            for s in [
                "gy_uncertainty",
                "type",
                "Workspace",
                "str",
                "int",
                "float",
                "UUID",
            ]
        ]
    )


def test_magnetic_scalar_inversion_type():
    params = MagneticScalarParams(
        validate=True, validator_opts={"ignore_requirements": True}
    )
    params.inversion_type = "magnetic scalar"
    with pytest.raises(ValueError) as excinfo:
        params.inversion_type = "alskdj"

    assert all(
        [
            s in str(excinfo.value)
            for s in ["inversion_type", "alskdj", "magnetic scalar"]
        ]
    )


def test_inducing_field_strength():
    params = MagneticScalarParams(
        validate=True, validator_opts={"ignore_requirements": True}
    )
    params.inducing_field_strength = 1.0
    params.inducing_field_strength = 1

    with pytest.raises(TypeError) as excinfo:
        params.inducing_field_strength = "alskdj"

    assert all(
        [
            s in str(excinfo.value)
            for s in ["inducing_field_strength", "type", "str", "float"]
        ]
    )


def test_inducing_field_inclination():
    params = MagneticScalarParams(
        validate=True, validator_opts={"ignore_requirements": True}
    )
    params.inducing_field_inclination = 1.0
    params.inducing_field_inclination = 1

    with pytest.raises(TypeError) as excinfo:
        params.inducing_field_inclination = "alskdj"

    assert all(
        [
            s in str(excinfo.value)
            for s in ["inducing_field_inclination", "type", "str", "float"]
        ]
    )


def test_inducing_field_declination():
    params = MagneticScalarParams(
        validate=True, validator_opts={"ignore_requirements": True}
    )
    params.inducing_field_declination = 1.0
    params.inducing_field_declination = 1

    with pytest.raises(TypeError) as excinfo:
        params.inducing_field_declination = "alskdj"

    assert all(
        [
            s in str(excinfo.value)
            for s in ["inducing_field_declination", "type", "str", "float"]
        ]
    )


def test_tmi_channel_bool():
    params = MagneticScalarParams(
        validate=True, validator_opts={"ignore_requirements": True}
    )
    params.tmi_channel_bool = True
    with pytest.raises(TypeError) as excinfo:
        params.tmi_channel_bool = "alskdj"

    assert all(
        [s in str(excinfo.value) for s in ["tmi_channel_bool", "type", "str", "bool"]]
    )


def test_tmi_channel():
    params = MagneticScalarParams(
        validate=True, validator_opts={"ignore_requirements": True}
    )
    params.tmi_channel = str(uuid4())
    params.tmi_channel = uuid4()
    with pytest.raises(TypeError) as excinfo:
        params.tmi_channel = 4

    assert all(
        [s in str(excinfo.value) for s in ["tmi_channel", "type", "int", "str", "UUID"]]
    )


def test_tmi_uncertainty():
    params = MagneticScalarParams(
        validate=True, validator_opts={"ignore_requirements": True}
    )
    params.tmi_uncertainty = str(uuid4())
    params.tmi_uncertainty = uuid4()
    params.tmi_uncertainty = 4
    params.tmi_uncertainty = 4.0
    with pytest.raises(TypeError) as excinfo:
        params.tmi_uncertainty = geoh5

    assert all(
        [
            s in str(excinfo.value)
            for s in [
                "tmi_uncertainty",
                "type",
                "Workspace",
                "str",
                "int",
                "float",
                "UUID",
            ]
        ]
    )


def test_bxx_channel_bool():
    params = MagneticScalarParams(
        validate=True, validator_opts={"ignore_requirements": True}
    )
    params.bxx_channel_bool = True
    with pytest.raises(TypeError) as excinfo:
        params.bxx_channel_bool = "alskdj"

    assert all(
        [s in str(excinfo.value) for s in ["bxx_channel_bool", "type", "str", "bool"]]
    )


def test_bxx_channel():
    params = MagneticScalarParams(
        validate=True, validator_opts={"ignore_requirements": True}
    )
    params.bxx_channel = str(uuid4())
    params.bxx_channel = uuid4()
    with pytest.raises(TypeError) as excinfo:
        params.bxx_channel = 4

    assert all(
        [s in str(excinfo.value) for s in ["bxx_channel", "type", "int", "str", "UUID"]]
    )


def test_bxx_uncertainty():
    params = MagneticScalarParams(
        validate=True, validator_opts={"ignore_requirements": True}
    )
    params.bxx_uncertainty = str(uuid4())
    params.bxx_uncertainty = uuid4()
    params.bxx_uncertainty = 4
    params.bxx_uncertainty = 4.0
    with pytest.raises(TypeError) as excinfo:
        params.bxx_uncertainty = geoh5

    assert all(
        [
            s in str(excinfo.value)
            for s in [
                "bxx_uncertainty",
                "type",
                "Workspace",
                "str",
                "int",
                "float",
                "UUID",
            ]
        ]
    )


def test_bxy_channel_bool():
    params = MagneticScalarParams(
        validate=True, validator_opts={"ignore_requirements": True}
    )
    params.bxy_channel_bool = True
    with pytest.raises(TypeError) as excinfo:
        params.bxy_channel_bool = "alskdj"

    assert all(
        [s in str(excinfo.value) for s in ["bxy_channel_bool", "type", "str", "bool"]]
    )


def test_bxy_channel():
    params = MagneticScalarParams(
        validate=True, validator_opts={"ignore_requirements": True}
    )
    params.bxy_channel = str(uuid4())
    params.bxy_channel = uuid4()
    with pytest.raises(TypeError) as excinfo:
        params.bxy_channel = 4

    assert all(
        [s in str(excinfo.value) for s in ["bxy_channel", "type", "int", "str", "UUID"]]
    )


def test_bxy_uncertainty():
    params = MagneticScalarParams(
        validate=True, validator_opts={"ignore_requirements": True}
    )
    params.bxy_uncertainty = str(uuid4())
    params.bxy_uncertainty = uuid4()
    params.bxy_uncertainty = 4
    params.bxy_uncertainty = 4.0
    with pytest.raises(TypeError) as excinfo:
        params.bxy_uncertainty = geoh5

    assert all(
        [
            s in str(excinfo.value)
            for s in [
                "bxy_uncertainty",
                "type",
                "Workspace",
                "str",
                "int",
                "float",
                "UUID",
            ]
        ]
    )


def test_bxz_channel_bool():
    params = MagneticScalarParams(
        validate=True, validator_opts={"ignore_requirements": True}
    )
    params.bxz_channel_bool = True
    with pytest.raises(TypeError) as excinfo:
        params.bxz_channel_bool = "alskdj"

    assert all(
        [s in str(excinfo.value) for s in ["bxz_channel_bool", "type", "str", "bool"]]
    )


def test_bxz_channel():
    params = MagneticScalarParams(
        validate=True, validator_opts={"ignore_requirements": True}
    )
    params.bxz_channel = str(uuid4())
    params.bxz_channel = uuid4()
    with pytest.raises(TypeError) as excinfo:
        params.bxz_channel = 4

    assert all(
        [s in str(excinfo.value) for s in ["bxz_channel", "type", "int", "str", "UUID"]]
    )


def test_bxz_uncertainty():
    params = MagneticScalarParams(
        validate=True, validator_opts={"ignore_requirements": True}
    )
    params.bxz_uncertainty = str(uuid4())
    params.bxz_uncertainty = uuid4()
    params.bxz_uncertainty = 4
    params.bxz_uncertainty = 4.0
    with pytest.raises(TypeError) as excinfo:
        params.bxz_uncertainty = geoh5

    assert all(
        [
            s in str(excinfo.value)
            for s in [
                "bxz_uncertainty",
                "type",
                "Workspace",
                "str",
                "int",
                "float",
                "UUID",
            ]
        ]
    )


def test_byy_channel_bool():
    params = MagneticScalarParams(
        validate=True, validator_opts={"ignore_requirements": True}
    )
    params.byy_channel_bool = True
    with pytest.raises(TypeError) as excinfo:
        params.byy_channel_bool = "alskdj"

    assert all(
        [s in str(excinfo.value) for s in ["byy_channel_bool", "type", "str", "bool"]]
    )


def test_byy_channel():
    params = MagneticScalarParams(
        validate=True, validator_opts={"ignore_requirements": True}
    )
    params.byy_channel = str(uuid4())
    params.byy_channel = uuid4()
    with pytest.raises(TypeError) as excinfo:
        params.byy_channel = 4

    assert all(
        [s in str(excinfo.value) for s in ["byy_channel", "type", "int", "str", "UUID"]]
    )


def test_byy_uncertainty():
    params = MagneticScalarParams(
        validate=True, validator_opts={"ignore_requirements": True}
    )
    params.byy_uncertainty = str(uuid4())
    params.byy_uncertainty = uuid4()
    params.byy_uncertainty = 4
    params.byy_uncertainty = 4.0
    with pytest.raises(TypeError) as excinfo:
        params.byy_uncertainty = geoh5

    assert all(
        [
            s in str(excinfo.value)
            for s in [
                "byy_uncertainty",
                "type",
                "Workspace",
                "str",
                "int",
                "float",
                "UUID",
            ]
        ]
    )


def test_byz_channel_bool():
    params = MagneticScalarParams(
        validate=True, validator_opts={"ignore_requirements": True}
    )
    params.byz_channel_bool = True
    with pytest.raises(TypeError) as excinfo:
        params.byz_channel_bool = "alskdj"

    assert all(
        [s in str(excinfo.value) for s in ["byz_channel_bool", "type", "str", "bool"]]
    )


def test_byz_channel():
    params = MagneticScalarParams(
        validate=True, validator_opts={"ignore_requirements": True}
    )
    params.byz_channel = str(uuid4())
    params.byz_channel = uuid4()
    with pytest.raises(TypeError) as excinfo:
        params.byz_channel = 4

    assert all(
        [s in str(excinfo.value) for s in ["byz_channel", "type", "int", "str", "UUID"]]
    )


def test_byz_uncertainty():
    params = MagneticScalarParams(
        validate=True, validator_opts={"ignore_requirements": True}
    )
    params.byz_uncertainty = str(uuid4())
    params.byz_uncertainty = uuid4()
    params.byz_uncertainty = 4
    params.byz_uncertainty = 4.0
    with pytest.raises(TypeError) as excinfo:
        params.byz_uncertainty = geoh5

    assert all(
        [
            s in str(excinfo.value)
            for s in [
                "byz_uncertainty",
                "type",
                "Workspace",
                "str",
                "int",
                "float",
                "UUID",
            ]
        ]
    )


def test_bzz_channel_bool():
    params = MagneticScalarParams(
        validate=True, validator_opts={"ignore_requirements": True}
    )
    params.bzz_channel_bool = True
    with pytest.raises(TypeError) as excinfo:
        params.bzz_channel_bool = "alskdj"

    assert all(
        [s in str(excinfo.value) for s in ["bzz_channel_bool", "type", "str", "bool"]]
    )


def test_bzz_channel():
    params = MagneticScalarParams(
        validate=True, validator_opts={"ignore_requirements": True}
    )
    params.bzz_channel = str(uuid4())
    params.bzz_channel = uuid4()
    with pytest.raises(TypeError) as excinfo:
        params.bzz_channel = 4

    assert all(
        [s in str(excinfo.value) for s in ["bzz_channel", "type", "int", "str", "UUID"]]
    )


def test_bzz_uncertainty():
    params = MagneticScalarParams(
        validate=True, validator_opts={"ignore_requirements": True}
    )
    params.bzz_uncertainty = str(uuid4())
    params.bzz_uncertainty = uuid4()
    params.bzz_uncertainty = 4
    params.bzz_uncertainty = 4.0
    with pytest.raises(TypeError) as excinfo:
        params.bzz_uncertainty = geoh5

    assert all(
        [
            s in str(excinfo.value)
            for s in [
                "bzz_uncertainty",
                "type",
                "Workspace",
                "str",
                "int",
                "float",
                "UUID",
            ]
        ]
    )


def test_bx_channel_bool():
    params = MagneticScalarParams(
        validate=True, validator_opts={"ignore_requirements": True}
    )
    params.bx_channel_bool = True
    with pytest.raises(TypeError) as excinfo:
        params.bx_channel_bool = "alskdj"

    assert all(
        [s in str(excinfo.value) for s in ["bx_channel_bool", "type", "str", "bool"]]
    )


def test_bx_channel():
    params = MagneticScalarParams(
        validate=True, validator_opts={"ignore_requirements": True}
    )
    params.bx_channel = str(uuid4())
    params.bx_channel = uuid4()
    with pytest.raises(TypeError) as excinfo:
        params.bx_channel = 4

    assert all(
        [s in str(excinfo.value) for s in ["bx_channel", "type", "int", "str", "UUID"]]
    )


def test_bx_uncertainty():
    params = MagneticScalarParams(
        validate=True, validator_opts={"ignore_requirements": True}
    )
    params.bx_uncertainty = str(uuid4())
    params.bx_uncertainty = uuid4()
    params.bx_uncertainty = 4
    params.bx_uncertainty = 4.0
    with pytest.raises(TypeError) as excinfo:
        params.bx_uncertainty = geoh5

    assert all(
        [
            s in str(excinfo.value)
            for s in [
                "bx_uncertainty",
                "type",
                "Workspace",
                "str",
                "int",
                "float",
                "UUID",
            ]
        ]
    )


def test_by_channel_bool():
    params = MagneticScalarParams(
        validate=True, validator_opts={"ignore_requirements": True}
    )
    params.by_channel_bool = True
    with pytest.raises(TypeError) as excinfo:
        params.by_channel_bool = "alskdj"

    assert all(
        [s in str(excinfo.value) for s in ["by_channel_bool", "type", "str", "bool"]]
    )


def test_by_channel():
    params = MagneticScalarParams(
        validate=True, validator_opts={"ignore_requirements": True}
    )
    params.by_channel = str(uuid4())
    params.by_channel = uuid4()
    with pytest.raises(TypeError) as excinfo:
        params.by_channel = 4

    assert all(
        [s in str(excinfo.value) for s in ["by_channel", "type", "int", "str", "UUID"]]
    )


def test_by_uncertainty():
    params = MagneticScalarParams(
        validate=True, validator_opts={"ignore_requirements": True}
    )
    params.by_uncertainty = str(uuid4())
    params.by_uncertainty = uuid4()
    params.by_uncertainty = 4
    params.by_uncertainty = 4.0
    with pytest.raises(TypeError) as excinfo:
        params.by_uncertainty = geoh5

    assert all(
        [
            s in str(excinfo.value)
            for s in [
                "by_uncertainty",
                "type",
                "Workspace",
                "str",
                "int",
                "float",
                "UUID",
            ]
        ]
    )


def test_bz_channel_bool():
    params = MagneticScalarParams(
        validate=True, validator_opts={"ignore_requirements": True}
    )
    params.bz_channel_bool = True
    with pytest.raises(TypeError) as excinfo:
        params.bz_channel_bool = "alskdj"

    assert all(
        [s in str(excinfo.value) for s in ["bz_channel_bool", "type", "str", "bool"]]
    )


def test_bz_channel():
    params = MagneticScalarParams(
        validate=True, validator_opts={"ignore_requirements": True}
    )
    params.bz_channel = str(uuid4())
    params.bz_channel = uuid4()
    with pytest.raises(TypeError) as excinfo:
        params.bz_channel = 4

    assert all(
        [s in str(excinfo.value) for s in ["bz_channel", "type", "int", "str", "UUID"]]
    )


def test_bz_uncertainty():
    params = MagneticScalarParams(
        validate=True, validator_opts={"ignore_requirements": True}
    )
    params.bz_uncertainty = str(uuid4())
    params.bz_uncertainty = uuid4()
    params.bz_uncertainty = 4
    params.bz_uncertainty = 4.0
    with pytest.raises(TypeError) as excinfo:
        params.bz_uncertainty = geoh5

    assert all(
        [
            s in str(excinfo.value)
            for s in [
                "bz_uncertainty",
                "type",
                "Workspace",
                "str",
                "int",
                "float",
                "UUID",
            ]
        ]
    )


def test_tmi_channel_bool():
    params = MagneticScalarParams(
        validate=True, validator_opts={"ignore_requirements": True}
    )
    params.tmi_channel_bool = True
    with pytest.raises(TypeError) as excinfo:
        params.tmi_channel_bool = "alskdj"

    assert all(
        [s in str(excinfo.value) for s in ["tmi_channel_bool", "type", "str", "bool"]]
    )


def test_tmi_channel():
    params = MagneticScalarParams(
        validate=True, validator_opts={"ignore_requirements": True}
    )
    params.tmi_channel = str(uuid4())
    params.tmi_channel = uuid4()
    with pytest.raises(TypeError) as excinfo:
        params.tmi_channel = 4

    assert all(
        [s in str(excinfo.value) for s in ["tmi_channel", "type", "int", "str", "UUID"]]
    )


def test_tmi_uncertainty():
    params = MagneticScalarParams(
        validate=True, validator_opts={"ignore_requirements": True}
    )
    params.tmi_uncertainty = str(uuid4())
    params.tmi_uncertainty = uuid4()
    params.tmi_uncertainty = 4
    params.tmi_uncertainty = 4.0
    with pytest.raises(TypeError) as excinfo:
        params.tmi_uncertainty = geoh5

    assert all(
        [
            s in str(excinfo.value)
            for s in [
                "tmi_uncertainty",
                "type",
                "Workspace",
                "str",
                "int",
                "float",
                "UUID",
            ]
        ]
    )


def test_direct_current_inversion_type():
    params = DirectCurrentParams(
        validate=True, validator_opts={"ignore_requirements": True}
    )
    params.inversion_type = "direct current"
    with pytest.raises(ValueError) as excinfo:
        params.inversion_type = "alskdj"

    assert all(
        [
            s in str(excinfo.value)
            for s in ["inversion_type", "alskdj", "direct current"]
        ]
    )


def test_direct_current_data_object():
    params = DirectCurrentParams(
        validate=True, validator_opts={"ignore_requirements": True}
    )
    params.data_object = uuid4()

    with pytest.raises(TypeError) as excinfo:
        params.data_object = 4

    assert all(
        [
            s in str(excinfo.value)
            for s in ["data_object", "type", "int", "UUID", "PotentialElectrode"]
        ]
    )


def test_potential_channel_bool():
    params = DirectCurrentParams(
        validate=True, validator_opts={"ignore_requirements": True}
    )
    params.potential_channel_bool = True
    with pytest.raises(TypeError) as excinfo:
        params.potential_channel_bool = "alskdj"

    assert all(
        [
            s in str(excinfo.value)
            for s in ["potential_channel_bool", "type", "str", "bool"]
        ]
    )


def test_potential_channel():
    params = DirectCurrentParams(
        validate=True, validator_opts={"ignore_requirements": True}
    )
    params.potential_channel = str(uuid4())
    params.potential_channel = uuid4()
    with pytest.raises(TypeError) as excinfo:
        params.potential_channel = 4

    assert all(
        [
            s in str(excinfo.value)
            for s in ["potential_channel", "type", "int", "str", "UUID"]
        ]
    )


def test_potential_uncertainty():
    params = DirectCurrentParams(
        validate=True, validator_opts={"ignore_requirements": True}
    )
    params.potential_uncertainty = str(uuid4())
    params.potential_uncertainty = uuid4()
    params.potential_uncertainty = 4
    params.potential_uncertainty = 4.0
    with pytest.raises(TypeError) as excinfo:
        params.potential_uncertainty = geoh5

    assert all(
        [
            s in str(excinfo.value)
            for s in [
                "potential_uncertainty",
                "type",
                "Workspace",
                "str",
                "int",
                "float",
                "UUID",
            ]
        ]
    )


def test_induced_polarization_inversion_type():
    params = InducedPolarizationParams(
        validate=True, validator_opts={"ignore_requirements": True}
    )
    params.inversion_type = "induced polarization"
    with pytest.raises(ValueError) as excinfo:
        params.inversion_type = "alskdj"

    assert all(
        [
            s in str(excinfo.value)
            for s in ["inversion_type", "alskdj", "induced polarization"]
        ]
    )


def test_direct_current_data_object():
    params = InducedPolarizationParams(
        validate=True, validator_opts={"ignore_requirements": True}
    )
    params.data_object = uuid4()

    with pytest.raises(TypeError) as excinfo:
        params.data_object = 4

    assert all(
        [
            s in str(excinfo.value)
            for s in ["data_object", "type", "int", "UUID", "PotentialElectrode"]
        ]
    )


def test_chargeability_channel_bool():
    params = InducedPolarizationParams(
        validate=True, validator_opts={"ignore_requirements": True}
    )
    params.chargeability_channel_bool = True
    with pytest.raises(TypeError) as excinfo:
        params.chargeability_channel_bool = "alskdj"

    assert all(
        [
            s in str(excinfo.value)
            for s in ["chargeability_channel_bool", "type", "str", "bool"]
        ]
    )


def test_chargeability_channel():
    params = InducedPolarizationParams(
        validate=True, validator_opts={"ignore_requirements": True}
    )
    params.chargeability_channel = str(uuid4())
    params.chargeability_channel = uuid4()
    with pytest.raises(TypeError) as excinfo:
        params.chargeability_channel = 4

    assert all(
        [
            s in str(excinfo.value)
            for s in ["chargeability_channel", "type", "int", "str", "UUID"]
        ]
    )


def test_chargeability_uncertainty():
    params = InducedPolarizationParams(
        validate=True, validator_opts={"ignore_requirements": True}
    )
    params.chargeability_uncertainty = str(uuid4())
    params.chargeability_uncertainty = uuid4()
    params.chargeability_uncertainty = 4
    params.chargeability_uncertainty = 4.0
    with pytest.raises(TypeError) as excinfo:
        params.chargeability_uncertainty = geoh5

    assert all(
        [
            s in str(excinfo.value)
            for s in [
                "chargeability_uncertainty",
                "type",
                "Workspace",
                "str",
                "int",
                "float",
                "UUID",
            ]
        ]
    )


def conductivity_model_object():
    params = InducedPolarizationParams(
        validate=True, validator_opts={"ignore_requirements": True}
    )
    params.conductivity_model_object = str(uuid4())
    params.conductivity_model_object = uuid4()
    with pytest.raises(TypeError) as excinfo:
        params.conductivity_model_object = 4

    assert all(
        [
            s in str(excinfo.value)
            for s in ["conductivity_model_object", "type", "int", "str", "UUID"]
        ]
    )


def test_conductivity_model():
    params = InducedPolarizationParams(
        validate=True, validator_opts={"ignore_requirements": True}
    )
    params.conductivity_model = str(uuid4())
    params.conductivity_model = uuid4()
    params.conductivity_model = 4
    params.conductivity_model = 4.0
    with pytest.raises(TypeError) as excinfo:
        params.conductivity_model = geoh5

    assert all(
        [
            s in str(excinfo.value)
            for s in [
                "conductivity_model",
                "type",
                "Workspace",
                "str",
                "int",
                "float",
                "UUID",
            ]
        ]
    )


def test_isValue(tmp_path):
    # "starting_model"
    filepath = tmpfile(tmp_path)
    ifile = InputFile()
    ifile.filepath = filepath

    mesh = geoh5.get_entity("O2O_Interp_25m")[0]

    params = MagneticVectorParams(input_file=ifile, validate=False, geoh5=geoh5)
    params.starting_model_object = mesh.uid
    params.starting_model = 0.0

    params.write_input_file(name=filepath)

    with open(filepath) as f:
        ui = json.load(f)

    assert ui["starting_model"]["isValue"] is True, "isValue should be True"

    params.starting_model = mesh.get_data("VTEM_model")[0].uid

    params.write_input_file(name=filepath)
    with open(filepath) as f:
        ui = json.load(f)

    assert ui["starting_model"]["isValue"] is False, "isValue should be False"<|MERGE_RESOLUTION|>--- conflicted
+++ resolved
@@ -919,10 +919,7 @@
     newval = 10
     param_test_generator(tmp_path, param, newval, geoh5=geoh5)
     catch_invalid_generator(tmp_path, param, "test", "type", geoh5=geoh5)
-<<<<<<< HEAD
-
-=======
->>>>>>> 764b3f35
+
 
 def test_validate_geoh5(tmp_path):
     param = "geoh5"
@@ -934,19 +931,6 @@
     with pytest.raises(TypeError) as excinfo:
         params.geoh5 = 4
 
-<<<<<<< HEAD
-=======
-def test_validate_geoh5(tmp_path):
-    param = "geoh5"
-    newval = os.path.join(tmp_path, "something.geoh5py")
-    params = MagneticVectorParams(
-        validate=True, validator_opts={"ignore_requirements": True}
-    )
-    params.geoh5 = newval
-    with pytest.raises(TypeError) as excinfo:
-        params.geoh5 = 4
-
->>>>>>> 764b3f35
     assert all(
         [k in str(excinfo.value) for k in ["geoh5", "type", "int", "str", "Workspace"]]
     )
