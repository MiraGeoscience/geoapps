--- conflicted
+++ resolved
@@ -82,23 +82,24 @@
     inversion_data = InversionData(ws, params, inversion_window.window)
     inversion_topography = InversionTopography(ws, params, inversion_window.window)
     inversion_mesh = InversionMesh(ws, params, inversion_data, inversion_topography)
-<<<<<<< HEAD
-    cc = inversion_mesh.mesh.cell_centers[0].reshape(1, 3)
-=======
     cc = inversion_mesh.mesh.cell_centers
     m0 = np.array([2.0, 3.0, 1.0])
     vals = (m0[0] * cc[:, 0]) + (m0[1] * cc[:, 1]) + (m0[2] * cc[:, 2])
 
->>>>>>> 696298e0
     point_object = Points.create(ws, name=f"test_point", vertices=cc)
-    point_object.add_data({"test_data": {"values": np.array([3.0])}})
+    point_object.add_data({"test_data": {"values": vals}})
     data_object = ws.get_entity("test_data")[0]
     params.associations[data_object.uid] = point_object.uid
     params.lower_bound_object = point_object.uid
     params.lower_bound = data_object.uid
     lower_bound = InversionModel(ws, params, inversion_mesh, "lower_bound")
-    assert np.all((lower_bound.model - 3) < 1e-10)
-    assert len(lower_bound.model) == 3 * inversion_mesh.nC
+    nc = int(len(lower_bound.model) / 3)
+    A = lower_bound.mesh.mesh.cell_centers
+    b = lower_bound.model[:nc]
+    from scipy.linalg import lstsq
+
+    m = lstsq(A, b)[0]
+    np.testing.assert_array_almost_equal(m, m0, decimal=1)
 
 
 def test_permute_2_octree(tmp_path):
