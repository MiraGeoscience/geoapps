--- conflicted
+++ resolved
@@ -33,11 +33,7 @@
 def test_initialize(tmp_path):
 
     ws, params = setup_params(tmp_path)
-<<<<<<< HEAD
-    inversion_mesh = InversionMesh(params, ws)
-=======
     inversion_mesh = InversionMesh(ws, params)
->>>>>>> d470b271
     starting_model = InversionModel(inversion_mesh, "starting", params, ws)
     assert len(starting_model.model) == 3 * inversion_mesh.nC
     assert len(np.unique(starting_model.model)) == 3
@@ -46,11 +42,7 @@
 def test_model_from_object(tmp_path):
     # Test behaviour when loading model from Points object with non-matching mesh
     ws, params = setup_params(tmp_path)
-<<<<<<< HEAD
-    inversion_mesh = InversionMesh(params, ws)
-=======
     inversion_mesh = InversionMesh(ws, params)
->>>>>>> d470b271
     cc = inversion_mesh.mesh.cell_centers[0].reshape(1, 3)
     point_object = Points.create(ws, name=f"test_point", vertices=cc)
     point_object.add_data({"test_data": {"values": np.array([3.0])}})
