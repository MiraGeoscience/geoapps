#  Copyright (c) 2022 Mira Geoscience Ltd.
#
#  This file is part of geoapps.
#
#  geoapps is distributed under the terms and conditions of the MIT License
#  (see LICENSE file at the root of this source code package).
import base64
import uuid
from os import listdir, path

from geoh5py.objects import Curve
from geoh5py.workspace import Workspace

from geoapps.block_model_creation.application import BlockModelCreation
from geoapps.calculator import Calculator
from geoapps.clustering.application import Clustering
from geoapps.contours.application import ContourValues
from geoapps.coordinate_transformation import CoordinateTransformation
from geoapps.edge_detection.application import EdgeDetectionApp
from geoapps.export.application import Export
from geoapps.interpolation.application import DataInterpolation
from geoapps.iso_surfaces.application import IsoSurface
from geoapps.triangulated_surfaces.application import Surface2D
from geoapps.utils.testing import get_output_workspace

# import pytest
# pytest.skip("eliminating conflicting test.", allow_module_level=True)

PROJECT = "./FlinFlon.geoh5"
GEOH5 = Workspace(PROJECT)


def test_block_model(tmp_path):
    temp_workspace = path.join(tmp_path, "contour.geoh5")
    with Workspace(temp_workspace) as workspace:
        for uid in ["{2e814779-c35f-4da0-ad6a-39a6912361f9}"]:
            GEOH5.get_entity(uuid.UUID(uid))[0].copy(parent=workspace)

    block_model = BlockModelCreation(geoh5=temp_workspace)
    # Test initialization
    ui_json, object_options = block_model.update_object_options(None, None, trigger="")
    param_list = [
        "new_grid",
        "objects",
        "cell_size_x",
        "cell_size_y",
        "cell_size_z",
        "depth_core",
        "horizontal_padding",
        "bottom_padding",
        "expansion_fact",
        "monitoring_directory",
    ]
    (
        new_grid,
        objects_uid,
        cell_size_x,
        cell_size_y,
        cell_size_z,
        depth_core,
        horizontal_padding,
        bottom_padding,
        expansion_fact,
        monitoring_directory,
    ) = block_model.update_remainder_from_ui_json(ui_json, param_list, trigger="test")

    assert new_grid == block_model.params.new_grid
    assert objects_uid == str(block_model.params.objects.uid)
    assert cell_size_x == block_model.params.cell_size_x
    assert cell_size_y == block_model.params.cell_size_y
    assert cell_size_z == block_model.params.cell_size_z
    assert depth_core == block_model.params.depth_core
    assert horizontal_padding == block_model.params.horizontal_padding
    assert bottom_padding == block_model.params.bottom_padding
    assert expansion_fact == block_model.params.expansion_fact

    # Create a second workspace to test file uploads
    temp_workspace2 = path.join(tmp_path, "contour2.geoh5")
    with Workspace(temp_workspace2) as workspace:
        for uid in ["{2e814779-c35f-4da0-ad6a-39a6912361f9}"]:
            GEOH5.get_entity(uuid.UUID(uid))[0].copy(parent=workspace)
    # Reproduce output of dcc.Upload Component
    with open(temp_workspace2, "rb") as file:
        decoded = file.read()
    content_bytes = base64.b64encode(decoded)
    content_string = content_bytes.decode("utf-8")
    contents = "".join(["content_type", ",", content_string])
    ui_json, object_options = block_model.update_object_options(
        "ws.geoh5", contents, trigger="upload"
    )

    # Test export
    block_model.trigger_click(
        n_clicks=0,
        new_grid=new_grid,
        objects_uid=object_options[0]["value"],
        cell_size_x=cell_size_x,
        cell_size_y=cell_size_y,
        cell_size_z=cell_size_z,
        depth_core=depth_core,
        horizontal_padding=horizontal_padding,
        bottom_padding=bottom_padding,
        expansion_fact=expansion_fact,
        live_link=[],
        monitoring_directory=str(tmp_path),
        trigger="export",
    )

    filename = list(
        filter(lambda x: ("BlockModel_" in x) and ("geoh5" in x), listdir(tmp_path))
    )[0]
    with Workspace(path.join(tmp_path, filename)) as workspace:
        ent = workspace.get_entity("BlockModel")
        assert (len(ent) == 1) and (ent[0] is not None)


def test_calculator(tmp_path):
    temp_workspace = path.join(tmp_path, "contour.geoh5")
    with Workspace(temp_workspace) as workspace:
        GEOH5.get_entity("geochem")[0].copy(parent=workspace)

    app = Calculator(geoh5=temp_workspace)
    app.trigger.click()

    with Workspace(get_output_workspace(tmp_path)) as workspace:
        output = workspace.get_entity("NewChannel")[0]
        assert output.values.shape[0] == 4438, "Change in output. Need to verify."


def test_coordinate_transformation(tmp_path):
    temp_workspace = path.join(tmp_path, "contour.geoh5")
    with Workspace(temp_workspace) as workspace:
        GEOH5.get_entity("Gravity_Magnetics_drape60m")[0].copy(parent=workspace)
        GEOH5.get_entity("Data_TEM_pseudo3D")[0].copy(parent=workspace)

    app = CoordinateTransformation(geoh5=temp_workspace)
    app.trigger.click()

    with Workspace(get_output_workspace(tmp_path)) as workspace:
        assert len(workspace.objects) == 2, "Coordinate transform failed."


def test_contour_values(tmp_path):
    temp_workspace = path.join(tmp_path, "contour.geoh5")
    with Workspace(temp_workspace) as workspace:
        GEOH5.get_entity(uuid.UUID("{538a7eb1-2218-4bec-98cc-0a759aa0ef4f}"))[0].copy(
            parent=workspace
        )

    app = ContourValues(geoh5=temp_workspace, plot_result=False)
<<<<<<< HEAD
    app.trigger.click()
=======
    app.trigger_click(None)
>>>>>>> 8a5973b7

    with Workspace(get_output_workspace(tmp_path)) as workspace:
        output = workspace.get_entity("contours")[0]
        assert output.n_vertices == 3000, "Change in output. Need to verify."


def test_create_surface(tmp_path):
    temp_workspace = path.join(tmp_path, "contour.geoh5")
    with Workspace(temp_workspace) as workspace:
        for uid in [
            "{5fa66412-3a4c-440c-8b87-6f10cb5f1c7f}",
        ]:
            GEOH5.get_entity(uuid.UUID(uid))[0].copy(parent=workspace)

    app = Surface2D(geoh5=temp_workspace)
    app.trigger_click(None)

    with Workspace(get_output_workspace(tmp_path)) as workspace:
        group = workspace.get_entity("CDI")[0]
        assert len(group.children) == 1


def test_clustering(tmp_path):
    temp_workspace = path.join(tmp_path, "contour.geoh5")
    with Workspace(temp_workspace) as workspace:
        for uid in ["{79b719bc-d996-4f52-9af0-10aa9c7bb941}"]:
            GEOH5.get_entity(uuid.UUID(uid))[0].copy(parent=workspace)

<<<<<<< HEAD
    app = Clustering(geoh5=temp_workspace, output_path=str(tmp_path))
    app.trigger_click(None)
=======
    app = Clustering(geoh5=temp_workspace)
    app.trigger.click()
>>>>>>> 8a5973b7

    filename = list(
        filter(lambda x: ("Clustering_" in x) and ("geoh5" in x), listdir(tmp_path))
    )[0]
    with Workspace(path.join(tmp_path, filename)) as workspace:
        assert len(workspace.get_entity("Clusters")) == 1


def test_data_interpolation(tmp_path):
    temp_workspace = path.join(tmp_path, "contour.geoh5")
    with Workspace(temp_workspace) as workspace:
        for uid in [
            "{2e814779-c35f-4da0-ad6a-39a6912361f9}",
            "{f3e36334-be0a-4210-b13e-06933279de25}",
            "{7450be38-1327-4336-a9e4-5cff587b6715}",
            "{ab3c2083-6ea8-4d31-9230-7aad3ec09525}",
        ]:
            GEOH5.get_entity(uuid.UUID(uid))[0].copy(parent=workspace)

    app = DataInterpolation(geoh5=temp_workspace)
<<<<<<< HEAD
    app.trigger_click(None)
=======
    app.trigger.click()
>>>>>>> 8a5973b7

    with Workspace(get_output_workspace(tmp_path)) as workspace:
        assert len(workspace.get_entity("Iteration_7_model_Interp")) == 1


def test_edge_detection(tmp_path):
    temp_workspace = path.join(tmp_path, "contour.geoh5")
    with Workspace(temp_workspace) as workspace:
        for uid in [
            "{538a7eb1-2218-4bec-98cc-0a759aa0ef4f}",
        ]:
            GEOH5.get_entity(uuid.UUID(uid))[0].copy(parent=workspace)

    app = EdgeDetectionApp(geoh5=temp_workspace, plot_result=False)

    app.trigger_click(None)

    with Workspace(get_output_workspace(tmp_path)) as workspace:
        assert (
            len(
                [
                    child
                    for child in workspace.get_entity("Airborne_Gxx")
                    if isinstance(child, Curve)
                ]
            )
            == 1
        )


def test_export():
    app = Export(geoh5=PROJECT)
    app.trigger.click()
    # TODO write all the files types and check that appropriate files are written


def test_iso_surface(tmp_path):
    temp_workspace = path.join(tmp_path, "contour.geoh5")
    with Workspace(temp_workspace) as workspace:
        for uid in [
            "{2e814779-c35f-4da0-ad6a-39a6912361f9}",
        ]:
            GEOH5.get_entity(uuid.UUID(uid))[0].copy(parent=workspace)

    app = IsoSurface(geoh5=temp_workspace)
    app.trigger.click()

    with Workspace(get_output_workspace(tmp_path)) as workspace:
        group = workspace.get_entity("Isosurface")[0]
        assert len(group.children) == 5<|MERGE_RESOLUTION|>--- conflicted
+++ resolved
@@ -61,8 +61,8 @@
         horizontal_padding,
         bottom_padding,
         expansion_fact,
-        monitoring_directory,
-    ) = block_model.update_remainder_from_ui_json(ui_json, param_list, trigger="test")
+        _,
+    ) = block_model.update_remainder_from_ui_json(ui_json, param_list, trigger="test")  # pylint: disabled=W0632
 
     assert new_grid == block_model.params.new_grid
     assert objects_uid == str(block_model.params.objects.uid)
@@ -148,11 +148,7 @@
         )
 
     app = ContourValues(geoh5=temp_workspace, plot_result=False)
-<<<<<<< HEAD
-    app.trigger.click()
-=======
-    app.trigger_click(None)
->>>>>>> 8a5973b7
+    app.trigger_click(None)
 
     with Workspace(get_output_workspace(tmp_path)) as workspace:
         output = workspace.get_entity("contours")[0]
@@ -181,13 +177,8 @@
         for uid in ["{79b719bc-d996-4f52-9af0-10aa9c7bb941}"]:
             GEOH5.get_entity(uuid.UUID(uid))[0].copy(parent=workspace)
 
-<<<<<<< HEAD
     app = Clustering(geoh5=temp_workspace, output_path=str(tmp_path))
     app.trigger_click(None)
-=======
-    app = Clustering(geoh5=temp_workspace)
-    app.trigger.click()
->>>>>>> 8a5973b7
 
     filename = list(
         filter(lambda x: ("Clustering_" in x) and ("geoh5" in x), listdir(tmp_path))
@@ -208,11 +199,7 @@
             GEOH5.get_entity(uuid.UUID(uid))[0].copy(parent=workspace)
 
     app = DataInterpolation(geoh5=temp_workspace)
-<<<<<<< HEAD
-    app.trigger_click(None)
-=======
-    app.trigger.click()
->>>>>>> 8a5973b7
+    app.trigger_click(None)
 
     with Workspace(get_output_workspace(tmp_path)) as workspace:
         assert len(workspace.get_entity("Iteration_7_model_Interp")) == 1
