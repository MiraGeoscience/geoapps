--- conflicted
+++ resolved
@@ -153,7 +153,6 @@
     app.trigger.click()
 
 
-<<<<<<< HEAD
 def test_iso_surface(tmp_path):
     temp_workspace = path.join(tmp_path, "contour.geoh5")
     with Workspace(temp_workspace) as workspace:
@@ -162,16 +161,15 @@
         ]:
             GEOH5.get_entity(uuid.UUID(uid))[0].copy(parent=workspace)
 
-    app = IsoSurface(h5file=temp_workspace)
+    app = IsoSurface(geoh5=temp_workspace)
     app.trigger.click()
 
-    files = os.listdir(path.join(tmp_path, "Temp"))
+    files = [
+        file
+        for file in os.listdir(path.join(tmp_path, "Temp"))
+        if file.endswith("geoh5")
+    ]
+
     with Workspace(path.join(tmp_path, "Temp", files[0])) as workspace:
-        group = workspace.get_entity("ISO")[0]
-        assert len(group.children) == 5
-=======
-def test_iso_surface():
-    w_s = Workspace(project)
-    app = IsoSurface(geoh5=project)
-    app.trigger.click()
->>>>>>> b6ac2c8c
+        group = workspace.get_entity("Isosurface")[0]
+        assert len(group.children) == 5