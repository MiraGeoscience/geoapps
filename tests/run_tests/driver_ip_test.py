#  Copyright (c) 2024 Mira Geoscience Ltd.
#
#  This file is part of geoapps.
#
#  geoapps is distributed under the terms and conditions of the MIT License
#  (see LICENSE file at the root of this source code package).

from __future__ import annotations

from pathlib import Path

import numpy as np
from geoh5py.workspace import Workspace

from geoapps.inversion.components import InversionData
from geoapps.inversion.electricals.induced_polarization.three_dimensions import (
    InducedPolarization3DParams,
)
from geoapps.inversion.electricals.induced_polarization.three_dimensions.driver import (
    InducedPolarization3DDriver,
)
from geoapps.shared_utils.utils import get_inversion_output
from geoapps.utils.testing import check_target, setup_inversion_workspace

# To test the full run and validate the inversion.
# Move this file out of the test directory and run.

<<<<<<< HEAD
target_run = {"data_norm": 1.7320473900654279e-06, "phi_d": 1.371, "phi_m": 0.4521}
=======
target_run = {"data_norm": 0.008494, "phi_d": 1.734, "phi_m": 0.3202}
>>>>>>> 43fe802e

np.random.seed(0)


def test_ip_3d_fwr_run(
    tmp_path: Path,
    n_electrodes=4,
    n_lines=3,
    refinement=(4, 6),
):
    # Run the forward
    geoh5, _, model, survey, topography = setup_inversion_workspace(
        tmp_path,
        background=1e-6,
        anomaly=1e-1,
        n_electrodes=n_electrodes,
        n_lines=n_lines,
        refinement=refinement,
        drape_height=0.0,
        inversion_type="dcip",
        flatten=False,
    )
    params = InducedPolarization3DParams(
        forward_only=True,
        geoh5=geoh5,
        mesh=model.parent.uid,
        topography_object=topography.uid,
        z_from_topo=True,
        data_object=survey.uid,
        starting_model=model.uid,
        conductivity_model=1e-2,
    )
    params.workpath = tmp_path
    fwr_driver = InducedPolarization3DDriver(params)
    fwr_driver.run()


def test_ip_3d_run(
    tmp_path: Path,
    max_iterations=1,
    pytest=True,
    n_lines=3,
):
    workpath = tmp_path / "inversion_test.ui.geoh5"
    if pytest:
        workpath = tmp_path.parent / "test_ip_3d_fwr_run0" / "inversion_test.ui.geoh5"

    with Workspace(workpath) as geoh5:
        potential = geoh5.get_entity("Iteration_0_ip")[0]
        mesh = geoh5.get_entity("mesh")[0]
        topography = geoh5.get_entity("topography")[0]

        # Set some data as nan
        vals = potential.values
        vals[0] = np.nan
        potential.values = vals

        # Run the inverse
        np.random.seed(0)
        params = InducedPolarization3DParams(
            geoh5=geoh5,
            mesh=mesh.uid,
            topography_object=topography.uid,
            data_object=potential.parent.uid,
            conductivity_model=1e-2,
            reference_model=1e-6,
            starting_model=1e-6,
            s_norm=0.0,
            x_norm=0.0,
            y_norm=0.0,
            z_norm=0.0,
            gradient_type="components",
            chargeability_channel_bool=True,
            z_from_topo=False,
            chargeability_channel=potential.uid,
            chargeability_uncertainty=2e-4,
            max_global_iterations=max_iterations,
            initial_beta=None,
            initial_beta_ratio=1e0,
            prctile=100,
            upper_bound=0.1,
            tile_spatial=n_lines,
            store_sensitivities="ram",
            coolingRate=1,
        )
        params.write_input_file(path=tmp_path, name="Inv_run")

        data = InversionData(geoh5, params)
        survey = data.create_survey()
        assert survey[0].dobs[0] == survey[0].dummy
    driver = InducedPolarization3DDriver.start(str(tmp_path / "Inv_run.ui.json"))

    output = get_inversion_output(
        driver.params.geoh5.h5file, driver.params.out_group.uid
    )
    assert np.array([o is not np.nan for o in output["phi_d"]]).any()
    assert np.array([o is not np.nan for o in output["phi_m"]]).any()
    if geoh5.open():
        potential = [
            p
            for p in geoh5.get_entity("Data")
            if p.parent.name == "Induced polarization 3d Inversion"
        ][0]
        output["data"] = potential.get_data("Iteration_0_ip")[0].values

    if pytest:
        check_target(output, target_run)


if __name__ == "__main__":
    # Full run
    test_ip_3d_fwr_run(
        Path("./"),
        n_electrodes=20,
        n_lines=5,
        refinement=(4, 8),
    )
    test_ip_3d_run(
        Path("./"),
        n_lines=5,
        max_iterations=15,
        pytest=False,
    )<|MERGE_RESOLUTION|>--- conflicted
+++ resolved
@@ -12,7 +12,6 @@
 import numpy as np
 from geoh5py.workspace import Workspace
 
-from geoapps.inversion.components import InversionData
 from geoapps.inversion.electricals.induced_polarization.three_dimensions import (
     InducedPolarization3DParams,
 )
@@ -25,11 +24,7 @@
 # To test the full run and validate the inversion.
 # Move this file out of the test directory and run.
 
-<<<<<<< HEAD
-target_run = {"data_norm": 1.7320473900654279e-06, "phi_d": 1.371, "phi_m": 0.4521}
-=======
 target_run = {"data_norm": 0.008494, "phi_d": 1.734, "phi_m": 0.3202}
->>>>>>> 43fe802e
 
 np.random.seed(0)
 
@@ -82,11 +77,6 @@
         mesh = geoh5.get_entity("mesh")[0]
         topography = geoh5.get_entity("topography")[0]
 
-        # Set some data as nan
-        vals = potential.values
-        vals[0] = np.nan
-        potential.values = vals
-
         # Run the inverse
         np.random.seed(0)
         params = InducedPolarization3DParams(
@@ -116,25 +106,13 @@
             coolingRate=1,
         )
         params.write_input_file(path=tmp_path, name="Inv_run")
-
-        data = InversionData(geoh5, params)
-        survey = data.create_survey()
-        assert survey[0].dobs[0] == survey[0].dummy
     driver = InducedPolarization3DDriver.start(str(tmp_path / "Inv_run.ui.json"))
 
     output = get_inversion_output(
         driver.params.geoh5.h5file, driver.params.out_group.uid
     )
-    assert np.array([o is not np.nan for o in output["phi_d"]]).any()
-    assert np.array([o is not np.nan for o in output["phi_m"]]).any()
     if geoh5.open():
-        potential = [
-            p
-            for p in geoh5.get_entity("Data")
-            if p.parent.name == "Induced polarization 3d Inversion"
-        ][0]
-        output["data"] = potential.get_data("Iteration_0_ip")[0].values
-
+        output["data"] = potential.values
     if pytest:
         check_target(output, target_run)
 
